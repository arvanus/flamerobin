//   IBPP internal declarations
//
//  'Internal declarations' means everything used to implement ibpp. This
//   file and its contents is NOT needed by users of the library. All those
//   declarations are wrapped in a namespace : 'ibpp_internals'.

/*
  (C) Copyright 2000-2006 T.I.P. Group S.A. and the IBPP Team (www.ibpp.org)

  The contents of this file are subject to the IBPP License (the "License");
  you may not use this file except in compliance with the License.  You may
  obtain a copy of the License at http://www.ibpp.org or in the 'license.txt'
  file which must have been distributed along with this file.

  This software, distributed under the License, is distributed on an "AS IS"
  basis, WITHOUT WARRANTY OF ANY KIND, either express or implied.  See the
  License for the specific language governing rights and limitations
  under the License.
*/
#ifndef __INTERNAL_IBPP_H__
#define __INTERNAL_IBPP_H__

#include "ibpp.h"

#if defined(_MSC_VER) 
#define HAS_HDRSTOP
#endif

#if (defined(__GNUC__) && defined(IBPP_WINDOWS))
//  Setting flags for ibase.h -- using GCC/Cygwin/MinGW on Win32
#ifndef _MSC_VER
#define _MSC_VER 1299
#endif
#ifndef _WIN32
#define _WIN32   1
#endif
#endif

#include "ibase.h"      // From Firebird installation

#if (defined(__GNUC__) && defined(IBPP_WINDOWS))
//  UNSETTING flags used above for ibase.h -- Huge conflicts with libstdc++ !
#undef _MSC_VER
#undef _WIN32
#endif

#ifdef IBPP_WINDOWS
#include <windows.h>
#endif

#include <limits>
#include <string>
#include <vector>
#include <sstream>
#include <cstdarg>
#include <cstring>


#ifdef _DEBUG
#define ASSERTION(x)    {if (!(x)) {throw LogicExceptionImpl("ASSERTION", \
                            "'"#x"' is not verified at %s, line %d", \
                                __FILE__, __LINE__);}}
#else
#define ASSERTION(x)    /* x */
#endif

namespace ibpp_internals
{

enum flush_debug_stream_type {fds};

#ifdef _DEBUG

#if defined (_MSC_VER) && (_MSC_VER >= 1700)
#pragma warning ( push )
#pragma warning ( disable: 4250 )
#endif

struct DebugStream : public std::stringstream
{
    // next two operators fix some g++ and vc++ related problems
    std::ostream& operator<< (const char* p)
        { static_cast<std::stringstream&>(*this)<< p; return *this; }

    std::ostream& operator<< (const std::string& p)
        { static_cast<std::stringstream&>(*this)<< p; return *this; }

    DebugStream& operator=(const DebugStream&) {return *this;}
    DebugStream(const DebugStream&) {}
    DebugStream() {}
};
std::ostream& operator<< (std::ostream& a, flush_debug_stream_type);

#if defined (_MSC_VER) && (_MSC_VER >= 1700)
#pragma warning ( pop )
#endif

#else

struct DebugStream
{
    template<class T> DebugStream& operator<< (const T&) { return *this; }
    // for manipulators
    DebugStream& operator<< (std::ostream&(*)(std::ostream&)) { return *this; }
};

#endif  // _DEBUG

class DatabaseImpl;
class TransactionImpl;
class StatementImpl;
class BlobImpl;
class ArrayImpl;
class EventsImpl;

//  Native data types
typedef enum {ivArray, ivBlob, ivDate, ivTime, ivTimestamp, ivString,
            ivInt16, ivInt32, ivInt64, ivFloat, ivDouble,
            ivBool, ivDBKey, ivByte} IITYPE;

//
//  Those are the Interbase C API prototypes that we use
//  Taken 'asis' from IBASE.H, prefix 'isc_' replaced with 'proto_',
//  and 'typedef' preprended...
//

typedef ISC_STATUS ISC_EXPORT proto_create_database (ISC_STATUS *,
                        short,
                        char *,
                        isc_db_handle *,
                        short,
                        char *,
                        short);

typedef ISC_STATUS ISC_EXPORT proto_attach_database (ISC_STATUS *,
                        short,
                        char *,
                        isc_db_handle *,
                        short,
                        char *);

typedef ISC_STATUS  ISC_EXPORT proto_detach_database (ISC_STATUS *,
                        isc_db_handle *);

typedef ISC_STATUS  ISC_EXPORT proto_drop_database (ISC_STATUS *,
                      isc_db_handle *);

typedef ISC_STATUS  ISC_EXPORT proto_database_info (ISC_STATUS *,
                      isc_db_handle *,
                      short,
                      char *,
                      short,
                      char *);

typedef ISC_STATUS  ISC_EXPORT proto_dsql_execute_immediate (ISC_STATUS *,
                           isc_db_handle *,
                           isc_tr_handle *,
                           unsigned short,
                           char *,
                           unsigned short,
                           XSQLDA *);

typedef ISC_STATUS  ISC_EXPORT proto_open_blob2 (ISC_STATUS *,
                       isc_db_handle *,
                       isc_tr_handle *,
                       isc_blob_handle *,
                       ISC_QUAD *,
                       short,
                       char *);

typedef ISC_STATUS  ISC_EXPORT proto_create_blob2 (ISC_STATUS *,
                    isc_db_handle *,
                    isc_tr_handle *,
                    isc_blob_handle *,
                    ISC_QUAD *,
                    short,
                    char *);

typedef ISC_STATUS  ISC_EXPORT proto_close_blob (ISC_STATUS *,
                       isc_blob_handle *);

typedef ISC_STATUS  ISC_EXPORT proto_cancel_blob (ISC_STATUS *,
                        isc_blob_handle *);

typedef ISC_STATUS  ISC_EXPORT proto_get_segment (ISC_STATUS *,
                        isc_blob_handle *,
                        unsigned short *,
                        unsigned short,
                        char *);

typedef ISC_STATUS  ISC_EXPORT proto_put_segment (ISC_STATUS *,
                    isc_blob_handle *,
                    unsigned short,
                    char *);

typedef ISC_STATUS  ISC_EXPORT proto_blob_info (ISC_STATUS *,
                      isc_blob_handle *,
                      short,
                      char *,
                      short,
                      char *);

typedef ISC_STATUS  ISC_EXPORT proto_array_lookup_bounds (ISC_STATUS *,
                        isc_db_handle *,
                        isc_tr_handle *,
                        char *,
                        char *,
                        ISC_ARRAY_DESC *);

typedef ISC_STATUS  ISC_EXPORT proto_array_get_slice (ISC_STATUS *,
                        isc_db_handle *,
                        isc_tr_handle *,
                        ISC_QUAD *,
                        ISC_ARRAY_DESC *,
                        void *,
                        ISC_LONG *);

typedef ISC_STATUS  ISC_EXPORT proto_array_put_slice (ISC_STATUS *,
                        isc_db_handle *,
                        isc_tr_handle *,
                        ISC_QUAD *,
                        ISC_ARRAY_DESC *,
                        void *,
                        ISC_LONG *);

typedef ISC_LONG    ISC_EXPORT proto_vax_integer (char *,
                    short);

typedef ISC_LONG    ISC_EXPORT proto_sqlcode (ISC_STATUS *);

typedef void        ISC_EXPORT proto_sql_interprete (short,
                       char *,
                       short);

#if defined(FB_API_VER) && FB_API_VER >= 20
typedef ISC_STATUS  ISC_EXPORT proto_interpret (char *,
                                      unsigned int,
                                      const ISC_STATUS * *);
#else
typedef ISC_STATUS  ISC_EXPORT proto_interprete (char *,
                       ISC_STATUS * *);

#endif

typedef ISC_STATUS  ISC_EXPORT proto_que_events (ISC_STATUS *,
                       isc_db_handle *,
                       ISC_LONG *,
                       short,
                       char *,
                       isc_callback,
                       void *);

typedef ISC_STATUS  ISC_EXPORT proto_cancel_events (ISC_STATUS *,
                      isc_db_handle *,
                      ISC_LONG *);

typedef ISC_STATUS  ISC_EXPORT proto_start_multiple (ISC_STATUS *,
                       isc_tr_handle *,
                       short,
                       void *);

typedef ISC_STATUS  ISC_EXPORT proto_commit_transaction (ISC_STATUS *,
                           isc_tr_handle *);

typedef ISC_STATUS  ISC_EXPORT proto_commit_retaining (ISC_STATUS *,
                         isc_tr_handle *);

typedef ISC_STATUS  ISC_EXPORT proto_rollback_transaction (ISC_STATUS *,
                         isc_tr_handle *);

typedef ISC_STATUS  ISC_EXPORT proto_rollback_retaining (ISC_STATUS *,
                         isc_tr_handle *);


typedef ISC_STATUS  ISC_EXPORT proto_dsql_allocate_statement (ISC_STATUS *,
                            isc_db_handle *,
                            isc_stmt_handle *);

typedef ISC_STATUS  ISC_EXPORT proto_dsql_describe (ISC_STATUS *,
                      isc_stmt_handle *,
                      unsigned short,
                      XSQLDA *);

typedef ISC_STATUS  ISC_EXPORT proto_dsql_describe_bind (ISC_STATUS *,
                           isc_stmt_handle *,
                           unsigned short,
                           XSQLDA *);

typedef ISC_STATUS  ISC_EXPORT proto_dsql_execute (ISC_STATUS *,
                     isc_tr_handle *,
                     isc_stmt_handle *,
                     unsigned short,
                     XSQLDA *);

typedef ISC_STATUS  ISC_EXPORT proto_dsql_execute2 (ISC_STATUS *,
                      isc_tr_handle *,
                      isc_stmt_handle *,
                      unsigned short,
                      XSQLDA *,
                      XSQLDA *);

typedef ISC_STATUS  ISC_EXPORT proto_dsql_fetch (ISC_STATUS *,
                       isc_stmt_handle *,
                       unsigned short,
                       XSQLDA *);

typedef ISC_STATUS  ISC_EXPORT proto_dsql_free_statement (ISC_STATUS *,
                        isc_stmt_handle *,
                        unsigned short);

typedef ISC_STATUS  ISC_EXPORT proto_dsql_prepare (ISC_STATUS *,
                     isc_tr_handle *,
                     isc_stmt_handle *,
                     unsigned short,
                     char *,
                     unsigned short,
                     XSQLDA *);

typedef ISC_STATUS  ISC_EXPORT proto_dsql_set_cursor_name (ISC_STATUS *,
                         isc_stmt_handle *,
                         char *,
                         unsigned short);

typedef ISC_STATUS  ISC_EXPORT proto_dsql_sql_info (ISC_STATUS *,
                      isc_stmt_handle *,
                      short,
                      char *,
                      short,
                      char *);

typedef void        ISC_EXPORT proto_decode_date (ISC_QUAD *,
                    void *);

typedef void        ISC_EXPORT proto_encode_date (void *,
                    ISC_QUAD *);

typedef int         ISC_EXPORT proto_add_user (ISC_STATUS *, USER_SEC_DATA *);
typedef int         ISC_EXPORT proto_delete_user (ISC_STATUS *, USER_SEC_DATA *);
typedef int         ISC_EXPORT proto_modify_user (ISC_STATUS *, USER_SEC_DATA *);


typedef ISC_STATUS  ISC_EXPORT proto_service_attach (ISC_STATUS *,
                       unsigned short,
                       char *,
                       isc_svc_handle *,
                       unsigned short,
                       char *);

typedef ISC_STATUS  ISC_EXPORT proto_service_detach (ISC_STATUS *,
                       isc_svc_handle *);

typedef ISC_STATUS  ISC_EXPORT proto_service_query (ISC_STATUS *,
                      isc_svc_handle *,
                                      isc_resv_handle *,
                      unsigned short,
                      char *,
                      unsigned short,
                      char *,
                      unsigned short,
                      char *);

typedef ISC_STATUS ISC_EXPORT proto_service_start (ISC_STATUS *,
                         isc_svc_handle *,
                                 isc_resv_handle *,
                         unsigned short,
                         char*);

typedef void        ISC_EXPORT proto_decode_sql_date (ISC_DATE *,
                    void *);

typedef void        ISC_EXPORT proto_decode_sql_time (ISC_TIME *,
                    void *);

typedef void        ISC_EXPORT proto_decode_timestamp (ISC_TIMESTAMP *,
                    void *);

typedef void        ISC_EXPORT proto_encode_sql_date (void *,
                    ISC_DATE *);

typedef void        ISC_EXPORT proto_encode_sql_time (void *,
                    ISC_TIME *);

typedef void        ISC_EXPORT proto_encode_timestamp (void *,
                    ISC_TIMESTAMP *);

//
//  Internal binding structure to the FBCLIENT DLL
//

struct FBCLIENT
{
    // Attributes
    bool mReady;

#ifdef IBPP_WINDOWS
    HMODULE mHandle;            // The FBCLIENT.DLL HMODULE
    std::string mSearchPaths;   // Optional additional search paths
#endif
#ifdef IBPP_UNIX
#ifdef IBPP_LATE_BIND
               void *mHandle;
#endif
#endif


    FBCLIENT* Call();

    // FBCLIENT Entry Points
    proto_create_database*          m_create_database;
    proto_attach_database*          m_attach_database;
    proto_detach_database*          m_detach_database;
    proto_drop_database*            m_drop_database;
    proto_database_info*            m_database_info;
    proto_dsql_execute_immediate*   m_dsql_execute_immediate;
    proto_open_blob2*               m_open_blob2;
    proto_create_blob2*             m_create_blob2;
    proto_close_blob*               m_close_blob;
    proto_cancel_blob*              m_cancel_blob;
    proto_get_segment*              m_get_segment;
    proto_put_segment*              m_put_segment;
    proto_blob_info*                m_blob_info;
    proto_array_lookup_bounds*      m_array_lookup_bounds;
    proto_array_get_slice*          m_array_get_slice;
    proto_array_put_slice*          m_array_put_slice;

    proto_vax_integer*              m_vax_integer;
    proto_sqlcode*                  m_sqlcode;
    proto_sql_interprete*           m_sql_interprete;
    #if defined(FB_API_VER) && FB_API_VER >= 20
    proto_interpret*                m_interpret;
    #else
    proto_interprete*               m_interprete;
    #endif

    proto_que_events*               m_que_events;
    proto_cancel_events*            m_cancel_events;
    proto_start_multiple*           m_start_multiple;
    proto_commit_transaction*       m_commit_transaction;
    proto_commit_retaining*         m_commit_retaining;
    proto_rollback_transaction*     m_rollback_transaction;
    proto_rollback_retaining*       m_rollback_retaining;
    proto_dsql_allocate_statement*  m_dsql_allocate_statement;
    proto_dsql_describe*            m_dsql_describe;
    proto_dsql_describe_bind*       m_dsql_describe_bind;
    proto_dsql_prepare*             m_dsql_prepare;
    proto_dsql_execute*             m_dsql_execute;
    proto_dsql_execute2*            m_dsql_execute2;
    proto_dsql_fetch*               m_dsql_fetch;
    proto_dsql_free_statement*      m_dsql_free_statement;
    proto_dsql_set_cursor_name*     m_dsql_set_cursor_name;
    proto_dsql_sql_info*            m_dsql_sql_info;
    //proto_decode_date*                m_decode_date;
    //proto_encode_date*                m_encode_date;
    //proto_add_user*                   m_add_user;
    //proto_delete_user*                m_delete_user;
    //proto_modify_user*                m_modify_user;

    proto_service_attach*           m_service_attach;
    proto_service_detach*           m_service_detach;
    proto_service_start*            m_service_start;
    proto_service_query*            m_service_query;
    //proto_decode_sql_date*            m_decode_sql_date;
    //proto_decode_sql_time*            m_decode_sql_time;
    //proto_decode_timestamp*           m_decode_timestamp;
    //proto_encode_sql_date*            m_encode_sql_date;
    //proto_encode_sql_time*            m_encode_sql_time;
    //proto_encode_timestamp*           m_encode_timestamp;

    // Constructor (No need for a specific destructor)
    FBCLIENT()
    {
        mReady = false;
#ifdef IBPP_WINDOWS
        mHandle = 0;
#endif
    }
};

extern FBCLIENT gds;

//
//  Service Parameter Block (used to define a service)
//

class SPB
{
    static const int BUFFERINCR;

    char* mBuffer;              // Dynamically allocated SPB structure
    int mSize;                  // Its used size in bytes
    int mAlloc;                 // Its allocated size in bytes

    void Grow(int needed);      // Alloc or grow the mBuffer

public:
    void Insert(char);          // Insert a single byte code
    void InsertString(char, int, const char*);  // Insert a string, len can be defined as 1 or 2 bytes
    void InsertByte(char type, char data);
    void InsertQuad(char type, int32_t data);
    void Reset();           // Clears the SPB
    char* Self() { return mBuffer; }
    short Size() { return (short)mSize; }

    SPB() : mBuffer(0), mSize(0), mAlloc(0) { }
    ~SPB() { Reset(); }
};

//
//  Database Parameter Block (used to define a database)
//

class DPB
{
    static const int BUFFERINCR;

    char* mBuffer;              // Dynamically allocated DPB structure
    int mSize;                  // Its used size in bytes
    int mAlloc;                 // Its allocated size in bytes

    void Grow(int needed);      // Allocate or grow the mBuffer, so that
                                // 'needed' bytes can be written (at least)

public:
    void Insert(char, const char*); // Insert a new char* 'cluster'
    void Insert(char, int16_t);     // Insert a new int16_t 'cluster'
    void Insert(char, bool);        // Insert a new bool 'cluster'
    void Insert(char, char);        // Insert a new byte 'cluster'
    void Reset();               // Clears the DPB
    char* Self() { return mBuffer; }
    short Size() { return (short)mSize; }

    DPB() : mBuffer(0), mSize(0), mAlloc(0) { }
    ~DPB() { Reset(); }
};

//
//  Transaction Parameter Block (used to define a transaction)
//

class TPB
{
    static const int BUFFERINCR;

    char* mBuffer;                  // Dynamically allocated TPB structure
    int mSize;                      // Its used size in bytes
    int mAlloc;                     // Its allocated size

    void Grow(int needed);          // Alloc or re-alloc the mBuffer

public:
    void Insert(char);              // Insert a flag item
    void Insert(const std::string& data); // Insert a string (typically table name)
    void Reset();               // Clears the TPB
    char* Self() { return mBuffer; }
    int Size() { return mSize; }

    TPB() : mBuffer(0), mSize(0), mAlloc(0) { }
    ~TPB() { Reset(); }
};

//
//  Used to receive (and process) a results buffer in various API calls
//

class RB
{
    char* mBuffer;
    int mSize;

    char* FindToken(char token);
    char* FindToken(char token, char subtoken);

public:
    void Reset();
    int GetValue(char token);
    int GetCountValue(char token);
    void GetDetailedCounts(IBPP::DatabaseCounts& counts, char token);
    int GetValue(char token, char subtoken);
    bool GetBool(char token);
    int GetString(char token, std::string& data);

    char* Self() { return mBuffer; }
    short Size() { return (short)mSize; }

    RB();
    RB(int Size);
    ~RB();
};

//
//  Used to receive status info from API calls
//

class IBS
{
    mutable ISC_STATUS mVector[20];
    mutable std::string mMessage;

public:
    ISC_STATUS* Self() { return mVector; }
    bool Errors() { return (mVector[0] == 1 && mVector[1] > 0) ? true : false; }
    const char* ErrorMessage() const;
    int SqlCode() const;
    int EngineCode() const { return (mVector[0] == 1) ? (int)mVector[1] : 0; }
    void Reset();

    IBS();
    IBS(IBS&);  // Copy Constructor
    ~IBS();
};

///////////////////////////////////////////////////////////////////////////////
//
//  Implementation of the "hidden" classes associated with their public
//  counterparts. Their private data and methods can freely change without
//  breaking the compatibility of the DLL. If they receive new public methods,
//  and those methods are reflected in the public class, then the compatibility
//  is broken.
//
///////////////////////////////////////////////////////////////////////////////

//
// Hidden implementation of Exception classes.
//

/*
                         std::exception
                                |
                         IBPP::Exception
                       /                 \
                      /                   \
  IBPP::LogicException    ExceptionBase    IBPP::SQLException
        |        \         /   |     \     /
        |   LogicExceptionImpl |   SQLExceptionImpl
        |                      |
    IBPP::WrongType            |
               \               |
              IBPP::WrongTypeImpl
*/

class ExceptionBase
{
    //  (((((((( OBJECT INTERNALS ))))))))

protected:
    std::string mContext;           // Exception context ("IDatabase::Drop")
    std::string mWhat;              // Full formatted message

    void buildErrorMessage(const char* message);
    void raise(const std::string& context, const char* message, va_list argptr);

public:

    ExceptionBase() throw();
    ExceptionBase(const ExceptionBase& copied) throw();
    ExceptionBase& operator=(const ExceptionBase& copied) throw();
    ExceptionBase(const std::string& context, const char* message = 0, ...) throw();

    virtual ~ExceptionBase() throw();

    //  (((((((( OBJECT INTERFACE ))))))))

    virtual const char* Origin() const throw();
    virtual const char* what() const throw();
};

class LogicExceptionImpl : public IBPP::LogicException, public ExceptionBase
{
    //  (((((((( OBJECT INTERNALS ))))))))

public:

    LogicExceptionImpl() throw();
    LogicExceptionImpl(const LogicExceptionImpl& copied) throw();
    LogicExceptionImpl& operator=(const LogicExceptionImpl& copied) throw();
    LogicExceptionImpl(const std::string& context, const char* message = 0, ...) throw();

    virtual ~LogicExceptionImpl() throw ();

    //  (((((((( OBJECT INTERFACE ))))))))
    //
    //  The object public interface is partly implemented by inheriting from
    //  the ExceptionBase class.

public:
    virtual const char* Origin() const throw();
    virtual const char* what() const throw();
};

class SQLExceptionImpl : public IBPP::SQLException, public ExceptionBase
{
    //  (((((((( OBJECT INTERNALS ))))))))

private:
    int mSqlCode;
    int mEngineCode;

public:

    SQLExceptionImpl() throw();
    SQLExceptionImpl(const SQLExceptionImpl& copied) throw();
    SQLExceptionImpl& operator=(const SQLExceptionImpl& copied) throw();
    SQLExceptionImpl(const IBS& status, const std::string& context,
                        const char* message = 0, ...) throw();

    virtual ~SQLExceptionImpl() throw ();

    //  (((((((( OBJECT INTERFACE ))))))))
    //
    //  The object public interface is partly implemented by inheriting from
    //  the ExceptionBase class.

public:
    virtual const char* Origin() const throw();
    virtual const char* what() const throw();
    virtual int SqlCode() const throw();
    virtual int EngineCode() const throw();
};

class WrongTypeImpl : public IBPP::WrongType, public ExceptionBase
{
    //  (((((((( OBJECT INTERNALS ))))))))

public:

    WrongTypeImpl() throw();
    WrongTypeImpl(const WrongTypeImpl& copied) throw();
    WrongTypeImpl& operator=(const WrongTypeImpl& copied) throw();
    WrongTypeImpl(const std::string& context, int sqlType, IITYPE varType,
                    const char* message = 0, ...) throw();

    virtual ~WrongTypeImpl() throw ();

    //  (((((((( OBJECT INTERFACE ))))))))
    //
    //  The object public interface is partly implemented by inheriting from
    //  the ExceptionBase class.

public:
    virtual const char* Origin() const throw();
    virtual const char* what() const throw();
};

class ServiceImpl : public IBPP::IService
{
    //  (((((((( OBJECT INTERNALS ))))))))

private:
    int mRefCount;              // Reference counter
    isc_svc_handle mHandle;     // Firebird API Service Handle
    std::string mServerName;    // Server Name
    std::string mUserName;      // User Name
    std::string mUserPassword;  // User Password
    std::string mWaitMessage;   // Progress message returned by WaitMsg()

    isc_svc_handle* GetHandlePtr() { return &mHandle; }
    void SetServerName(const char*);
    void SetUserName(const char*);
    void SetUserPassword(const char*);

public:
    isc_svc_handle GetHandle() { return mHandle; }

    ServiceImpl(const std::string& ServerName, const std::string& UserName,
                    const std::string& UserPassword);
    ~ServiceImpl();

    //  (((((((( OBJECT INTERFACE ))))))))

public:
    void Connect();
    bool Connected() { return mHandle == 0 ? false : true; }
    void Disconnect();

    void GetVersion(std::string& version);

    void AddUser(const IBPP::User&);
    void GetUser(IBPP::User&);
    void GetUsers(std::vector<IBPP::User>&);
    void ModifyUser(const IBPP::User&);
    void RemoveUser(const std::string& username);

    void SetPageBuffers(const std::string& dbfile, int buffers);
    void SetSweepInterval(const std::string& dbfile, int sweep);
    void SetSyncWrite(const std::string& dbfile, bool);
    void SetReadOnly(const std::string& dbfile, bool);
    void SetReserveSpace(const std::string& dbfile, bool);

    void Shutdown(const std::string& dbfile, IBPP::DSM mode, int sectimeout);
    void Restart(const std::string& dbfile);
    void Sweep(const std::string& dbfile);
    void Repair(const std::string& dbfile, IBPP::RPF flags);

    void StartBackup(const std::string& dbfile, const std::string& bkfile,
        IBPP::BRF flags = IBPP::BRF(0));
    void StartRestore(const std::string& bkfile, const std::string& dbfile,
        int pagesize, IBPP::BRF flags = IBPP::BRF(0));

    const char* WaitMsg();
    void Wait();

    IBPP::IService* AddRef();
    void Release();
};

class DatabaseImpl : public IBPP::IDatabase
{
    //  (((((((( OBJECT INTERNALS ))))))))

    int mRefCount;              // Reference counter
    isc_db_handle mHandle;      // InterBase API Session Handle
    std::string mServerName;    // Server name
    std::string mDatabaseName;  // Database name (path/file)
    std::string mUserName;      // User name
    std::string mUserPassword;  // User password
    std::string mRoleName;      // Role used for the duration of the connection
    std::string mCharSet;       // Character Set used for the connection
    std::string mCreateParams;  // Other parameters (creation only)

    int mDialect;                           // 1 if IB5, 1 or 3 if IB6/FB1
    std::vector<TransactionImpl*> mTransactions;// Table of Transaction*
    std::vector<StatementImpl*> mStatements;// Table of Statement*
    std::vector<BlobImpl*> mBlobs;          // Table of Blob*
    std::vector<ArrayImpl*> mArrays;        // Table of Array*
    std::vector<EventsImpl*> mEvents;       // Table of Events*

public:
    isc_db_handle* GetHandlePtr() { return &mHandle; }
    isc_db_handle GetHandle() { return mHandle; }

    void AttachTransactionImpl(TransactionImpl*);
    void DetachTransactionImpl(TransactionImpl*);
    void AttachStatementImpl(StatementImpl*);
    void DetachStatementImpl(StatementImpl*);
    void AttachBlobImpl(BlobImpl*);
    void DetachBlobImpl(BlobImpl*);
    void AttachArrayImpl(ArrayImpl*);
    void DetachArrayImpl(ArrayImpl*);
    void AttachEventsImpl(EventsImpl*);
    void DetachEventsImpl(EventsImpl*);

    DatabaseImpl(const std::string& ServerName, const std::string& DatabaseName,
                const std::string& UserName, const std::string& UserPassword,
                const std::string& RoleName, const std::string& CharSet,
                const std::string& CreateParams);
    ~DatabaseImpl();

    //  (((((((( OBJECT INTERFACE ))))))))

public:
    const char* ServerName() const      { return mServerName.c_str(); }
    const char* DatabaseName() const    { return mDatabaseName.c_str(); }
    const char* Username() const        { return mUserName.c_str(); }
    const char* UserPassword() const    { return mUserPassword.c_str(); }
    const char* RoleName() const        { return mRoleName.c_str(); }
    const char* CharSet() const         { return mCharSet.c_str(); }
    const char* CreateParams() const    { return mCreateParams.c_str(); }

    void Info(int* ODSMajor, int* ODSMinor,
        int* PageSize, int* Pages, int* Buffers, int* Sweep,
        bool* SyncWrites, bool* Reserve, bool* ReadOnly);
    void TransactionInfo(int* Oldest, int* OldestActive,
        int* OldestSnapshot, int* Next);
    void Statistics(int* Fetches, int* Marks, int* Reads, int* Writes, int* CurrentMemory);
    void Counts(int* Insert, int* Update, int* Delete,
        int* ReadIdx, int* ReadSeq);
    void DetailedCounts(IBPP::DatabaseCounts& counts);
    void Users(std::vector<std::string>& users);
    int Dialect() { return mDialect; }

    void Create(int dialect);
    void Connect();
    bool Connected() { return mHandle == 0 ? false : true; }
    void Inactivate();
    void Disconnect();
    void Drop();
<<<<<<< HEAD
    IBPP::IDatabase* Clone();

=======
    IBPP::IDatabase* Clone();

>>>>>>> 36cf60cd

    IBPP::IDatabase* AddRef();
    void Release();
};

class TransactionImpl : public IBPP::ITransaction
{
    //  (((((((( OBJECT INTERNALS ))))))))

private:
    int mRefCount;                  // Reference counter
    isc_tr_handle mHandle;          // Transaction InterBase

    std::vector<DatabaseImpl*> mDatabases;      // Table of IDatabase*
    std::vector<StatementImpl*> mStatements;    // Table of IStatement*
    std::vector<BlobImpl*> mBlobs;              // Table of IBlob*
    std::vector<ArrayImpl*> mArrays;            // Table of Array*
    std::vector<TPB*> mTPBs;                    // Table of TPB

    void Init();            // A usage exclusif des constructeurs

public:
    isc_tr_handle* GetHandlePtr() { return &mHandle; }
    isc_tr_handle GetHandle() { return mHandle; }

    void AttachStatementImpl(StatementImpl*);
    void DetachStatementImpl(StatementImpl*);
    void AttachBlobImpl(BlobImpl*);
    void DetachBlobImpl(BlobImpl*);
    void AttachArrayImpl(ArrayImpl*);
    void DetachArrayImpl(ArrayImpl*);
    void AttachDatabaseImpl(DatabaseImpl* dbi, IBPP::TAM am = IBPP::amWrite,
            IBPP::TIL il = IBPP::ilConcurrency,
            IBPP::TLR lr = IBPP::lrWait, IBPP::TFF flags = IBPP::TFF(0));
    void DetachDatabaseImpl(DatabaseImpl* dbi);

    TransactionImpl(DatabaseImpl* db, IBPP::TAM am = IBPP::amWrite,
        IBPP::TIL il = IBPP::ilConcurrency,
        IBPP::TLR lr = IBPP::lrWait, IBPP::TFF flags = IBPP::TFF(0));
    ~TransactionImpl();

    //  (((((((( OBJECT INTERFACE ))))))))

public:
    void AttachDatabase(IBPP::Database db, IBPP::TAM am = IBPP::amWrite,
            IBPP::TIL il = IBPP::ilConcurrency,
            IBPP::TLR lr = IBPP::lrWait, IBPP::TFF flags = IBPP::TFF(0));
    void DetachDatabase(IBPP::Database db);
    void AddReservation(IBPP::Database db,
            const std::string& table, IBPP::TTR tr);

    void Start();
    bool Started() { return mHandle == 0 ? false : true; }
    void Commit();
    void Rollback();
    void CommitRetain();
    void RollbackRetain();

    IBPP::ITransaction* AddRef();
    void Release();
};

class RowImpl : public IBPP::IRow
{
    //  (((((((( OBJECT INTERNALS ))))))))

private:
    int mRefCount;                  // Reference counter

    XSQLDA* mDescrArea;             // XSQLDA descriptor itself
    std::vector<double> mNumerics;  // Temporary storage for Numerics
    std::vector<float> mFloats;     // Temporary storage for Floats
    std::vector<int64_t> mInt64s;   // Temporary storage for 64 bits
    std::vector<int32_t> mInt32s;   // Temporary storage for 32 bits
    std::vector<int16_t> mInt16s;   // Temporary storage for 16 bits
    std::vector<char> mBools;       // Temporary storage for Bools
    std::vector<std::string> mStrings;  // Temporary storage for Strings
    std::vector<bool> mUpdated;     // Which columns where updated (Set()) ?

    int mDialect;                   // Related database dialect
    DatabaseImpl* mDatabase;        // Related Database (important for Blobs, ...)
    TransactionImpl* mTransaction;  // Related Transaction (same remark)

    void SetValue(int, IITYPE, const void* value, int = 0);
    void* GetValue(int, IITYPE, void* = 0);

public:
    void Free();
    short AllocatedSize() { return mDescrArea->sqln; }
    void Resize(int n);
    void AllocVariables();
    bool MissingValues();       // Returns wether one of the mMissing[] is true
    XSQLDA* Self() { return mDescrArea; }

    RowImpl& operator=(const RowImpl& copied);
    RowImpl(const RowImpl& copied);
    RowImpl(int dialect, int size, DatabaseImpl* db, TransactionImpl* tr);
    ~RowImpl();

    //  (((((((( OBJECT INTERFACE ))))))))

public:
    void SetNull(int);
    void Set(int, bool);
    void Set(int, const char*);             // c-strings
    void Set(int, const void*, int);        // byte buffers
    void Set(int, const std::string&);
    void Set(int, int16_t);
    void Set(int, int32_t);
    void Set(int, int64_t);
    void Set(int, float);
    void Set(int, double);
    void Set(int, const IBPP::Timestamp&);
    void Set(int, const IBPP::Date&);
    void Set(int, const IBPP::Time&);
    void Set(int, const IBPP::DBKey&);
    void Set(int, const IBPP::Blob&);
    void Set(int, const IBPP::Array&);

    bool IsNull(int);
    bool Get(int, bool&);
    bool Get(int, char*);       // c-strings, len unchecked
    bool Get(int, void*, int&); // byte buffers
    bool Get(int, std::string&);
    bool Get(int, int16_t&);
    bool Get(int, int32_t&);
    bool Get(int, int64_t&);
    bool Get(int, float&);
    bool Get(int, double&);
    bool Get(int, IBPP::Timestamp&);
    bool Get(int, IBPP::Date&);
    bool Get(int, IBPP::Time&);
    bool Get(int, IBPP::DBKey&);
    bool Get(int, IBPP::Blob&);
    bool Get(int, IBPP::Array&);

    bool IsNull(const std::string&);
    bool Get(const std::string&, bool&);
    bool Get(const std::string&, char*);    // c-strings, len unchecked
    bool Get(const std::string&, void*, int&);  // byte buffers
    bool Get(const std::string&, std::string&);
    bool Get(const std::string&, int16_t&);
    bool Get(const std::string&, int32_t&);
    bool Get(const std::string&, int64_t&);
    bool Get(const std::string&, float&);
    bool Get(const std::string&, double&);
    bool Get(const std::string&, IBPP::Timestamp&);
    bool Get(const std::string&, IBPP::Date&);
    bool Get(const std::string&, IBPP::Time&);
    bool Get(const std::string&, IBPP::DBKey&);
    bool Get(const std::string&, IBPP::Blob&);
    bool Get(const std::string&, IBPP::Array&);

    int ColumnNum(const std::string&);
    const char* ColumnName(int);
    const char* ColumnAlias(int);
    const char* ColumnTable(int);
    IBPP::SDT ColumnType(int);
    int ColumnSubtype(int);
    int ColumnSize(int);
    int ColumnScale(int);
    int Columns();

    bool ColumnUpdated(int);
    bool Updated();

    IBPP::Database DatabasePtr() const;
    IBPP::Transaction TransactionPtr() const;

    IBPP::IRow* Clone();
    IBPP::IRow* AddRef();
    void Release();
};

class StatementImpl : public IBPP::IStatement
{
    //  (((((((( OBJECT INTERNALS ))))))))

private:
    friend class TransactionImpl;

    int mRefCount;              // Reference counter
    isc_stmt_handle mHandle;    // Statement Handle

    DatabaseImpl* mDatabase;        // Attached database
    TransactionImpl* mTransaction;  // Attached transaction
    RowImpl* mInRow;
    //bool* mInMissing;         // Quels paramètres n'ont pas été spécifiés
    RowImpl* mOutRow;
    bool mResultSetAvailable;   // Executed and result set is available
    bool mCursorOpened;         // dsql_set_cursor_name was called
    IBPP::STT mType;            // Type de requète
    std::string mSql;           // Last SQL statement prepared or executed

    // Internal Methods
    void CursorFree();

public:
    // Properties and Attributes Access Methods
    isc_stmt_handle GetHandle() { return mHandle; }

    void AttachDatabaseImpl(DatabaseImpl*);
    void DetachDatabaseImpl();
    void AttachTransactionImpl(TransactionImpl*);
    void DetachTransactionImpl();

    StatementImpl(DatabaseImpl*, TransactionImpl*);
    ~StatementImpl();

    //  (((((((( OBJECT INTERFACE ))))))))

public:
    void Prepare(const std::string& sql);
    void Execute(const std::string& sql);
    inline void Execute()   { Execute(std::string()); }
    void ExecuteImmediate(const std::string&);
    void CursorExecute(const std::string& cursor, const std::string& sql);
    inline void CursorExecute(const std::string& cursor)    { CursorExecute(cursor, std::string()); }
    bool Fetch();
    bool Fetch(IBPP::Row&);
    int AffectedRows();
    void Close();   // Free resources, attachments maintained
    std::string& Sql() { return mSql; }
    IBPP::STT Type() { return mType; }

    void SetNull(int);
    void Set(int, bool);
    void Set(int, const char*);             // c-strings
    void Set(int, const void*, int);        // byte buffers
    void Set(int, const std::string&);
    void Set(int, int16_t);
    void Set(int, int32_t);
    void Set(int, int64_t);
    void Set(int, float);
    void Set(int, double);
    void Set(int, const IBPP::Timestamp&);
    void Set(int, const IBPP::Date&);
    void Set(int, const IBPP::Time&);
    void Set(int, const IBPP::DBKey&);
    void Set(int, const IBPP::Blob&);
    void Set(int, const IBPP::Array&);

    void SetNull(std::string);
    void Set(std::string, bool);
    void Set(std::string, const char*);             // c-strings
    void Set(std::string, const void*, int);        // byte buffers
    void Set(std::string, const std::string&);
    void Set(std::string, int16_t);
    void Set(std::string, int32_t);
    void Set(std::string, int64_t);
    void Set(std::string, float);
    void Set(std::string, double);
    void Set(std::string, const IBPP::Timestamp&);
    void Set(std::string, const IBPP::Date&);
    void Set(std::string, const IBPP::Time&);
    void Set(std::string, const IBPP::DBKey&);
    void Set(std::string, const IBPP::Blob&);
    void Set(std::string, const IBPP::Array&);

private:
    std::string ParametersParser(std::string sql);
    std::vector<std::string> parametersByName_;
    std::vector<std::string> parametersDetailedByName_;
public:
    std::vector<std::string> ParametersByName();//Return a vector list, with the parameter(s) name, starting in 0
    std::vector<int> FindParamsByName(std::string name);  //Return a vector list, with the parameter(s) ID, starting in 1
    int ParameterNum(const std::string& name);

    bool IsNull(int);
    bool Get(int, bool*);
    bool Get(int, bool&);
    bool Get(int, char*);               // c-strings, len unchecked
    bool Get(int, void*, int&);         // byte buffers
    bool Get(int, std::string&);
    bool Get(int, int16_t*);
    bool Get(int, int16_t&);
    bool Get(int, int32_t*);
    bool Get(int, int32_t&);
    bool Get(int, int64_t*);
    bool Get(int, int64_t&);
    bool Get(int, float*);
    bool Get(int, float&);
    bool Get(int, double*);
    bool Get(int, double&);
    bool Get(int, IBPP::Timestamp&);
    bool Get(int, IBPP::Date&);
    bool Get(int, IBPP::Time&);
    bool Get(int, IBPP::DBKey&);
    bool Get(int, IBPP::Blob&);
    bool Get(int, IBPP::Array&);

    bool IsNull(const std::string&);
    bool Get(const std::string&, bool*);
    bool Get(const std::string&, bool&);
    bool Get(const std::string&, char*);        // c-strings, len unchecked
    bool Get(const std::string&, void*, int&);  // byte buffers
    bool Get(const std::string&, std::string&);
    bool Get(const std::string&, int16_t*);
    bool Get(const std::string&, int16_t&);
    bool Get(const std::string&, int32_t*);
    bool Get(const std::string&, int32_t&);
    bool Get(const std::string&, int64_t*);
    bool Get(const std::string&, int64_t&);
    bool Get(const std::string&, float*);
    bool Get(const std::string&, float&);
    bool Get(const std::string&, double*);
    bool Get(const std::string&, double&);
    bool Get(const std::string&, IBPP::Timestamp&);
    bool Get(const std::string&, IBPP::Date&);
    bool Get(const std::string&, IBPP::Time&);
    bool Get(const std::string&, IBPP::DBKey&);
    bool Get(const std::string&, IBPP::Blob&);
    bool Get(const std::string&, IBPP::Array&);

    int ColumnNum(const std::string&);
    int ColumnNumAlias(const std::string&);
    const char* ColumnName(int);
    const char* ColumnAlias(int);
    const char* ColumnTable(int);
    IBPP::SDT ColumnType(int);
    int ColumnSubtype(int);
    int ColumnSize(int);
    int ColumnScale(int);
    int Columns();

    IBPP::SDT ParameterType(int);
    int ParameterSubtype(int);
    int ParameterSize(int);
    int ParameterScale(int);
    int Parameters();

    void Plan(std::string&);

    IBPP::Database DatabasePtr() const;
    IBPP::Transaction TransactionPtr() const;

    IBPP::IStatement* AddRef();
    void Release();
};

class BlobImpl : public IBPP::IBlob
{
    //  (((((((( OBJECT INTERNALS ))))))))

private:
    friend class RowImpl;

    int mRefCount;
    bool                    mIdAssigned;
    ISC_QUAD                mId;
    isc_blob_handle         mHandle;
    bool                    mWriteMode;
    DatabaseImpl*           mDatabase;      // Belongs to this database
    TransactionImpl*        mTransaction;   // Belongs to this transaction

    void Init();
    void SetId(ISC_QUAD*);
    void GetId(ISC_QUAD*);

public:
    void AttachDatabaseImpl(DatabaseImpl*);
    void DetachDatabaseImpl();
    void AttachTransactionImpl(TransactionImpl*);
    void DetachTransactionImpl();

    BlobImpl(const BlobImpl&);
    BlobImpl(DatabaseImpl*, TransactionImpl* = 0);
    ~BlobImpl();

    //  (((((((( OBJECT INTERFACE ))))))))

public:
    void Create();
    void Open();
    void Close();
    void Cancel();
    int Read(void*, int size);
    void Write(const void*, int size);
    void Info(int* Size, int* Largest, int* Segments);

    void Save(const std::string& data);
    void Load(std::string& data);

    IBPP::Database DatabasePtr() const;
    IBPP::Transaction TransactionPtr() const;

    IBPP::IBlob* AddRef();
    void Release();
};

class ArrayImpl : public IBPP::IArray
{
    //  (((((((( OBJECT INTERNALS ))))))))

private:
    friend class RowImpl;

    int                 mRefCount;      // Reference counter
    bool                mIdAssigned;
    ISC_QUAD            mId;
    bool                mDescribed;
    ISC_ARRAY_DESC      mDesc;
    DatabaseImpl*       mDatabase;      // Database attachée
    TransactionImpl*    mTransaction;   // Transaction attachée
    void*               mBuffer;        // Buffer for native data
    int                 mBufferSize;    // Size of this buffer in bytes
    int                 mElemCount;     // Count of elements in this array
    int                 mElemSize;      // Size of an element in the buffer

    void Init();
    void SetId(ISC_QUAD*);
    void GetId(ISC_QUAD*);
    void ResetId();
    void AllocArrayBuffer();

public:
    void AttachDatabaseImpl(DatabaseImpl*);
    void DetachDatabaseImpl();
    void AttachTransactionImpl(TransactionImpl*);
    void DetachTransactionImpl();

    ArrayImpl(const ArrayImpl&);
    ArrayImpl(DatabaseImpl*, TransactionImpl* = 0);
    ~ArrayImpl();

    //  (((((((( OBJECT INTERFACE ))))))))

public:
    void Describe(const std::string& table, const std::string& column);
    void ReadTo(IBPP::ADT, void*, int);
    void WriteFrom(IBPP::ADT, const void*, int);
    IBPP::SDT ElementType();
    int ElementSize();
    int ElementScale();
    int Dimensions();
    void Bounds(int dim, int* low, int* high);
    void SetBounds(int dim, int low, int high);

    IBPP::Database DatabasePtr() const;
    IBPP::Transaction TransactionPtr() const;

    IBPP::IArray* AddRef();
    void Release();
};

//
//  EventBufferIterator: used in EventsImpl implementation.
//

template<class It>
struct EventBufferIterator
{
    It mIt;

public:
    EventBufferIterator& operator++()
        { mIt += 1 + static_cast<int>(*mIt) + 4; return *this; }

    bool operator == (const EventBufferIterator& i) const { return i.mIt == mIt; }
    bool operator != (const EventBufferIterator& i) const { return i.mIt != mIt; }

    std::string get_name() const
    {
        return std::string(mIt + 1, mIt + 1 + static_cast<int32_t>(*mIt));
    }

    uint32_t get_count() const
    {
        return (*gds.Call()->m_vax_integer)
            (const_cast<char*>(&*(mIt + 1 + static_cast<int>(*mIt))), 4);
    }

    // Those container like begin() and end() allow access to the underlying type
    It begin()  { return mIt; }
    It end()    { return mIt + 1 + static_cast<int>(*mIt) + 4; }

    EventBufferIterator() {}
    EventBufferIterator(It it) : mIt(it) {}
};

class EventsImpl : public IBPP::IEvents
{
    static const size_t MAXEVENTNAMELEN;
    static void EventHandler(const char*, short, const char*);

    typedef std::vector<IBPP::EventInterface*> ObjRefs;
    ObjRefs mObjectReferences;

    typedef std::vector<char> Buffer;
    Buffer mEventBuffer;
    Buffer mResultsBuffer;

    int mRefCount;      // Reference counter

    DatabaseImpl* mDatabase;
    ISC_LONG mId;           // Firebird internal Id of these events
    bool mQueued;           // Has isc_que_events() been called?
    bool mTrapped;          // EventHandled() was called since last que_events()

    void FireActions();
    void Queue();
    void Cancel();

    EventsImpl& operator=(const EventsImpl&);
    EventsImpl(const EventsImpl&);

public:
    void AttachDatabaseImpl(DatabaseImpl*);
    void DetachDatabaseImpl();

    EventsImpl(DatabaseImpl* dbi);
    ~EventsImpl();

    //  (((((((( OBJECT INTERFACE ))))))))

public:
    void Add(const std::string&, IBPP::EventInterface*);
    void Drop(const std::string&);
    void List(std::vector<std::string>&);
    void Clear();               // Drop all events
    void Dispatch();            // Dispatch NON async events

    IBPP::Database DatabasePtr() const;

    IBPP::IEvents* AddRef();
    void Release();
};

void encodeDate(ISC_DATE& isc_dt, const IBPP::Date& dt);
void decodeDate(IBPP::Date& dt, const ISC_DATE& isc_dt);

void encodeTime(ISC_TIME& isc_tm, const IBPP::Time& tm);
void decodeTime(IBPP::Time& tm, const ISC_TIME& isc_tm);

void encodeTimestamp(ISC_TIMESTAMP& isc_ts, const IBPP::Timestamp& ts);
void decodeTimestamp(IBPP::Timestamp& ts, const ISC_TIMESTAMP& isc_ts);

struct consts   // See _ibpp.cpp for initializations of these constants
{
    static const double dscales[19];
    static const int Dec31_1899;
    static const int16_t min16;
    static const int16_t max16;
    static const int32_t min32;
    static const int32_t max32;
};

}   // namespace ibpp_internal

#endif // __INTERNAL_IBPP_H__<|MERGE_RESOLUTION|>--- conflicted
+++ resolved
@@ -874,13 +874,8 @@
     void Inactivate();
     void Disconnect();
     void Drop();
-<<<<<<< HEAD
     IBPP::IDatabase* Clone();
 
-=======
-    IBPP::IDatabase* Clone();
-
->>>>>>> 36cf60cd
 
     IBPP::IDatabase* AddRef();
     void Release();
