--- conflicted
+++ resolved
@@ -210,7 +210,6 @@
     mHandle = 0;
 }
 
-<<<<<<< HEAD
 IBPP::IDatabase * DatabaseImpl::Clone()
 {
     // By definition the clone of an IBPP Database is a new Database.
@@ -220,17 +219,6 @@
     return clone;
 }
 
-=======
-IBPP::IDatabase * DatabaseImpl::Clone()
-{
-    // By definition the clone of an IBPP Database is a new Database.
-    DatabaseImpl* clone = new DatabaseImpl(mServerName, mDatabaseName,
-        mUserName, mUserPassword, mRoleName,
-        mCharSet, mCreateParams);
-    return clone;
-}
-
->>>>>>> 36cf60cd
 void DatabaseImpl::Info(int* ODSMajor, int* ODSMinor,
     int* PageSize, int* Pages, int* Buffers, int* Sweep,
     bool* Sync, bool* Reserve, bool* ReadOnly)
