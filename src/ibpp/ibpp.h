//  Subject : IBPP public header file. This is _the_ only file you include in
//            your application files when developing with IBPP.
//  COMMENTS
//  When compiling a project using IBPP, the following defines should be made
//  on the command-line (or in makefiles) according to the OS platform and
//  compiler used.
//
//  Select the platform:    IBPP_WINDOWS | IBPP_LINUX | IBPP_DARWIN
//

/*
  (C) Copyright 2000-2006 T.I.P. Group S.A. and the IBPP Team (www.ibpp.org)

  The contents of this file are subject to the IBPP License (the "License");
  you may not use this file except in compliance with the License.  You may
  obtain a copy of the License at http://www.ibpp.org or in the 'license.txt'
  file which must have been distributed along with this file.

  This software, distributed under the License, is distributed on an "AS IS"
  basis, WITHOUT WARRANTY OF ANY KIND, either express or implied.  See the
  License for the specific language governing rights and limitations
  under the License.

  Contributor(s):

      Olivier Mascia, main coding
      Matt Hortman, initial linux port
      Mark Jordan, design contributions
      Maxim Abrashkin, enhancement patches
      Torsten Martinsen, enhancement patches
      Michael Hieke, darwin (OS X) port, enhancement patches
      Val Samko, enhancement patches and debugging
      Mike Nordell, invaluable C++ advices
      Claudio Valderrama, help with not-so-well documented IB/FB features
      Many others, excellent suggestions, bug finding, and support
*/

#ifndef __IBPP_H__
#define __IBPP_H__

#if !defined(IBPP_WINDOWS) && !defined(IBPP_LINUX) && !defined(IBPP_DARWIN)
#error Please define IBPP_WINDOWS/IBPP_LINUX/IBPP_DARWIN before compiling !
#endif

#if !defined(__GNUC__) && !defined(_MSC_VER) 
#error Your compiler is not recognized.
#endif

#if defined(IBPP_LINUX) || defined(IBPP_DARWIN)
#define IBPP_UNIX   // IBPP_UNIX stands as a common denominator to *NIX flavours
#endif

// The standard type 'int' is assumed to be at least 32 bits.
// And the standard type 'short' is assumed to be exactly 16 bits.
// Everywhere possible, where the exact size of an integer does not matter,
// the standard type 'int' is used. And where an exact integer size is required
// the standard exact precision types definitions of C 99 standard are used.

#include <stdint.h>


#if !defined(_)
#define _(s)    s
#endif

#include <exception>
#include <map>
#include <string>
#include <vector>

namespace IBPP
{
    //  Typically you use this constant in a call IBPP::CheckVersion as in:
    //  if (! IBPP::CheckVersion(IBPP::Version)) { throw .... ; }
    const uint32_t Version = (2<<24) + (5<<16) + (2<<8) + 1; // Version == 2.5.2.1

    //  Dates range checking
    const int MinDate = -693594;    //  1 JAN 0001
    const int MaxDate = 2958464;    // 31 DEC 9999

    //  Transaction Access Modes
    enum TAM {amWrite, amRead};

    //  Transaction Isolation Levels
    enum TIL {ilConcurrency, ilReadDirty, ilReadCommitted, ilConsistency};

    //  Transaction Lock Resolution
    enum TLR {lrWait, lrNoWait};

    // Transaction Table Reservation
    enum TTR {trSharedWrite, trSharedRead, trProtectedWrite, trProtectedRead};

    //  Prepared Statement Types
    enum STT {stUnknown, stUnsupported,
        stSelect, stInsert, stUpdate, stDelete, stDDL, stExecProcedure,
        stStartTransaction, stCommitTransaction, stRollbackTransaction,
        stSelectUpdate, stSetGenerator, stSavePoint};

    //  SQL Data Types
    enum SDT {sdArray, sdBlob, sdDate, sdTime, sdTimestamp, sdString,
        sdSmallint, sdInteger, sdLargeint, sdFloat, sdDouble, sdBoolean};

    //  Array Data Types
    enum ADT {adDate, adTime, adTimestamp, adString,
        adBool, adInt16, adInt32, adInt64, adFloat, adDouble};

    // Database::Shutdown Modes
    enum DSM {dsForce, dsDenyTrans, dsDenyAttach};

    // Service::StartBackup && Service::StartRestore Flags
    enum BRF {
        brVerbose = 0x1,
        // Backup flags
        brIgnoreChecksums = 0x100, brIgnoreLimbo = 0x200,
        brMetadataOnly = 0x400, brNoGarbageCollect = 0x800,
        brNonTransportable = 0x1000, brConvertExtTables = 0x2000,
        // Restore flags
        brReplace = 0x10000, brDeactivateIdx = 0x20000,
        brNoShadow = 0x40000, brNoValidity = 0x80000,
        brPerTableCommit = 0x100000, brUseAllSpace = 0x200000
    };

    // Service::Repair Flags
    enum RPF
    {
        // Mandatory and mutually exclusives
        rpMendRecords = 0x1, rpValidatePages = 0x2, rpValidateFull = 0x4,
        // Options
        rpReadOnly = 0x100, rpIgnoreChecksums = 0x200, rpKillShadows = 0x400
    };

    // TransactionFactory Flags
    enum TFF {tfIgnoreLimbo = 0x1, tfAutoCommit = 0x2, tfNoAutoUndo = 0x4};

    /* IBPP never return any error codes. It throws exceptions.
     * On database engine reported errors, an IBPP::SQLException is thrown.
     * In all other cases, IBPP throws IBPP::LogicException.
     * Also note that the runtime and the language might also throw exceptions
     * while executing some IBPP methods. A failing new operator will throw
     * std::bad_alloc, IBPP does nothing to alter the standard behaviour.
     *
     *                    std::exception
     *                           |
     *                   IBPP::Exception
     *                 /                 \
     *    IBPP::LogicException    IBPP::SQLException
     *             |
     *      IBPP::WrongType
     */

    class Exception : public std::exception
    {
    public:
        virtual const char* Origin() const throw() = 0;        
        virtual const char* what() const throw() = 0;
        virtual ~Exception() throw();
    };

    class LogicException : public Exception
    {
    public:
        virtual ~LogicException() throw();
    };

    class SQLException : public Exception
    {
    public:
        virtual int SqlCode() const throw() = 0;
        virtual int EngineCode() const throw() = 0;

        virtual ~SQLException() throw();
    };

    class WrongType : public LogicException
    {
    public:
        virtual ~WrongType() throw();
    };

    /* Classes Date, Time, Timestamp and DBKey are 'helper' classes.  They help
     * in retrieving or setting some special SQL types. Dates, times and dbkeys
     * are often read and written as strings in SQL scripts. When programming
     * with IBPP, we handle those data with these specific classes, which
     * enhance their usefullness and free us of format problems (M/D/Y, D/M/Y,
     * Y-M-D ?, and so on...). */

    /* Class Date represent purely a Date (no time part specified). It is
     * usefull in interactions with the SQL DATE type of Interbase.  You can add
     * or substract a number from a Date, that will modify it to represent the
     * correct date, X days later or sooner. All the Y2K details taken into
     * account.
     * The full range goes from integer values IBPP::MinDate to IBPP::MaxDate
     * which means from 01 Jan 0001 to 31 Dec 9999. ( Which is inherently
     * incorrect as this assumes Gregorian calendar. ) */

    class Timestamp;    // Cross-reference between Timestamp, Date and Time

    class Date
    {
    protected:
        int mDate;  // The date : 1 == 1 Jan 1900

    public:
        void Clear()    { mDate = MinDate - 1; }
        void Today();
        void SetDate(int year, int month, int day);
        void SetDate(int dt);
        void GetDate(int& year, int& month, int& day) const;
        int GetDate() const { return mDate; }
        int Year() const;
        int Month() const;
        int Day() const;
        void Add(int days);
        void StartOfMonth();
        void EndOfMonth();

        Date()          { Clear(); }
        Date(int dt)    { SetDate(dt); }
        Date(int year, int month, int day);
        Date(const Date&);                          // Copy Constructor
        Date& operator=(const Timestamp&);          // Timestamp Assignment operator
        Date& operator=(const Date&);               // Date Assignment operator

        bool operator==(const Date& rv) { return mDate == rv.GetDate(); }
        bool operator<(const Date& rv) { return mDate < rv.GetDate(); }

        virtual ~Date() { }
    };

    /* Class Time represent purely a Time. It is usefull in interactions
     * with the SQL TIME type of Interbase. */

    class Time
    {
    protected:
        int mTime;  // The time, in ten-thousandths of seconds since midnight

    public:
        void Clear()    { mTime = 0; }
        void Now();
        void SetTime(int hour, int minute, int second, int tenthousandths = 0);
        void SetTime(int tm);
        void GetTime(int& hour, int& minute, int& second) const;
        void GetTime(int& hour, int& minute, int& second, int& tenthousandths) const;
        int GetTime() const { return mTime; }
        int Hours() const;
        int Minutes() const;
        int Seconds() const;
        int SubSeconds() const;     // Actually tenthousandths of seconds
        Time()          { Clear(); }
        Time(int tm)    { SetTime(tm); }
        Time(int hour, int minute, int second, int tenthousandths = 0);
        Time(const Time&);                          // Copy Constructor
        Time& operator=(const Timestamp&);          // Timestamp Assignment operator
        Time& operator=(const Time&);               // Time Assignment operator

        bool operator==(const Time& rv) { return mTime == rv.GetTime(); }
        bool operator<(const Time& rv) { return mTime < rv.GetTime(); }

        virtual ~Time() { }
    };

    /* Class Timestamp represent a date AND a time. It is usefull in
     * interactions with the SQL TIMESTAMP type of Interbase. This class
     * inherits from Date and Time and completely inline implements its small
     * specific details. */

    class Timestamp : public Date, public Time
    {
    public:
        void Clear()    { Date::Clear(); Time::Clear(); }
        void Today()    { Date::Today(); Time::Clear(); }
        void Now()      { Date::Today(); Time::Now(); }

        Timestamp()     { Clear(); }

        Timestamp(int y, int m, int d)
            { Date::SetDate(y, m, d); Time::Clear(); }

        Timestamp(int y, int mo, int d, int h, int mi, int s, int t = 0)
            { Date::SetDate(y, mo, d); Time::SetTime(h, mi, s, t); }

        Timestamp(const Timestamp& rv)
            : Date(rv.mDate), Time(rv.mTime) {} // Copy Constructor

        Timestamp(const Date& rv)
            { mDate = rv.GetDate(); mTime = 0; }

        Timestamp(const Time& rv)
            { mDate = 0; mTime = rv.GetTime(); }

        Timestamp& operator=(const Timestamp& rv)   // Timestamp Assignment operator
            { mDate = rv.mDate; mTime = rv.mTime; return *this; }

        Timestamp& operator=(const Date& rv)        // Date Assignment operator
            { mDate = rv.GetDate(); return *this; }

        Timestamp& operator=(const Time& rv)        // Time Assignment operator
            { mTime = rv.GetTime(); return *this; }

        bool operator==(const Timestamp& rv)
            { return (mDate == rv.GetDate()) && (mTime == rv.GetTime()); }

        bool operator<(const Timestamp& rv)
            { return (mDate < rv.GetDate()) ||
                (mDate == rv.GetDate() && mTime < rv.GetTime()); }

        ~Timestamp() { }
    };

    /* Class DBKey can store a DBKEY, that special value which the hidden
     * RDB$DBKEY can give you from a select statement. A DBKey is nothing
     * specific to IBPP. It's a feature of the Firebird database engine. See its
     * documentation for more information. */

    class DBKey
    {
    private:
        std::string mDBKey;         // Stores the binary DBKey
        mutable std::string mString;// String (temporary) representation of it

    public:
        void Clear();
        int Size() const    { return (int)mDBKey.size(); }
        void SetKey(const void*, int size);
        void GetKey(void*, int size) const;
        const char* AsString() const;

        DBKey& operator=(const DBKey&); // Assignment operator
        DBKey(const DBKey&);            // Copy Constructor
        DBKey() { }
        ~DBKey() { }
    };

    /* Class User wraps all the information about a user that the engine can manage. */

    class User
    {
    public:
        std::string username;
        std::string password;
        std::string firstname;
        std::string middlename;
        std::string lastname;
        uint32_t userid;        // Only relevant on unixes
        uint32_t groupid;       // Only relevant on unixes

    private:
        void copyfrom(const User& r);

    public:
        void clear();
        User& operator=(const User& r)  { copyfrom(r); return *this; }
        User(const User& r)             { copyfrom(r); }
        User() : userid(0), groupid(0)  { }
        ~User() { }
    };

    //  Interface Wrapper
    template <class T>
    class Ptr
    {
    private:
        T* mObject;

    public:
        void clear()
        {
            if (mObject != 0) { mObject->Release(); mObject = 0; }
        }

        T* intf() const                     { return mObject; }
        T* operator->() const               { return mObject; }

        bool operator==(const T* p) const   { return mObject == p; }
        bool operator==(const Ptr& r) const { return mObject == r.mObject; }
        bool operator!=(const T* p) const   { return mObject != p; }
        bool operator!=(const Ptr& r) const { return mObject != r.mObject; }

        Ptr& operator=(T* p)
        {
            // AddRef _before_ Release gives correct behaviour on self-assigns
            T* tmp = (p == 0 ? 0 : p->AddRef());    // Take care of 0
            if (mObject != 0) mObject->Release();
            mObject = tmp; return *this;
        }

        Ptr& operator=(const Ptr& r)
        {
            // AddRef _before_ Release gives correct behaviour on self-assigns
            T* tmp = (r.intf() == 0 ? 0 : r->AddRef());// Take care of 0
            if (mObject != 0) mObject->Release();
            mObject = tmp; return *this;
        }

        Ptr(T* p) : mObject(p == 0 ? 0 : p->AddRef()) { }
        Ptr(const Ptr& r) : mObject(r.intf() == 0 ? 0 : r->AddRef()) {  }

        Ptr() : mObject(0) { }
        ~Ptr() { clear(); }
    };

    //  --- Interface Classes --- //

    /* Interfaces IBlob, IArray, IService, IDatabase, ITransaction and
     * IStatement are at the core of IBPP. Though it is possible to program your
     * applications by using theses interfaces directly (as was the case with
     * IBPP 1.x), you should refrain from using them and prefer the new IBPP
     * Objects Blob, Array, ... (without the I in front). Those new objects are
     * typedef'd right after each interface class definition as you can read
     * below. If you program using the Blob (instead of the IBlob interface
     * itself), you'll never have to care about AddRef/Release and you'll never
     * have to care about deleting your objects. */

    class IBlob;            typedef Ptr<IBlob> Blob;
    class IArray;           typedef Ptr<IArray> Array;
    class IService;         typedef Ptr<IService> Service;
    class IDatabase;        typedef Ptr<IDatabase> Database;
    class ITransaction;     typedef Ptr<ITransaction> Transaction;
    class IStatement;       typedef Ptr<IStatement> Statement;
    class IEvents;          typedef Ptr<IEvents> Events;
    class IRow;             typedef Ptr<IRow> Row;

    /* IBlob is the interface to the blob capabilities of IBPP. Blob is the
     * object class you actually use in your programming. In Firebird, at the
     * row level, a blob is merely a handle to a blob, stored elsewhere in the
     * database. Blob allows you to retrieve such a handle and then read from or
     * write to the blob, much in the same manner than you would do with a file. */

    class IBlob
    {
    public:
        virtual void Create() = 0;
        virtual void Open() = 0;
        virtual void Close() = 0;
        virtual void Cancel() = 0;
        virtual int Read(void*, int size) = 0;
        virtual void Write(const void*, int size) = 0;
        virtual void Info(int* Size, int* Largest, int* Segments) = 0;

        virtual void Save(const std::string& data) = 0;
        virtual void Load(std::string& data) = 0;

        virtual Database DatabasePtr() const = 0;
        virtual Transaction TransactionPtr() const = 0;

        virtual IBlob* AddRef() = 0;
        virtual void Release() = 0;

        virtual ~IBlob() { }
    };

    /*  IArray is the interface to the array capabilities of IBPP. Array is the
    * object class you actually use in your programming. With an Array object, you
    * can create, read and write Interbase Arrays, as a whole or in slices. */

    class IArray
    {
    public:
        virtual void Describe(const std::string& table, const std::string& column) = 0;
        virtual void ReadTo(ADT, void* buffer, int elemcount) = 0;
        virtual void WriteFrom(ADT, const void* buffer, int elemcount) = 0;
        virtual SDT ElementType() = 0;
        virtual int ElementSize() = 0;
        virtual int ElementScale() = 0;
        virtual int Dimensions() = 0;
        virtual void Bounds(int dim, int* low, int* high) = 0;
        virtual void SetBounds(int dim, int low, int high) = 0;

        virtual Database DatabasePtr() const = 0;
        virtual Transaction TransactionPtr() const = 0;

        virtual IArray* AddRef() = 0;
        virtual void Release() = 0;

        virtual ~IArray() { }
    };

    /* IService is the interface to the service capabilities of IBPP. Service is
     * the object class you actually use in your programming. With a Service
     * object, you can do some maintenance work of databases and servers
     * (backup, restore, create/update users, ...) */

    class IService
    {
    public:
        virtual void Connect() = 0;
        virtual bool Connected() = 0;
        virtual void Disconnect() = 0;

        virtual void GetVersion(std::string& version) = 0;

        virtual void AddUser(const User&) = 0;
        virtual void GetUser(User&) = 0;
        virtual void GetUsers(std::vector<User>&) = 0;
        virtual void ModifyUser(const User&) = 0;
        virtual void RemoveUser(const std::string& username) = 0;

        virtual void SetPageBuffers(const std::string& dbfile, int buffers) = 0;
        virtual void SetSweepInterval(const std::string& dbfile, int sweep) = 0;
        virtual void SetSyncWrite(const std::string& dbfile, bool) = 0;
        virtual void SetReadOnly(const std::string& dbfile, bool) = 0;
        virtual void SetReserveSpace(const std::string& dbfile, bool) = 0;

        virtual void Shutdown(const std::string& dbfile, DSM mode, int sectimeout) = 0;
        virtual void Restart(const std::string& dbfile) = 0;
        virtual void Sweep(const std::string& dbfile) = 0;
        virtual void Repair(const std::string& dbfile, RPF flags) = 0;

        virtual void StartBackup(const std::string& dbfile,
            const std::string& bkfile, BRF flags = BRF(0)) = 0;
        virtual void StartRestore(const std::string& bkfile, const std::string& dbfile,
            int pagesize = 0, BRF flags = BRF(0)) = 0;

        virtual const char* WaitMsg() = 0;  // With reporting (does not block)
        virtual void Wait() = 0;            // Without reporting (does block)

        virtual IService* AddRef() = 0;
        virtual void Release() = 0;

        virtual ~IService() { }
    };

    /*  IDatabase is the interface to the database connections in IBPP. Database
     * is the object class you actually use in your programming. With a Database
     * object, you can create/drop/connect databases. */

    class EventInterface;   // Cross-reference between EventInterface and IDatabase

    class CountInfo
    {
    public:
        CountInfo(): inserts(0), updates(0), deletes(0) {}
        int inserts;
        int updates;
        int deletes;
    };
    typedef std::map<int, CountInfo> DatabaseCounts; // int = relation ID

    class IDatabase
    {
    public:
        virtual const char* ServerName() const = 0;
        virtual const char* DatabaseName() const = 0;
        virtual const char* Username() const = 0;
        virtual const char* UserPassword() const = 0;
        virtual const char* RoleName() const = 0;
        virtual const char* CharSet() const = 0;
        virtual const char* CreateParams() const = 0;

        virtual void Info(int* ODS, int* ODSMinor, int* PageSize,
            int* Pages, int* Buffers, int* Sweep, bool* Sync,
            bool* Reserve, bool* ReadOnly) = 0;
        virtual void TransactionInfo(int* Oldest, int* OldestActive,
            int* OldestSnapshot, int* Next) = 0;
        virtual void Statistics(int* Fetches, int* Marks,
            int* Reads, int* Writes, int* CurrentMemory ) = 0;
        virtual void Counts(int* Insert, int* Update, int* Delete,
            int* ReadIdx, int* ReadSeq) = 0;
        virtual void DetailedCounts(DatabaseCounts& counts) = 0;
        virtual void Users(std::vector<std::string>& users) = 0;
        virtual int Dialect() = 0;

        virtual void Create(int dialect) = 0;
        virtual void Connect() = 0;
        virtual bool Connected() = 0;
        virtual void Inactivate() = 0;
        virtual void Disconnect() = 0;
        virtual void Drop() = 0;

<<<<<<< HEAD
        virtual IDatabase* Clone() = 0;

=======
        virtual IDatabase* Clone() = 0;

>>>>>>> 36cf60cd
        virtual IDatabase* AddRef() = 0;
        virtual void Release() = 0;

        virtual ~IDatabase() { }
    };

    /* ITransaction is the interface to the transaction connections in IBPP.
     * Transaction is the object class you actually use in your programming. A
     * Transaction object can be associated with more than one Database,
     * allowing for distributed transactions spanning multiple databases,
     * possibly located on different servers. IBPP is one among the few
     * programming interfaces to Firebird that allows you to support distributed
     * transactions. */

    class ITransaction
    {
    public:
        virtual void AttachDatabase(Database db, TAM am = amWrite,
            TIL il = ilConcurrency, TLR lr = lrWait, TFF flags = TFF(0)) = 0;
        virtual void DetachDatabase(Database db) = 0;
        virtual void AddReservation(Database db,
                const std::string& table, TTR tr) = 0;

        virtual void Start() = 0;
        virtual bool Started() = 0;
        virtual void Commit() = 0;
        virtual void Rollback() = 0;
        virtual void CommitRetain() = 0;
        virtual void RollbackRetain() = 0;

        virtual ITransaction* AddRef() = 0;
        virtual void Release() = 0;

        virtual ~ITransaction() { }
    };

    /*
     *  Class Row can hold all the values of a row (from a SELECT for instance).
     */

    class IRow
    {
    public:
        virtual void SetNull(int) = 0;
        virtual void Set(int, bool) = 0;
        virtual void Set(int, const void*, int) = 0;        // byte buffers
        virtual void Set(int, const char*) = 0;             // c-string
        virtual void Set(int, const std::string&) = 0;
        virtual void Set(int, int16_t) = 0;
        virtual void Set(int, int32_t) = 0;
        virtual void Set(int, int64_t) = 0;
        virtual void Set(int, float) = 0;
        virtual void Set(int, double) = 0;
        virtual void Set(int, const Timestamp&) = 0;
        virtual void Set(int, const Date&) = 0;
        virtual void Set(int, const Time&) = 0;
        virtual void Set(int, const DBKey&) = 0;
        virtual void Set(int, const Blob&) = 0;
        virtual void Set(int, const Array&) = 0;

        virtual bool IsNull(int) = 0;
        virtual bool Get(int, bool&) = 0;
        virtual bool Get(int, void*, int&) = 0; // byte buffers
        virtual bool Get(int, std::string&) = 0;
        virtual bool Get(int, int16_t&) = 0;
        virtual bool Get(int, int32_t&) = 0;
        virtual bool Get(int, int64_t&) = 0;
        virtual bool Get(int, float&) = 0;
        virtual bool Get(int, double&) = 0;
        virtual bool Get(int, Timestamp&) = 0;
        virtual bool Get(int, Date&) = 0;
        virtual bool Get(int, Time&) = 0;
        virtual bool Get(int, DBKey&) = 0;
        virtual bool Get(int, Blob&) = 0;
        virtual bool Get(int, Array&) = 0;

        virtual bool IsNull(const std::string&) = 0;
        virtual bool Get(const std::string&, bool&) = 0;
        virtual bool Get(const std::string&, void*, int&) = 0;  // byte buffers
        virtual bool Get(const std::string&, std::string&) = 0;
        virtual bool Get(const std::string&, int16_t&) = 0;
        virtual bool Get(const std::string&, int32_t&) = 0;
        virtual bool Get(const std::string&, int64_t&) = 0;
        virtual bool Get(const std::string&, float&) = 0;
        virtual bool Get(const std::string&, double&) = 0;
        virtual bool Get(const std::string&, Timestamp&) = 0;
        virtual bool Get(const std::string&, Date&) = 0;
        virtual bool Get(const std::string&, Time&) = 0;
        virtual bool Get(const std::string&, DBKey&) = 0;
        virtual bool Get(const std::string&, Blob&) = 0;
        virtual bool Get(const std::string&, Array&) = 0;

        virtual int ColumnNum(const std::string&) = 0;
        virtual const char* ColumnName(int) = 0;
        virtual const char* ColumnAlias(int) = 0;
        virtual const char* ColumnTable(int) = 0;
        virtual SDT ColumnType(int) = 0;
        virtual int ColumnSubtype(int) = 0;
        virtual int ColumnSize(int) = 0;
        virtual int ColumnScale(int) = 0;
        virtual int Columns() = 0;

        virtual bool ColumnUpdated(int) = 0;
        virtual bool Updated() = 0;

        virtual Database DatabasePtr() const = 0;
        virtual Transaction TransactionPtr() const = 0;

        virtual IRow* Clone() = 0;
        virtual IRow* AddRef() = 0;
        virtual void Release() = 0;

        virtual ~IRow() {}
    };

    /* IStatement is the interface to the statements execution in IBPP.
     * Statement is the object class you actually use in your programming. A
     * Statement object is the work horse of IBPP. All your data manipulation
     * statements will be done through it. It is also used to access the result
     * set of a query (when the statement is such), one row at a time and in
     * strict forward direction. */

    class IStatement
    {
    public:
        virtual void Prepare(const std::string&) = 0;
        virtual void Execute() = 0;
        virtual void Execute(const std::string&) = 0;
        virtual void ExecuteImmediate(const std::string&) = 0;
        virtual void CursorExecute(const std::string& cursor) = 0;
        virtual void CursorExecute(const std::string& cursor, const std::string&) = 0;
        virtual bool Fetch() = 0;
        virtual bool Fetch(Row&) = 0;
        virtual int AffectedRows() = 0;
        virtual void Close() = 0;
        virtual std::string& Sql() = 0;
        virtual STT Type() = 0;

        virtual void SetNull(int) = 0;
        virtual void Set(int, bool) = 0;
        virtual void Set(int, const void*, int) = 0;        // byte buffers
        virtual void Set(int, const char*) = 0;             // c-string
        virtual void Set(int, const std::string&) = 0;
        virtual void Set(int, int16_t value) = 0;
        virtual void Set(int, int32_t value) = 0;
        virtual void Set(int, int64_t value) = 0;
        virtual void Set(int, float value) = 0;
        virtual void Set(int, double value) = 0;
        virtual void Set(int, const Timestamp& value) = 0;
        virtual void Set(int, const Date& value) = 0;
        virtual void Set(int, const Time& value) = 0;
        virtual void Set(int, const DBKey& value) = 0;
        virtual void Set(int, const Blob& value) = 0;
        virtual void Set(int, const Array& value) = 0;

        virtual void SetNull(std::string) = 0;
        virtual void Set(std::string, bool) = 0;
        virtual void Set(std::string, const void*, int) = 0;        // byte buffers
        virtual void Set(std::string, const char*) = 0;             // c-string
        virtual void Set(std::string, const std::string&) = 0;
        virtual void Set(std::string, int16_t value) = 0;
        virtual void Set(std::string, int32_t value) = 0;
        virtual void Set(std::string, int64_t value) = 0;
        virtual void Set(std::string, float value) = 0;
        virtual void Set(std::string, double value) = 0;
        virtual void Set(std::string, const Timestamp& value) = 0;
        virtual void Set(std::string, const Date& value) = 0;
        virtual void Set(std::string, const Time& value) = 0;
        virtual void Set(std::string, const DBKey& value) = 0;
        virtual void Set(std::string, const Blob& value) = 0;
        virtual void Set(std::string, const Array& value) = 0;

        virtual std::vector<std::string> ParametersByName() = 0;
        virtual std::vector<int> FindParamsByName(std::string name) = 0;
        virtual int ParameterNum(const std::string& name) = 0;


        virtual bool IsNull(int) = 0;
        virtual bool Get(int, bool&) = 0;
        virtual bool Get(int, void*, int&) = 0; // byte buffers
        virtual bool Get(int, std::string&) = 0;
        virtual bool Get(int, int16_t&) = 0;
        virtual bool Get(int, int32_t&) = 0;
        virtual bool Get(int, int64_t&) = 0;
        virtual bool Get(int, float&) = 0;
        virtual bool Get(int, double&) = 0;
        virtual bool Get(int, Timestamp& value) = 0;
        virtual bool Get(int, Date& value) = 0;
        virtual bool Get(int, Time& value) = 0;
        virtual bool Get(int, DBKey& value) = 0;
        virtual bool Get(int, Blob& value) = 0;
        virtual bool Get(int, Array& value) = 0;

        virtual bool IsNull(const std::string&) = 0;
        virtual bool Get(const std::string&, bool&) = 0;
        virtual bool Get(const std::string&, void*, int&) = 0;  // byte buffers
        virtual bool Get(const std::string&, std::string&) = 0;
        virtual bool Get(const std::string&, int16_t&) = 0;
        virtual bool Get(const std::string&, int32_t&) = 0;
        virtual bool Get(const std::string&, int64_t&) = 0;
        virtual bool Get(const std::string&, float&) = 0;
        virtual bool Get(const std::string&, double&) = 0;
        virtual bool Get(const std::string&, Timestamp& value) = 0;
        virtual bool Get(const std::string&, Date& value) = 0;
        virtual bool Get(const std::string&, Time& value) = 0;
        virtual bool Get(const std::string&, DBKey& value) = 0;
        virtual bool Get(const std::string&, Blob& value) = 0;
        virtual bool Get(const std::string&, Array& value) = 0;

        virtual int ColumnNum(const std::string&) = 0;
        virtual const char* ColumnName(int) = 0;
        virtual const char* ColumnAlias(int) = 0;
        virtual const char* ColumnTable(int) = 0;
        virtual SDT ColumnType(int) = 0;
        virtual int ColumnSubtype(int) = 0;
        virtual int ColumnSize(int) = 0;
        virtual int ColumnScale(int) = 0;
        virtual int Columns() = 0;

        virtual SDT ParameterType(int) = 0;
        virtual int ParameterSubtype(int) = 0;
        virtual int ParameterSize(int) = 0;
        virtual int ParameterScale(int) = 0;
        virtual int Parameters() = 0;

        virtual void Plan(std::string&) = 0;

        virtual Database DatabasePtr() const = 0;
        virtual Transaction TransactionPtr() const = 0;

        virtual IStatement* AddRef() = 0;
        virtual void Release() = 0;

        virtual ~IStatement() { }

        // DEPRECATED METHODS (WON'T BE AVAILABLE IN VERSIONS 3.x)
        virtual bool Get(int, char*) = 0;                   // DEPRECATED
        virtual bool Get(const std::string&, char*) = 0;    // DEPRECATED
        virtual bool Get(int, bool*) = 0;                   // DEPRECATED
        virtual bool Get(const std::string&, bool*) = 0;    // DEPRECATED
        virtual bool Get(int, int16_t*) = 0;                // DEPRECATED
        virtual bool Get(const std::string&, int16_t*) = 0; // DEPRECATED
        virtual bool Get(int, int32_t*) = 0;                // DEPRECATED
        virtual bool Get(const std::string&, int32_t*) = 0; // DEPRECATED
        virtual bool Get(int, int64_t*) = 0;                // DEPRECATED
        virtual bool Get(const std::string&, int64_t*) = 0; // DEPRECATED
        virtual bool Get(int, float*) = 0;                  // DEPRECATED
        virtual bool Get(const std::string&, float*) = 0;   // DEPRECATED
        virtual bool Get(int, double*) = 0;                 // DEPRECATED
        virtual bool Get(const std::string&, double*) = 0;  // DEPRECATED
    };

    class IEvents
    {
    public:
        virtual void Add(const std::string&, EventInterface*) = 0;
        virtual void Drop(const std::string&) = 0;
        virtual void List(std::vector<std::string>&) = 0;
        virtual void Clear() = 0;               // Drop all events
        virtual void Dispatch() = 0;            // Dispatch events (calls handlers)

        virtual Database DatabasePtr() const = 0;

        virtual IEvents* AddRef() = 0;
        virtual void Release() = 0;

        virtual ~IEvents() { }
    };

    /* Class EventInterface is merely a pure interface.
     * It is _not_ implemented by IBPP. It is only a base class definition from
     * which your own event interface classes have to derive from.
     * Please read the reference guide at http://www.ibpp.org for more info. */

    class EventInterface
    {
    public:
        virtual void ibppEventHandler(Events, const std::string&, int) = 0;
        virtual ~EventInterface() { }
    };

    //  --- Factories ---
    //  These methods are the only way to get one of the above
    //  Interfaces.  They are at the heart of how you program using IBPP.  For
    //  instance, to get access to a database, you'll write code similar to this:
    //  {
    //      Database db = DatabaseFactory("server", "databasename",
    //                      "user", "password");
    //      db->Connect();
    //      ...
    //      db->Disconnect();
    //  }

    Service ServiceFactory(const std::string& ServerName,
        const std::string& UserName, const std::string& UserPassword);

    Database DatabaseFactory(const std::string& ServerName,
        const std::string& DatabaseName, const std::string& UserName,
            const std::string& UserPassword, const std::string& RoleName,
                const std::string& CharSet, const std::string& CreateParams);

    inline Database DatabaseFactory(const std::string& ServerName,
        const std::string& DatabaseName, const std::string& UserName,
            const std::string& UserPassword)
        { return DatabaseFactory(ServerName, DatabaseName, UserName, UserPassword, "", "", ""); }

    Transaction TransactionFactory(Database db, TAM am = amWrite,
        TIL il = ilConcurrency, TLR lr = lrWait, TFF flags = TFF(0));

    Statement StatementFactory(Database db, Transaction tr);

    inline Statement StatementFactory(Database db, Transaction tr,
        const std::string& sql)
    {
            Statement st = StatementFactory(db, tr);
            if (!sql.empty())
                st->Prepare(sql);
            return st;
    }

    Blob BlobFactory(Database db, Transaction tr);

    Array ArrayFactory(Database db, Transaction tr);

    Events EventsFactory(Database db);

    /* IBPP uses a self initialization system. Each time an object that may
     * require the usage of the Interbase client C-API library is used, the
     * library internal handling details are automatically initialized, if not
     * already done. You can kick this initialization at the start of an
     * application by calling IBPP::CheckVersion(). This is recommended, because
     * IBPP::CheckVersion will assure you that YOUR code has been compiled
     * against a compatible version of the library. */

    bool CheckVersion(uint32_t);

    /* On Win32 platform, ClientLibSearchPaths() allows to setup
     * one or multiple additional paths (separated with a ';') where IBPP
     * will look for the client library (before the default implicit search
     * locations). This is usefull for applications distributed with a 'private'
     * copy of Firebird, when the registry is useless to identify the location
     * from where to attempt loading the fbclient.dll / gds32.dll.
     * If called, this function must be called *early* by the application,
     * before *any* other function or object methods of IBPP.
     * Currently, this is a NO-OP on platforms other than Win32. */

    void ClientLibSearchPaths(const std::string&);

    /* Finally, here are some date and time conversion routines used by IBPP and
     * that may be helpful at the application level. They do not depend on
     * anything related to Firebird/Interbase. Just a bonus. dtoi and itod
     * return false on invalid parameters or out of range conversions. */

    bool dtoi(int date, int* py, int* pm, int* pd);
    bool itod(int* pdate, int year, int month, int day);
    void ttoi(int itime, int* phour, int* pminute, int* psecond, int* ptt);
    void itot(int* ptime, int hour, int minute, int second = 0, int tenthousandths = 0);

}

#endif<|MERGE_RESOLUTION|>--- conflicted
+++ resolved
@@ -568,13 +568,8 @@
         virtual void Disconnect() = 0;
         virtual void Drop() = 0;
 
-<<<<<<< HEAD
         virtual IDatabase* Clone() = 0;
 
-=======
-        virtual IDatabase* Clone() = 0;
-
->>>>>>> 36cf60cd
         virtual IDatabase* AddRef() = 0;
         virtual void Release() = 0;
 
