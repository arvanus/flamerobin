/*
  Copyright (c) 2004-2016 The FlameRobin Development Team

  Permission is hereby granted, free of charge, to any person obtaining
  a copy of this software and associated documentation files (the
  "Software"), to deal in the Software without restriction, including
  without limitation the rights to use, copy, modify, merge, publish,
  distribute, sublicense, and/or sell copies of the Software, and to
  permit persons to whom the Software is furnished to do so, subject to
  the following conditions:

  The above copyright notice and this permission notice shall be included
  in all copies or substantial portions of the Software.

  THE SOFTWARE IS PROVIDED "AS IS", WITHOUT WARRANTY OF ANY KIND,
  EXPRESS OR IMPLIED, INCLUDING BUT NOT LIMITED TO THE WARRANTIES OF
  MERCHANTABILITY, FITNESS FOR A PARTICULAR PURPOSE AND NONINFRINGEMENT.
  IN NO EVENT SHALL THE AUTHORS OR COPYRIGHT HOLDERS BE LIABLE FOR ANY
  CLAIM, DAMAGES OR OTHER LIABILITY, WHETHER IN AN ACTION OF CONTRACT,
  TORT OR OTHERWISE, ARISING FROM, OUT OF OR IN CONNECTION WITH THE
  SOFTWARE OR THE USE OR OTHER DEALINGS IN THE SOFTWARE.
*/

// For compilers that support precompilation, includes "wx/wx.h".
#include "wx/wxprec.h"

// for all others, include the necessary headers (this file is usually all you
// need because it includes almost all "standard" wxWindows headers
#ifndef WX_PRECOMP
    #include "wx/wx.h"
#endif

#include <wx/file.h>
#include <wx/tokenzr.h>

#include "core/StringUtils.h"
#include "frutils.h"
#include "gui/ProgressDialog.h"
#include "gui/UsernamePasswordDialog.h"
#include "metadata/column.h"
#include "metadata/relation.h"
#include "metadata/server.h"

void adjustControlsMinWidth(std::list<wxWindow*> controls)
{
    int w = 0;
    wxSize sz;
    // find widest control
    for (std::list<wxWindow*>::iterator it = controls.begin();
        it != controls.end(); ++it)
    {
        wxASSERT(*it != 0);
        sz = (*it)->GetSize();
        w = std::max(w, sz.GetWidth());
    }
    // set minimum width of all controls
    for (std::list<wxWindow*>::iterator it = controls.begin();
        it != controls.end(); ++it)
    {
        sz = (*it)->GetSize();
        (*it)->SetSize(w, sz.GetHeight());
        (*it)->SetSizeHints(w, sz.GetHeight());
    }
}

void readBlob(IBPP::Statement& st, int column, wxString& result,
    wxMBConv* conv)
{
    result = "";
    if (st->IsNull(column))
        return;

    IBPP::Blob b = IBPP::BlobFactory(st->DatabasePtr(), st->TransactionPtr());
    st->Get(column, b);

    try              // if blob is empty the exception is thrown
    {                // I tried to check st1->IsNull(1) but it doesn't work
        b->Open();   // to this hack is the only way (for the time being)
    }
    catch (...)
    {
        return;
    }

    std::string resultBuffer;
    char readBuffer[16384];        // 16K block
    while (true)
    {
<<<<<<< HEAD
        int size = b->Read(readBuffer, 8192-1);
=======
        int size = b->Read(readBuffer, 16384);
>>>>>>> 54b0710a
        if (size <= 0)
            break;
        readBuffer[size] = 0;
        resultBuffer += readBuffer;
    }
    result = wxString(resultBuffer.c_str(), *conv);
    b->Close();
}

wxString selectRelationColumns(Relation* t, wxWindow* parent)
{
    std::vector<wxString> list;
    if (!selectRelationColumnsIntoVector(t, parent, list))
        return wxEmptyString;

    std::vector<wxString>::iterator it = list.begin();
    wxString retval(*it);
    while ((++it) != list.end())
        retval += ", " + (*it);
    return retval;
}

bool selectRelationColumnsIntoVector(Relation* t, wxWindow* parent,
    std::vector<wxString>& list)
{
    t->ensureChildrenLoaded();

    wxArrayInt selected_columns;
    wxArrayString colNames;
    colNames.Alloc(t->getColumnCount());
    for (ColumnPtrs::const_iterator it = t->begin(); it != t->end(); ++it)
        colNames.Add((*it)->getName_());

    // set default selection.
    for (std::vector<wxString>::const_iterator it = list.begin();
        it != list.end(); ++it)
    {
        wxString::size_type i = colNames.Index((*it));
        if (i != wxNOT_FOUND)
            selected_columns.Add(i);
    }

    bool ok =
    ::wxGetSelectedChoices(selected_columns,
        _("Select one or more fields... (use ctrl key)"),  _("Table Fields"),
        colNames, parent) > 0;
    list.clear();
    if (!ok)
        return false;

    for (size_t i = 0; i < selected_columns.GetCount(); ++i)
    {
        Identifier temp(colNames[selected_columns[i]]);
        list.push_back(temp.getQuoted());
    }
    return true;
}

bool connectDatabase(Database* db, wxWindow* parent,
    ProgressDialog* progressdialog)
{
    wxString pass(db->getDecryptedPassword());
    if (db->getAuthenticationMode().getAlwaysAskForPassword())
    {
        UsernamePasswordDialog upd(parent, wxEmptyString,
            db->getUsername(), UsernamePasswordDialog::Default);
        if (upd.ShowModal() != wxID_OK)
            return false;
        pass = upd.getPassword();
    }

    wxString caption(wxString::Format(_("Connecting to Database \"%s\""),
        db->getName_().c_str()));
    if (progressdialog)
    {
        progressdialog->setProgressMessage(caption);
        db->connect(pass, progressdialog);
    }
    else
    {
        ProgressDialog pd(parent, caption, 1);
        db->connect(pass, &pd);;
    }
    return true;
}

bool getService(Server* s, IBPP::Service& svc, ProgressIndicator* p,
    bool sysdba)
{
    if (!s->getService(svc, p, sysdba))
    {
        wxString msg;
        if (p->isCanceled())
            msg = _("You have canceled the search for usable existing connection credentials.");
        else
            msg = _("None of the known database connection credentials could be used.");
        if (sysdba)
            msg = msg = msg + "\n" + _("Please enter connection credentials with administrative rights.");

        int flags = UsernamePasswordDialog::AllowTrustedUser
            | (sysdba ? 0 : UsernamePasswordDialog::AllowOtherUsername);
        UsernamePasswordDialog upd(wxGetActiveWindow(), msg, "SYSDBA",
            flags);
        if (upd.ShowModal() != wxID_OK)
            return false;
        wxString username(upd.getUsername());
        wxString password(upd.getPassword());

        try
        {
            svc = IBPP::ServiceFactory(wx2std(s->getConnectionString()),
                wx2std(username), wx2std(password));
            svc->Connect();
            // exception might be thrown. If not, we store the credentials:
            if (sysdba || username.Upper() == "SYSDBA")
                s->setServiceSysdbaPassword(password);
            else
                s->setServiceCredentials(username, password);
        }
        catch(IBPP::Exception& e)
        {
            wxMessageBox(e.what(), _("Error"),
                wxICON_ERROR | wxOK);
            return false;
        }
    }
    return true;
}<|MERGE_RESOLUTION|>--- conflicted
+++ resolved
@@ -86,11 +86,7 @@
     char readBuffer[16384];        // 16K block
     while (true)
     {
-<<<<<<< HEAD
-        int size = b->Read(readBuffer, 8192-1);
-=======
         int size = b->Read(readBuffer, 16384);
->>>>>>> 54b0710a
         if (size <= 0)
             break;
         readBuffer[size] = 0;
