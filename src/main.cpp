--- conflicted
+++ resolved
@@ -80,12 +80,9 @@
     checkEnvironment();
     parseCommandLine();
 
-<<<<<<< HEAD
-=======
     mLocale = new wxLocale();
     //mLocale->Init(wxLANGUAGE_DEFAULT);
 
->>>>>>> 36cf60cd
     // initialize IBPP library - if it fails: exit
     try
     {
