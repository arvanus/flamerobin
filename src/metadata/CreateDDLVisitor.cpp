/*
  Copyright (c) 2004-2016 The FlameRobin Development Team

  Permission is hereby granted, free of charge, to any person obtaining
  a copy of this software and associated documentation files (the
  "Software"), to deal in the Software without restriction, including
  without limitation the rights to use, copy, modify, merge, publish,
  distribute, sublicense, and/or sell copies of the Software, and to
  permit persons to whom the Software is furnished to do so, subject to
  the following conditions:

  The above copyright notice and this permission notice shall be included
  in all copies or substantial portions of the Software.

  THE SOFTWARE IS PROVIDED "AS IS", WITHOUT WARRANTY OF ANY KIND,
  EXPRESS OR IMPLIED, INCLUDING BUT NOT LIMITED TO THE WARRANTIES OF
  MERCHANTABILITY, FITNESS FOR A PARTICULAR PURPOSE AND NONINFRINGEMENT.
  IN NO EVENT SHALL THE AUTHORS OR COPYRIGHT HOLDERS BE LIABLE FOR ANY
  CLAIM, DAMAGES OR OTHER LIABILITY, WHETHER IN AN ACTION OF CONTRACT,
  TORT OR OTHERWISE, ARISING FROM, OUT OF OR IN CONNECTION WITH THE
  SOFTWARE OR THE USE OR OTHER DEALINGS IN THE SOFTWARE.
*/


// For compilers that support precompilation, includes "wx/wx.h".
#include "wx/wxprec.h"

// for all others, include the necessary headers (this file is usually all you
// need because it includes almost all "standard" wxWindows headers
#ifndef WX_PRECOMP
    #include "wx/wx.h"
#endif

#include <vector>

#include "core/ProgressIndicator.h"
#include "metadata/column.h"
#include "metadata/constraints.h"
#include "metadata/CreateDDLVisitor.h"
#include "metadata/database.h"
#include "metadata/domain.h"
#include "metadata/exception.h"
#include "metadata/function.h"
#include "metadata/generator.h"
#include "metadata/Index.h"
#include "metadata/package.h"
#include "metadata/parameter.h"
#include "metadata/procedure.h"
#include "metadata/role.h"
#include "metadata/table.h"
#include "metadata/view.h"

// forward declaration to keep compilers happy
void addIndex(std::vector<Index> *ix, wxString& sql, ColumnConstraint *cc);

CreateDDLVisitor::CreateDDLVisitor(ProgressIndicator* progressIndicator)
    : MetadataItemVisitor()
{
    progressIndicatorM = progressIndicator;
}

CreateDDLVisitor::~CreateDDLVisitor()
{
}

wxString CreateDDLVisitor::getSql() const
{
    return sqlM;
}

wxString CreateDDLVisitor::getPrefixSql() const
{
    return preSqlM;
}

wxString CreateDDLVisitor::getSuffixSql() const
{
    return postSqlM + grantSqlM;
}

// this one is not called from "outside", but from visit(Table) function
void CreateDDLVisitor::visitColumn(Column& c)
{
    wxString computed = c.getComputedSource();
    if (!computed.IsEmpty())
    {
        wxString add = "ALTER TABLE " + c.getTable()->getQuotedName()
            + " ADD " + c.getQuotedName() + " COMPUTED BY "
            + computed + ";\n";
        postSqlM << add;
        sqlM << add;
        return;
    }

    preSqlM << c.getQuotedName() << " ";
    wxString collate = c.getCollation();
    if (DomainPtr d = c.getDomain())
    {
        if (d->isSystem())
        {
            preSqlM << d->getDatatypeAsString();
            if (c.isIdentity())
                preSqlM << c.getSource(true);
            wxString charset = d->getCharset();
            DatabasePtr db = d->getDatabase();
            if (!charset.IsEmpty())
            {
                if (!db || db->getDatabaseCharset() != charset)
                    preSqlM << " CHARACTER SET " << charset;
                if (db && db->isDefaultCollation(charset, collate))
                    collate.clear();    // don't show default collations
            }
        }
        else
            preSqlM << d->getQuotedName();
    }
    else
        preSqlM <<  c.getSource();  // shouldn't happen

    wxString defaultValue;
    if (c.getDefault(IgnoreDomainDefault, defaultValue))
        preSqlM << " DEFAULT " << defaultValue;
    if (!c.isNullable(IgnoreDomainNullability))
        preSqlM << " NOT NULL";
    if (!collate.IsEmpty())
    {
        preSqlM << " COLLATE " << collate;
    }
    wxString description = c.getDescription();
    if (!description.empty())
    {
        wxString colname(c.getQuotedName());
        wxString tabname(c.getTable()->getQuotedName());
        description.Replace("'", "''");
        postSqlM << "comment on column " << tabname << "." << colname << " is '"
                     << description << "';\n";
    }
}

template <class C, class M>
void iterateit(CreateDDLVisitor* v, C mc, ProgressIndicator* pi)
{
    wxASSERT(mc);

    if (pi)
    {
        pi->setProgressMessage(_("Extracting ") + mc->getName_());
        pi->stepProgress();
        pi->initProgress(wxEmptyString, mc->getChildrenCount(), 0, 2);
    }

    for (typename MetadataCollection<M>::iterator it = mc->begin();
        it != mc->end(); ++it)
    {
        if (pi)
        {
            checkProgressIndicatorCanceled(pi);
            pi->setProgressMessage(_("Extracting ") + (*it)->getName_(), 2);
            pi->stepProgress(1, 2);
        }
        (*it)->acceptVisitor(v);
    }
}

// build the sql script for entire database
void CreateDDLVisitor::visitDatabase(Database& d)
{
    if (progressIndicatorM)
        progressIndicatorM->initProgress(wxEmptyString, 10, 0, 1);

    try
    {
        preSqlM << "/********************* ROLES **********************/\n\n";
        iterateit<RolesPtr, Role>(this, d.getRoles(), progressIndicatorM);

        preSqlM << "/********************* UDFS ***********************/\n\n";
        iterateit<UDFsPtr, UDF>(this, d.getUDFs(), progressIndicatorM);
        
        if (d.getInfo().getODSVersionIsHigherOrEqualTo(12.0)) {
            preSqlM << "/********************* FUNCTIONS ***********************/\n\n";
            iterateit<FunctionSQLsPtr, FunctionSQL>(this, d.getFunctionSQLs(),
                progressIndicatorM);
        }

        preSqlM << "/****************** SEQUENCES ********************/\n\n";
        iterateit<GeneratorsPtr, Generator>(this, d.getGenerators(),
            progressIndicatorM);

        preSqlM << "/******************** DOMAINS *********************/\n\n";
        iterateit<DomainsPtr, Domain>(this, d.getDomains(),
            progressIndicatorM);

        preSqlM << "/******************* PROCEDURES ******************/\n\n";
        iterateit<ProceduresPtr, Procedure>(this, d.getProcedures(),
            progressIndicatorM);
<<<<<<< HEAD

        if (d.getInfo().getODSVersionIsHigherOrEqualTo(12.0)) {
=======
        if (d.getDatabase()->getInfo().getODSVersionIsHigherOrEqualTo(12)) {
>>>>>>> 73b2add2
            preSqlM << "/******************* PACKAGES ******************/\n\n";
            iterateit<PackagesPtr, Package>(this, d.getPackages(),
                progressIndicatorM);
        }
<<<<<<< HEAD

=======
>>>>>>> 73b2add2
        preSqlM << "/******************** TABLES **********************/\n\n";
        iterateit<TablesPtr, Table>(this, d.getTables(), progressIndicatorM);
        iterateit<GTTsPtr, Table>(this, d.getGTTs(), progressIndicatorM);

        preSqlM << "/********************* VIEWS **********************/\n\n";
        // TODO: build dependecy tree first, and order views by it
        //       also include computed columns of tables?
        iterateit<ViewsPtr, View>(this, d.getViews(), progressIndicatorM);

        preSqlM << "/******************* EXCEPTIONS *******************/\n\n";
        iterateit<ExceptionsPtr, Exception>(this, d.getExceptions(),
            progressIndicatorM);

        preSqlM << "/******************** TRIGGERS ********************/\n\n";
        iterateit<DMLTriggersPtr, DMLTrigger>(this, d.getDMLTriggers(),
            progressIndicatorM);
<<<<<<< HEAD
        if (d.getInfo().getODSVersionIsHigherOrEqualTo(11.1)) {
            preSqlM << "/******************** DB TRIGGERS ********************/\n\n";
            iterateit<DBTriggersPtr, DBTrigger>(this, d.getDBTriggers(),
                progressIndicatorM);
        }
        if (d.getInfo().getODSVersionIsHigherOrEqualTo(12.0)) {
            preSqlM << "/******************** DDL TRIGGERS ********************/\n\n";
            iterateit<DDLTriggersPtr, DDLTrigger>(this, d.getDDLTriggers(),
                progressIndicatorM);
        }
=======

        iterateit<DDLTriggersPtr, DDLTrigger>(this, d.getDDLTriggers(),
            progressIndicatorM);

        iterateit<DBTriggersPtr, DBTrigger>(this, d.getDBTriggers(),
            progressIndicatorM);
>>>>>>> 73b2add2
    }
    catch (CancelProgressException&)
    {
        // this is expected if user cancels the extraction
        sqlM = _("Extraction canceled");
        return;
    }

    sqlM = preSqlM + "\n" + postSqlM + grantSqlM;
    if (progressIndicatorM)
    {
        progressIndicatorM->initProgress(_("Extraction complete."), 1, 1);
        progressIndicatorM->initProgress(_("Done."), 1, 1, 2);
    }
}

void CreateDDLVisitor::visitDomain(Domain& d)
{
    preSqlM += "CREATE DOMAIN " + d.getQuotedName() + "\n AS " +
            d.getDatatypeAsString();
    wxString charset = d.getCharset();
    DatabasePtr db = d.getDatabase();
    if (!charset.IsEmpty() && (!db || db->getDatabaseCharset() != charset))
        preSqlM += " CHARACTER SET " + charset;
    preSqlM += "\n";
    wxString defaultValue;
    if (d.getDefault(defaultValue))
        preSqlM += " DEFAULT " + defaultValue + "\n";
    if (!d.isNullable())
        preSqlM += " NOT NULL\n";
    wxString check = d.getCheckConstraint();
    if (!check.IsEmpty())
        preSqlM += " " + check + "\n";  // already contains CHECK keyword
    wxString collate = d.getCollation();
    if (!collate.IsEmpty())
        preSqlM += " COLLATE " + collate;
    preSqlM += ";\n";

    wxString description = d.getDescription();
    if (!description.empty())
    {
        wxString colname(d.getName_());
        description.Replace("'", "''");
        colname.Replace("'", "''");
        postSqlM << "comment on domain " << colname << " is '"
                     << description << "';\n";
    }
    sqlM = preSqlM + postSqlM;
}

void CreateDDLVisitor::visitException(Exception& e)
{
    wxString ms(e.getMessage());
    ms.Replace("'", "''");    // escape quotes
    preSqlM += "CREATE EXCEPTION " + e.getQuotedName() + "\n'" +
        ms + "';\n";

    wxString description = e.getDescription();
    if (!description.empty())
    {
        wxString name(e.getName_());
        description.Replace("'", "''");
        name.Replace("'", "''");
        postSqlM << "comment on exception " << name << " is '"
                     << description << "';\n";
    }
    sqlM = preSqlM + postSqlM;
}

void CreateDDLVisitor::visitForeignKey(ForeignKey& fk)
{
    Identifier reftab(fk.getReferencedTable());
    wxString src_col, dest_col;
    for (std::vector<wxString>::const_iterator it = fk.begin(); it != fk.end(); ++it)
    {
        if (it != fk.begin())
            src_col += ",";
        Identifier id(*it);
        src_col += id.getQuoted();
    }
    for (std::vector<wxString>::const_iterator it = fk.getReferencedColumns().begin();
        it != fk.getReferencedColumns().end(); ++it)
    {
        if (it != fk.getReferencedColumns().begin())
            dest_col += ",";
        Identifier id(*it);
        dest_col += id.getQuoted();
    }
    postSqlM += "ALTER TABLE " + fk.getTable()->getQuotedName() + " ADD";
    if (!fk.isSystem())
        postSqlM += " CONSTRAINT " + fk.getQuotedName();
    postSqlM += "\n  FOREIGN KEY (" + src_col + ") REFERENCES "
        + reftab.getQuoted() + " (" + dest_col + ")";
    wxString upd = fk.getUpdateAction();
    if (!upd.IsEmpty() && upd != "RESTRICT")
        postSqlM += " ON UPDATE " + upd;
    wxString del = fk.getDeleteAction();
    if (!del.IsEmpty() && del != "RESTRICT")
        postSqlM += " ON DELETE " + del;
    addIndex(fk.getTable()->getIndices(), postSqlM, &fk);
    postSqlM += ";\n";
    sqlM = postSqlM;
}

void CreateDDLVisitor::visitFunctionSQL(FunctionSQL& f)
{
    wxString temp(f.getAlterSql());
    temp += "\n";

    // grant execute on [name] to [user/role]
    const std::vector<Privilege>* priv = f.getPrivileges();
    if (priv)
    {
        for (std::vector<Privilege>::const_iterator ci = priv->begin();
            ci != priv->end(); ++ci)
        {
            grantSqlM += (*ci).getSql() + "\n";
        }
    }

    /* description of function and parameters */
    wxString name(f.getName_());
    name.Replace("'", "''");
    wxString description = f.getDescription();
    if (!description.empty())
    {
        description.Replace("'", "''");
        postSqlM << "comment on function " << name << " is '"
            << description << "';\n";
    }
    for (ParameterPtrs::iterator it = f.begin(); it != f.end(); ++it)
    {
        description = (*it)->getDescription();
        if (!description.empty())
        {
            wxString pname((*it)->getName_());
            description.Replace("'", "''");
            pname.Replace("'", "''");
            temp << "comment on parameter " << name << "." << pname << " is '"
                << description << "';\n";
        }
    }

    postSqlM << temp << "\n";
    temp.Replace("ALTER", "CREATE", false);   // just first
    sqlM << temp << grantSqlM;

    // create empty function body (for database DDL dump)
    temp = f.getAlterSql(false);    // false = only headers
    temp.Replace("ALTER", "CREATE", false);   // just first
    preSqlM << temp << "\n";
}


void CreateDDLVisitor::visitUDF(UDF& f)
{
    preSqlM << f.getCreateSql() << "\n";
    wxString description = f.getDescription();
    if (!description.empty())
    {
        wxString name(f.getName_());
        description.Replace("'", "''");
        name.Replace("'", "''");
        postSqlM << "comment on external function " << name << " is '"
                     << description << "';\n";
    }
    sqlM = preSqlM + postSqlM;
}

void CreateDDLVisitor::visitGenerator(Generator& g)
{
    preSqlM += "CREATE " + g.getSource() + ";\n";
    wxString description = g.getDescription();
    if (!description.empty())
    {
        wxString name(g.getName_());
        description.Replace("'", "''");
        name.Replace("'", "''");
        postSqlM << "comment on sequence " << name << " is '"
             << description << "';\n";
    }
    sqlM = preSqlM + postSqlM;
}

void CreateDDLVisitor::visitPrimaryKeyConstraint(PrimaryKeyConstraint& pk)
{
    wxString sql;
    if (!pk.isSystem())     // system one, noname
        sql += " CONSTRAINT " + pk.getQuotedName();
    sql += " PRIMARY KEY (";

    for (std::vector<wxString>::const_iterator it = pk.begin(); it != pk.end(); ++it)
    {
        if (it != pk.begin())
            sql += ",";
        Identifier id(*it);
        sql += id.getQuoted();
    }
    sql += ")";
    addIndex(pk.getTable()->getIndices(), sql, &pk);
    preSqlM += ",\n " + sql;
    sqlM = "ALTER TABLE " + pk.getTable()->getQuotedName() + " ADD" +
        sql + ";\n";
}

void CreateDDLVisitor::visitPackage(Package& package)
{
    wxString temp(package.getAlterSql());
    temp += "\n";

    // grant execute on [name] to [user/role]
    const std::vector<Privilege>* priv = package.getPrivileges();
    if (priv)
    {
        for (std::vector<Privilege>::const_iterator ci = priv->begin();
            ci != priv->end(); ++ci)
        {
            grantSqlM += (*ci).getSql() + "\n";
        }
    }

    /* description of package*/
    wxString name(package.getName_());
    name.Replace("'", "''");
    wxString description = package.getDescription();
    if (!description.empty())
    {
        description.Replace("'", "''");
        postSqlM << "comment on package " << name << " is '"
            << description << "';\n";
    }

    postSqlM << temp << "\n";
    temp.Replace("ALTER", "CREATE", false);   // just first
    sqlM << temp << grantSqlM;

    temp = package.getAlterSql(false);    // false = only headers
    temp.Replace("ALTER", "CREATE", false);   // just first
    preSqlM << temp << "\n";

}

void CreateDDLVisitor::visitProcedure(Procedure& p)
{
    wxString temp(p.getAlterSql());
    temp += "\n";

    // grant execute on [name] to [user/role]
    const std::vector<Privilege>* priv = p.getPrivileges();
    if (priv)
    {
        for (std::vector<Privilege>::const_iterator ci = priv->begin();
            ci != priv->end(); ++ci)
        {
            grantSqlM += (*ci).getSql() + "\n";
        }
    }

    /* description of procedure and parameters */
    wxString name(p.getName_());
    name.Replace("'", "''");
    wxString description = p.getDescription();
    if (!description.empty())
    {
        description.Replace("'", "''");
        postSqlM << "comment on procedure " << name << " is '"
                     << description << "';\n";
    }
    for (ParameterPtrs::iterator it = p.begin(); it != p.end(); ++it)
    {
        description = (*it)->getDescription();
        if (!description.empty())
        {
            wxString pname((*it)->getName_());
            description.Replace("'", "''");
            pname.Replace("'", "''");
            temp << "comment on parameter " << name << "." << pname << " is '"
                         << description << "';\n";
        }
    }

    postSqlM << temp << "\n";
    temp.Replace("ALTER", "CREATE", false);   // just first
    sqlM << temp << grantSqlM;

    // create empty procedure body (for database DDL dump)
    temp = p.getAlterSql(false);    // false = only headers
    temp.Replace("ALTER", "CREATE", false);   // just first
    preSqlM << temp << "\n";
}

void CreateDDLVisitor::visitRole(Role& r)
{
    preSqlM += "CREATE ROLE " + r.getQuotedName() + ";\n";

    // grant execute on [name] to [user/role]
    const std::vector<Privilege>* priv = r.getPrivileges();
    if (priv)
    {
        for (std::vector<Privilege>::const_iterator ci = priv->begin();
            ci != priv->end(); ++ci)
        {
            grantSqlM += (*ci).getSql();
        }
    }
    wxString description = r.getDescription();
    if (!description.empty())
    {
        wxString name(r.getName_());
        description.Replace("'", "''");
        name.Replace("'", "''");
        postSqlM << "comment on role " << name << " is '"
                     << description << "';\n";
    }
    sqlM = preSqlM + "\n" + postSqlM + grantSqlM;
}

// used by visit(Table)
void addIndex(std::vector<Index> *ix, wxString& sql, ColumnConstraint *cc)
{
    // only for FB 1.5+
    if (!ix || cc->getIndexName().StartsWith("RDB$") || cc->getName_() == cc->getIndexName())
        return;
    for (std::vector<Index>::iterator it = ix->begin(); it != ix->end(); ++it)
    {
        if ((*it).getName_() == cc->getIndexName())
        {
            sql += "\n  USING ";
            if ((*it).getIndexType() == Index::itDescending)
                sql += "DESC ";
            sql += "INDEX " + (*it).getQuotedName();
        }
    }
}

void CreateDDLVisitor::visitTable(Table& t)
{
    int type = t.getRelationType();
    preSqlM += "CREATE ";
    if (type == 4 || type == 5)
        preSqlM += "GLOBAL TEMPORARY ";
    preSqlM += "TABLE " + t.getQuotedName();
    wxString external = t.getExternalPath();
    if (!external.IsEmpty())
    {
        external.Replace("'", "''");
        preSqlM += " EXTERNAL '" + external + "'";
    }
    preSqlM += "\n(\n  ";
    t.ensureChildrenLoaded();
    for (ColumnPtrs::iterator it=t.begin(); it!=t.end(); ++it)
    {
        if (it != t.begin() && (*it)->getComputedSource().empty())
            preSqlM += ",\n  ";
        visitColumn(*(*it).get());
    }

    std::vector<Index> *ix = t.getIndices();

    // primary keys (detect the name and use CONSTRAINT name PRIMARY KEY... or PRIMARY KEY(col)
    PrimaryKeyConstraint *pk = t.getPrimaryKey();
    if (pk)
        visitPrimaryKeyConstraint(*pk);

    // unique constraints
    std::vector<UniqueConstraint> *uc = t.getUniqueConstraints();
    if (uc)
        for (std::vector<UniqueConstraint>::iterator it = uc->begin(); it != uc->end(); ++it)
            visitUniqueConstraint(*it);

    // foreign keys
    std::vector<ForeignKey> *fk = t.getForeignKeys();
    if (fk)
        for (std::vector<ForeignKey>::iterator it = fk->begin(); it != fk->end(); ++it)
            visitForeignKey(*it);

    // check constraints
    std::vector<CheckConstraint> *chk = t.getCheckConstraints();
    if (chk)
    {
        for (std::vector<CheckConstraint>::iterator ci = chk->begin(); ci != chk->end(); ++ci)
        {
            postSqlM += "ALTER TABLE " + t.getQuotedName() + " ADD ";
            if (!(*ci).isSystem())
                postSqlM += "CONSTRAINT " + (*ci).getQuotedName();
            postSqlM += "\n  " + (*ci).getSource() + ";\n";
        }
    }

    // indices
    if (ix)
    {
        for (std::vector<Index>::iterator ci = ix->begin(); ci != ix->end(); ++ci)
        {
            if ((*ci).isSystem())
                continue;
            postSqlM += "CREATE ";
            if ((*ci).isUnique())
                postSqlM += "UNIQUE ";
            if ((*ci).getIndexType() == Index::itDescending)
                postSqlM += "DESCENDING ";
            postSqlM += "INDEX " + (*ci).getQuotedName() + " ON " + t.getQuotedName();
            wxString expre = (*ci).getExpression();
            if (!expre.IsEmpty())
                postSqlM += " COMPUTED BY " + expre;
            else
            {
                postSqlM += " (";
                std::vector<wxString> *cols = (*ci).getSegments();
                for (std::vector<wxString>::const_iterator it = cols->begin(); it != cols->end(); ++it)
                {
                    if (it != cols->begin())
                        postSqlM += ",";
                    Identifier id(*it);
                    postSqlM += id.getQuoted();
                }
                postSqlM += ")";
            }
            postSqlM += ";\n";
        }
    }

    // grant sel/ins/upd/del/ref/all ON [name] to [SP,user,role]
    const std::vector<Privilege>* priv = t.getPrivileges();
    if (priv)
        for (std::vector<Privilege>::const_iterator ci = priv->begin(); ci != priv->end(); ++ci)
            grantSqlM += (*ci).getSql() + "\n";

    preSqlM += "\n)";
    if (type == 4)
        preSqlM += "\nON COMMIT PRESERVE ROWS";
    preSqlM += ";\n";

    wxString description = t.getDescription();
    if (!description.empty())
    {
        wxString name(t.getName_());
        description.Replace("'", "''");
        name.Replace("'", "''");
        postSqlM << "comment on table " << name << " is '"
                     << description << "';\n";
    }

    sqlM = preSqlM + "\n" + postSqlM + grantSqlM;
}

void CreateDDLVisitor::visitDBTrigger(DBTrigger& t)
{
    preSqlM << "SET TERM ^ ;\nCREATE TRIGGER " << t.getQuotedName();
    if (t.isDMLTrigger())
    {
        Identifier id(t.getRelationName());
        preSqlM << " FOR " << id.getQuoted();
    }
    if (t.getActive())
        preSqlM << " ACTIVE\n";
    else
        preSqlM << " INACTIVE\n";
    preSqlM << t.getFiringEvent();
    preSqlM << " POSITION ";
    preSqlM << t.getPosition() << "\n";
    preSqlM << t.getSource();
    preSqlM << "^\nSET TERM ; ^\n";

    wxString description = t.getDescription();
    if (!description.empty())
    {
        wxString name(t.getName_());
        description.Replace("'", "''");
        name.Replace("'", "''");
        postSqlM << "comment on trigger " << name << " is '"
                     << description << "';\n";
    }
    sqlM = preSqlM + postSqlM;
}

void CreateDDLVisitor::visitDDLTrigger(DDLTrigger& t)
{
    preSqlM << "SET TERM ^ ;\nCREATE TRIGGER " << t.getQuotedName();
    if (t.isDMLTrigger())
    {
        Identifier id(t.getRelationName());
        preSqlM << " FOR " << id.getQuoted();
    }
    if (t.getActive())
        preSqlM << " ACTIVE\n";
    else
        preSqlM << " INACTIVE\n";
    preSqlM << t.getFiringEvent();
    preSqlM << " POSITION ";
    preSqlM << t.getPosition() << "\n";
    preSqlM << t.getSource();
    preSqlM << "^\nSET TERM ; ^\n";

    wxString description = t.getDescription();
    if (!description.empty())
    {
        wxString name(t.getName_());
        description.Replace("'", "''");
        name.Replace("'", "''");
        postSqlM << "comment on trigger " << name << " is '"
            << description << "';\n";
    }
    sqlM = preSqlM + postSqlM;
}

void CreateDDLVisitor::visitDMLTrigger(DMLTrigger& t)
{
    preSqlM << "SET TERM ^ ;\nCREATE TRIGGER " << t.getQuotedName();
    if (t.isDMLTrigger())
    {
        Identifier id(t.getRelationName());
        preSqlM << " FOR " << id.getQuoted();
    }
    if (t.getActive())
        preSqlM << " ACTIVE\n";
    else
        preSqlM << " INACTIVE\n";
    preSqlM << t.getFiringEvent();
    preSqlM << " POSITION ";
    preSqlM << t.getPosition() << "\n";
    preSqlM << t.getSource();
    preSqlM << "^\nSET TERM ; ^\n";

    wxString description = t.getDescription();
    if (!description.empty())
    {
        wxString name(t.getName_());
        description.Replace("'", "''");
        name.Replace("'", "''");
        postSqlM << "comment on trigger " << name << " is '"
            << description << "';\n";
    }
    sqlM = preSqlM + postSqlM;
}

void CreateDDLVisitor::visitUniqueConstraint(UniqueConstraint& unq)
{
    wxString sql;
    if (!unq.isSystem())
        sql += " CONSTRAINT " + unq.getQuotedName();
    sql += " UNIQUE (";
    for (std::vector<wxString>::const_iterator it = unq.begin(); it != unq.end(); ++it)
    {
        if (it != unq.begin())
            sql += ",";
        Identifier id(*it);
        sql += id.getQuoted();
    }
    sql += ")";
    addIndex(unq.getTable()->getIndices(), sql, &unq);
    preSqlM += ",\n " + sql;
    sqlM = "ALTER TABLE " + unq.getTable()->getQuotedName()
        + " ADD" + sql + ";\n";
}

void CreateDDLVisitor::visitView(View& v)
{
    preSqlM << v.getCreateSql();

    // grant sel/ins/upd/del/ref/all ON [name] to [SP,user,role]
    const std::vector<Privilege>* priv = v.getPrivileges();
    if (priv)
    {
        for (std::vector<Privilege>::const_iterator ci = priv->begin();
            ci != priv->end(); ++ci)
        {
            grantSqlM += (*ci).getSql() + "\n";
        }
    }
    wxString name(v.getName_());
    name.Replace("'", "''");
    wxString description = v.getDescription();
    if (!description.empty())
    {
        description.Replace("'", "''");
        postSqlM << "comment on view " << name << " is '"
                     << description << "';\n";
    }

    // description for columns
    for (ColumnPtrs::iterator it = v.begin(); it != v.end();
        ++it)
    {
        description = (*it)->getDescription();
        if (!description.empty())
        {
            wxString cname((*it)->getName_());
            description.Replace("'", "''");
            cname.Replace("'", "''");
            postSqlM << "comment on column " << name << "." << cname << " is '"
                         << description << "';\n";
        }
    }

    sqlM += preSqlM + "\n" + postSqlM + grantSqlM;
}<|MERGE_RESOLUTION|>--- conflicted
+++ resolved
@@ -193,20 +193,13 @@
         preSqlM << "/******************* PROCEDURES ******************/\n\n";
         iterateit<ProceduresPtr, Procedure>(this, d.getProcedures(),
             progressIndicatorM);
-<<<<<<< HEAD
 
         if (d.getInfo().getODSVersionIsHigherOrEqualTo(12.0)) {
-=======
-        if (d.getDatabase()->getInfo().getODSVersionIsHigherOrEqualTo(12)) {
->>>>>>> 73b2add2
             preSqlM << "/******************* PACKAGES ******************/\n\n";
             iterateit<PackagesPtr, Package>(this, d.getPackages(),
                 progressIndicatorM);
         }
-<<<<<<< HEAD
-
-=======
->>>>>>> 73b2add2
+      
         preSqlM << "/******************** TABLES **********************/\n\n";
         iterateit<TablesPtr, Table>(this, d.getTables(), progressIndicatorM);
         iterateit<GTTsPtr, Table>(this, d.getGTTs(), progressIndicatorM);
@@ -223,7 +216,7 @@
         preSqlM << "/******************** TRIGGERS ********************/\n\n";
         iterateit<DMLTriggersPtr, DMLTrigger>(this, d.getDMLTriggers(),
             progressIndicatorM);
-<<<<<<< HEAD
+
         if (d.getInfo().getODSVersionIsHigherOrEqualTo(11.1)) {
             preSqlM << "/******************** DB TRIGGERS ********************/\n\n";
             iterateit<DBTriggersPtr, DBTrigger>(this, d.getDBTriggers(),
@@ -234,14 +227,6 @@
             iterateit<DDLTriggersPtr, DDLTrigger>(this, d.getDDLTriggers(),
                 progressIndicatorM);
         }
-=======
-
-        iterateit<DDLTriggersPtr, DDLTrigger>(this, d.getDDLTriggers(),
-            progressIndicatorM);
-
-        iterateit<DBTriggersPtr, DBTrigger>(this, d.getDBTriggers(),
-            progressIndicatorM);
->>>>>>> 73b2add2
     }
     catch (CancelProgressException&)
     {
