/*
  Copyright (c) 2004-2016 The FlameRobin Development Team

  Permission is hereby granted, free of charge, to any person obtaining
  a copy of this software and associated documentation files (the
  "Software"), to deal in the Software without restriction, including
  without limitation the rights to use, copy, modify, merge, publish,
  distribute, sublicense, and/or sell copies of the Software, and to
  permit persons to whom the Software is furnished to do so, subject to
  the following conditions:

  The above copyright notice and this permission notice shall be included
  in all copies or substantial portions of the Software.

  THE SOFTWARE IS PROVIDED "AS IS", WITHOUT WARRANTY OF ANY KIND,
  EXPRESS OR IMPLIED, INCLUDING BUT NOT LIMITED TO THE WARRANTIES OF
  MERCHANTABILITY, FITNESS FOR A PARTICULAR PURPOSE AND NONINFRINGEMENT.
  IN NO EVENT SHALL THE AUTHORS OR COPYRIGHT HOLDERS BE LIABLE FOR ANY
  CLAIM, DAMAGES OR OTHER LIABILITY, WHETHER IN AN ACTION OF CONTRACT,
  TORT OR OTHERWISE, ARISING FROM, OUT OF OR IN CONNECTION WITH THE
  SOFTWARE OR THE USE OR OTHER DEALINGS IN THE SOFTWARE.
*/

// For compilers that support precompilation, includes "wx/wx.h".
#include "wx/wxprec.h"

// for all others, include the necessary headers (this file is usually all you
// need because it includes almost all "standard" wxWindows headers
#ifndef WX_PRECOMP
    #include "wx/wx.h"
#endif

#include "config/Config.h"
#include "core/FRError.h"
#include "core/StringUtils.h"
#include "engine/MetadataLoader.h"
#include "frutils.h"
#include "metadata/database.h"
#include "metadata/metadataitem.h"
#include "metadata/MetadataItemDescriptionVisitor.h"
#include "metadata/MetadataItemVisitor.h"
#include "metadata/root.h"
#include "metadata/table.h"
#include "metadata/trigger.h"
#include "metadata/view.h"

void initializeLockCount(MetadataItem* item, unsigned count)
{
    if (item != 0 && count > 0)
    {
        for (unsigned i = 0; i < count; ++i)
            item->lockSubject();
    }
}

void initializeLockCount(MetadataItemPtr item, unsigned count)
{
    initializeLockCount(item.get(), count);
}

template<>
ObjectWithHandle<MetadataItem>::HandleMap ObjectWithHandle<MetadataItem>::handleMap = ObjectWithHandle<MetadataItem>::HandleMap();
template<>
ObjectWithHandle<MetadataItem>::Handle ObjectWithHandle<MetadataItem>::nextHandle = 0;

MetadataItem::MetadataItem()
    : Subject(), typeM(ntUnknown), parentM(0), childrenLoadedM(lsNotLoaded),
        descriptionLoadedM(lsNotLoaded), propertiesLoadedM(lsNotLoaded)
{
}

MetadataItem::MetadataItem(NodeType type, MetadataItem* parent,
        const wxString& name)
   : Subject(), typeM(type), parentM(parent), identifierM(name, getDatabase() != nullptr ? getDatabase()->getSqlDialect() : 3),
        childrenLoadedM(lsNotLoaded), descriptionLoadedM(lsNotLoaded),
        propertiesLoadedM(lsNotLoaded)
{
}

MetadataItem::~MetadataItem()
{
}

const wxString MetadataItem::getTypeName() const
{
    return "";
}

const wxString MetadataItem::getItemPath() const
{
    wxString result = getTypeName() + "_" + getPathId();
    if (MetadataItem* parent = getParent())
    {
        wxString parentItemPath = parent->getItemPath();
        if (!parentItemPath.empty())
            result = parentItemPath + "/" + result;
    }
    return result;
}

const wxString MetadataItem::getPathId() const
{
    return getId();
}

const wxString MetadataItem::getId() const
{
    return getName_();
}

wxString getNameOfType(NodeType type)
{
    switch (type)
    {
        case ntTable:       return ("TABLE");
        case ntGTT:         return ("TABLEGTT");
        case ntView:        return ("VIEW");
        case ntProcedure:   return ("PROCEDURE");
        case ntTrigger:     return ("TRIGGER");
        case ntGenerator:   return ("GENERATOR");
        case ntFunctionSQL: return ("FUNCTIONSQL");
        case ntUDF:         return ("UDF");
        case ntDomain:      return ("DOMAIN");
        case ntRole:        return ("ROLE");
        case ntColumn:      return ("COLUMN");
        case ntException:   return ("EXCEPTION");
        case ntPackage:     return ("PACKAGE");
        default:
            return "";
    }
}

NodeType getTypeByName(const wxString& name)
{
    if (name == "TABLE")
        return ntTable;
    else if (name == "TABLEGTT")
        return ntGTT;
    else if (name == "VIEW")
        return ntView;
    else if (name == "PROCEDURE")
        return ntProcedure;
    else if (name == "TRIGGER")
        return ntTrigger;
    else if (name == "GENERATOR")
        return ntGenerator;
    else if (name == "FUNCTIONSQL")
        return ntFunctionSQL;
    else if (name == "UDF")
        return ntUDF;
    else if (name == "DOMAIN")
        return ntDomain;
    else if (name == "ROLE")
        return ntRole;
    else if (name == "COLUMN")
        return ntColumn;
    else if (name == "EXCEPTION")
        return ntException;
    else if (name == "PACKAGE")
        return ntPackage;
    else
        return ntUnknown;
}

void MetadataItem::invalidate()
{
    setChildrenLoaded(false);
    setPropertiesLoaded(false);
    notifyObservers();
}

void MetadataItem::loadPendingData()
{
    if (propertiesLoadedM == lsLoadPending)
        loadProperties();
    if (childrenLoadedM == lsLoadPending)
        loadChildren();
}

void MetadataItem::resetPendingLoadData()
{
    if (propertiesLoadedM == lsLoadPending)
        propertiesLoadedM = lsNotLoaded;
    if (childrenLoadedM == lsLoadPending)
        childrenLoadedM = lsNotLoaded;
}

void MetadataItem::ensurePropertiesLoaded()
{
    if (!propertiesLoaded())
        loadProperties();
}

bool MetadataItem::propertiesLoaded() const
{
    return propertiesLoadedM == lsLoaded;
}

void MetadataItem::loadProperties()
{
}

void MetadataItem::setPropertiesLoaded(bool loaded)
{
    if (loaded)
        propertiesLoadedM = lsLoaded;
    else
    {
        if (propertiesLoadedM == lsLoaded)
            propertiesLoadedM = lsLoadPending;
        else if (propertiesLoadedM != lsLoadPending)
            propertiesLoadedM = lsNotLoaded;
    }
}

bool MetadataItem::childrenLoaded() const
{
    return childrenLoadedM == lsLoaded;
}

void MetadataItem::doSetChildrenLoaded(bool /*loaded*/)
{
}

void MetadataItem::ensureChildrenLoaded()
{
    if (!childrenLoaded())
        loadChildren();
}

void MetadataItem::loadChildren()
{
}

void MetadataItem::setChildrenLoaded(bool loaded)
{
    if (loaded)
        childrenLoadedM = lsLoaded;
    else
    {
        if (childrenLoadedM == lsLoaded)
            childrenLoadedM = lsLoadPending;
        else if (childrenLoadedM != lsLoadPending)
            childrenLoadedM = lsNotLoaded;
    }
    doSetChildrenLoaded(loaded);
}

bool MetadataItem::getChildren(std::vector<MetadataItem*>& /*temp*/)
{
    return false;
}

DatabasePtr MetadataItem::getDatabase() const
{
    if (MetadataItem* m = getParent())
        return m->getDatabase();
    return DatabasePtr();
}

void MetadataItem::getDependencies(std::vector<Dependency>& list,
    bool ofObject, const wxString& field)
{
    std::vector<Dependency> tmp;
    getDependencies(tmp, ofObject);
    for (std::vector<Dependency>::iterator it = tmp.begin();
        it != tmp.end(); ++it)
    {
        if ((*it).hasField(field))
            list.push_back(*it);
    }
}

<<<<<<< HEAD
=======
void MetadataItem::getDependenciesPivoted(std::vector<DependencyField>& list)
{
    std::vector<Dependency> deps;
    this->getDependencies(deps, true, true);
    this->getDependencies(deps, false, true);
    bool firstItem = true;
    for (std::vector<Dependency>::iterator it = deps.begin(); it != deps.end(); ++it)
    {
        std::vector<DependencyField> fields;
        it->getFields(fields);
        for (std::vector<DependencyField>::iterator field = fields.begin(); field != fields.end(); ++field)
        {
            DependencyField* depField;
            auto itDep = find_if(list.begin(), list.end(), [&field](const DependencyField& obj) {return obj.getName_() == field->getName_(); });

            if (itDep == list.end()) {
                //TODO: determine a better way to do it, by now, it's only used here, but who knows in the future?
                depField = new DependencyField(field->getName_(), field->getPosition());
                //depField->setName_(*field);

                list.push_back(*depField);
                depField = &list.back();
            }
            else {
                depField = (&*itDep) ;

            }
            MetadataItem *current = getDatabase()->findByNameAndType(it->getType(), it->getName_());
            if (!current)
                continue;
            Dependency de(current, it->getAuxiliar());
            depField->addDependency(de);

        }
    }
}
>>>>>>> fc2cb43a

//! ofObject = true   => returns list of objects this object depends on
//! ofObject = false  => returns list of objects that depend on this object
void MetadataItem::getDependencies(std::vector<Dependency>& list,
    bool ofObject, bool fieldsOnly)
{
    DatabasePtr d = getDatabase();

    int mytype = -1;            // map DBH type to RDB$DEPENDENT TYPE
    NodeType dep_types[] = {    ntTable,    ntView,     ntTrigger,  ntUnknown,  ntUnknown,
                                ntProcedure,ntUnknown,  ntException,ntUnknown,  ntUnknown,
                                ntUnknown,  ntUnknown,  ntUnknown,  ntUnknown,  ntGenerator,
                                ntFunction, ntUnknown,  ntUnknown,  ntUnknown,  ntPackage
    };
    const int type_count = sizeof(dep_types)/sizeof(NodeType);
    for (int i = 0; i < type_count; i++)
        if (typeM == dep_types[i])
            mytype = i;
    // system tables should be treated as tables
    if (typeM == ntSysTable)
        mytype = 0;

    int mytype2 = mytype;
    // views count as relations(tables) when other object refer to them
    if (mytype == 1 && !ofObject)
        mytype2 = 0;
    // package header and package body
    if (mytype == ntPackage)
        mytype2 = 18;

    if (typeM == ntUnknown || mytype == -1)
        throw FRError(_("Unsupported type"));
    IBPP::Database& db = d->getIBPPDatabase();
    IBPP::Transaction tr1 = IBPP::TransactionFactory(db, IBPP::amRead);
    tr1->Start();
    IBPP::Statement st1 = IBPP::StatementFactory(db, tr1);

    wxString o1 = (ofObject ? "DEPENDENT" : "DEPENDED_ON");
    wxString o2 = (ofObject ? "DEPENDED_ON" : "DEPENDENT");
    wxString sql =
        "select t1.*, f2.rdb$field_position from ( \n "
        "select RDB$" + o2 + "_TYPE, RDB$" + o2 + "_NAME, RDB$FIELD_NAME \n "
        " from RDB$DEPENDENCIES \n "
        " where RDB$" + o1 + "_TYPE in (?,?) and RDB$" + o1 + "_NAME = ? \n ";
    int params = 1;
    if ((typeM == ntTable || typeM == ntSysTable || typeM == ntView) && ofObject)  // get deps for computed columns
    {                                                       // view needed to bind with generators
        sql += " union  \n"
            " SELECT DISTINCT d.rdb$depended_on_type, d.rdb$depended_on_name, d.rdb$field_name \n"
            " FROM rdb$relation_fields f \n"
            " LEFT JOIN rdb$dependencies d ON d.rdb$dependent_name = f.rdb$field_source \n"
            " WHERE d.rdb$dependent_type = 3 AND f.rdb$relation_name = ? \n";
        params++;
    }
    if (!ofObject) // find tables that have calculated columns based on "this" object
    {
        sql += "union  \n"
            " SELECT distinct cast(0 as smallint), f.rdb$relation_name, f.rdb$field_name \n"
            " from rdb$relation_fields f \n"
            " left join rdb$dependencies d on d.rdb$dependent_name = f.rdb$field_source \n"
            " where d.rdb$dependent_type = 3 and d.rdb$depended_on_name = ? ";
        params++;
    }
    // get the exact table and fields for views
    // rdb$dependencies covers deps. for WHERE clauses in SELECTs in VIEW body
    // but we also need mapping for column list in SELECT. These 2 queries cover it:
    if (ofObject && typeM == ntView)
    {
        sql += " union \n"
            " select distinct cast(0 as smallint), vr.RDB$RELATION_NAME, f.RDB$BASE_FIELD \n"
            " from RDB$RELATION_FIELDS f \n"
            " join RDB$VIEW_RELATIONS vr on f.RDB$VIEW_CONTEXT = vr.RDB$VIEW_CONTEXT \n"
            "   and f.RDB$RELATION_NAME = vr.RDB$VIEW_NAME \n"
            " where f.rdb$relation_name = ? \n";
        params++;
    }
    // views can depend on other views as well
    // we might need to add procedures here one day when Firebird gains support for it
    if (!ofObject && (typeM == ntView || typeM == ntTable || typeM == ntSysTable))
    {
        sql += " union \n"
            " select distinct cast(0 as smallint), f.RDB$RELATION_NAME, f.RDB$BASE_FIELD \n"
            " from RDB$RELATION_FIELDS f \n"
            " join RDB$VIEW_RELATIONS vr on f.RDB$VIEW_CONTEXT = vr.RDB$VIEW_CONTEXT \n"
            "   and f.RDB$RELATION_NAME = vr.RDB$VIEW_NAME \n"
            " where vr.rdb$relation_name = ? \n";
        params++;
    }
    sql += " ) t1 \n "
        "left join RDB$RELATION_FIELDS f2 \n "
        "    on f2.RDB$FIELD_NAME = t1.RDB$FIELD_NAME \n "
        "    and f2.RDB$RELATION_NAME = ? \n ";
    params++;

    sql += " order by 1, 2, 3";
    st1->Prepare(wx2std(sql, d->getCharsetConverter()));
    st1->Set(1, mytype);
    st1->Set(2, mytype2);
    for (int i = 0; i < params; i++)
        st1->Set(3 + i, wx2std(getName_(), d->getCharsetConverter()));
    st1->Execute();
    MetadataItem* last = NULL;
    Dependency* dep = NULL;
    while (st1->Fetch())
    {
        int object_type;
        st1->Get(1, &object_type);
        if (object_type > type_count)   // some system object, not interesting for us
            continue;
        NodeType t = dep_types[object_type];
        if (t == ntUnknown)             // ditto
            continue;

        std::string objname_std;
        st1->Get(2, objname_std);
        wxString objname(std2wxIdentifier(objname_std,
            d->getCharsetConverter()));

        MetadataItem* current = d->findByNameAndType(t, objname);
        if (!current)
        {
            if (t == ntTable) {
                // maybe it's a view masked as table
                current = d->findByNameAndType(ntView, objname);
                // or possibly a system table
                if (!current)
                    current = d->findByNameAndType(ntSysTable, objname);
            }
            if (!ofObject && t == ntTrigger)
            {
                // system trigger dependent of this object indicates possible check constraint on a table
                // that references this object. So, let's check if this trigger is used for check constraint
                // and get that table's name
                IBPP::Statement st2 = IBPP::StatementFactory(db, tr1);
                st2->Prepare(
                    "select r.rdb$relation_name from rdb$relation_constraints r "
                    " join rdb$check_constraints c on r.rdb$constraint_name=c.rdb$constraint_name "
                    " and r.rdb$constraint_type = 'CHECK' where c.rdb$trigger_name = ? "
                );
                st2->Set(1, objname_std);
                st2->Execute();
                if (st2->Fetch()) // table using that trigger found
                {
                    std::string s;
                    st2->Get(1, s);
                    wxString tablecheck(std2wxIdentifier(s, d->getCharsetConverter()));
                    if (getName_() != tablecheck)    // avoid self-reference
                        current = d->findByNameAndType(ntTable, tablecheck);
                }
            }
            if (!current)
                continue;
        }
        if (current != last)            // new object
        {
            Dependency de(current);
            list.push_back(de);
            dep = &list.back();
            last = current;
        }
        if (!st1->IsNull(3))
        {
            std::string s;
            st1->Get(3, s);
            int pos;
            st1->Get(4, pos);

            dep->addField( DependencyField(std2wxIdentifier(s, d->getCharsetConverter()), pos));
        }
    }

    // TODO: perhaps this could be moved to Table?
    //       call MetadataItem::getDependencies() and then add this
    if ((typeM == ntTable || typeM == ntSysTable) && ofObject)   // foreign keys of this table + computed columns
    {
        Table *tab = dynamic_cast<Table *>(this);
        for (const auto iter : *(tab->getForeignKeys()))
        {
            MetadataItem *table = d->findByNameAndType(ntTable,
                iter.getReferencedTable());
            if (!table)
            {
                throw FRError(wxString::Format(_("Table %s not found."),
                    iter.getReferencedTable().c_str()));
            }
            MetadataItem* mi = new MetadataItem(iter);
            Dependency de(table, mi);
            de.setFields(iter.getReferencedColumns());
            list.push_back(de);
        }

        // Add check constraints here (CHECKS are checked via system triggers), example:
        // table1::check( table1.field1 > select max(field2) from table2 )
        // So, table vs any object from this ^^^ select
        // Algorithm: 1.find all system triggers bound to that CHECK constraint
        //            2.find dependencies for those system triggers
        //            3.display those dependencies as deps. of this table
        st1->Prepare("select distinct c.rdb$trigger_name from rdb$relation_constraints r "
            " join rdb$check_constraints c on r.rdb$constraint_name=c.rdb$constraint_name "
            " and r.rdb$constraint_type = 'CHECK' where r.rdb$relation_name= ? "
        );
        st1->Set(1, wx2std(getName_(), d->getCharsetConverter()));
        st1->Execute();
        std::vector<Dependency> tempdep;
        while (st1->Fetch())
        {
            std::string s;
            st1->Get(1, s);
            Trigger t(d->shared_from_this(),
                std2wxIdentifier(s, d->getCharsetConverter()));
            t.getDependencies(tempdep, true);
        }
        // remove duplicates, and self-references from "tempdep"
        while (true)
        {
            std::vector<Dependency>::iterator to_remove = tempdep.end();
            for (std::vector<Dependency>::iterator it = tempdep.begin();
                it != tempdep.end(); ++it)
            {
                if ((*it).getDependentObject() == this)
                {
                    to_remove = it;
                    break;
                }
                to_remove = std::find(it + 1, tempdep.end(), (*it));
                if (to_remove != tempdep.end())
                    break;
            }
            if (to_remove == tempdep.end())
                break;
            else
                tempdep.erase(to_remove);
        }
        list.insert(list.end(), tempdep.begin(), tempdep.end());
    }

    // TODO: perhaps this could be moved to Table?
    if ((typeM == ntTable || typeM == ntSysTable) && !ofObject)  // foreign keys of other tables
    {
        st1->Prepare(
            "select r1.rdb$relation_name, i.rdb$field_name, i.RDB$FIELD_POSITION, R1.RDB$CONSTRAINT_NAME, i2.RDB$FIELD_NAME "
            " from rdb$relation_constraints r1 "
            " join rdb$ref_constraints c on r1.rdb$constraint_name = c.rdb$constraint_name "
            " join rdb$relation_constraints r2 on c.RDB$CONST_NAME_UQ = r2.rdb$constraint_name "
            " join rdb$index_segments i on r1.rdb$index_name=i.rdb$index_name "
            " left join rdb$index_segments i2 on c.RDB$CONST_NAME_UQ = i2.rdb$index_name and i2.RDB$FIELD_POSITION = i.RDB$FIELD_POSITION "
            " where r2.rdb$relation_name=? "
            " and r1.rdb$constraint_type='FOREIGN KEY' "
        );
        st1->Set(1, wx2std(getName_(), d->getCharsetConverter()));
        st1->Execute();
        wxString lasttable;
        dep = NULL;
        while (st1->Fetch())
        {
            std::string s;
            st1->Get(1, s);
            wxString table_name(std2wxIdentifier(s, d->getCharsetConverter()));

            st1->Get(2, s);
            if (fieldsOnly)
            st1->Get(5, s);
            wxString field_name(std2wxIdentifier(s, d->getCharsetConverter()));
            int pos;
            st1->Get(3, pos);

            if (table_name != lasttable)    // new
            {
                MetadataItem* table = d->findByNameAndType(ntTable, table_name);

                if (!table)
                    continue;           // dummy check
                ForeignKey* fk = new ForeignKey();
                st1->Get(4, s);
                wxString fk_name(std2wxIdentifier(s, d->getCharsetConverter()));
                fk->setName_(fk_name);
                fk->setParent(table);

                Dependency de(table, fk);

                list.push_back(de);
                dep = &list.back();
                lasttable = table_name;
            }
            dep->addField(DependencyField(field_name, pos));
        }
    }

    tr1->Commit();
}

void MetadataItem::ensureDescriptionLoaded()
{
    if (descriptionLoadedM == lsNotLoaded)
        loadDescription();
}

wxString MetadataItem::getDescription()
{
    ensureDescriptionLoaded();
    return descriptionM;
}

bool MetadataItem::getDescription(wxString& description)
{
    ensureDescriptionLoaded();
    description = descriptionM;
    return descriptionLoadedM == lsLoaded;
}


void MetadataItem::invalidateDescription()
{
    if (descriptionLoadedM != lsNotLoaded)
    {
        descriptionLoadedM = lsNotLoaded;
        descriptionM = wxEmptyString;
        // call notifyObservers(), because this is only called after
        // the description has been changed by a committed SQL statement
        notifyObservers();
    }
}

void MetadataItem::loadDescription()
{
    LoadDescriptionVisitor ldv;
    acceptVisitor(&ldv);
    // don't call notifyObservers() !
    // since descriptions are loaded on-demand, doing so would result in
    // additional activity at best, and crashes or infinite loops at worst
    if (ldv.descriptionAvailable())
    {
        descriptionLoadedM = lsLoaded;
        descriptionM = ldv.getDescription();
    }
    else
    {
        descriptionLoadedM = lsNotAvailable;
        descriptionM = wxEmptyString;
    }
}

void MetadataItem::saveDescription(const wxString& WXUNUSED(description))
{
    throw FRError(wxString::Format(
        "Objects of type %s do not support descriptions",
        getTypeName().c_str()));
}

void MetadataItem::setDescription(const wxString& description)
{
    if (getDescription() != description)
    {
        SaveDescriptionVisitor sdv(description);
        acceptVisitor(&sdv);
        // if previous statement didn't throw the description has been saved
        descriptionLoadedM = lsLoaded;
        descriptionM = description;
        // call notifyObservers(), because this is only called after
        // the description has been edited by the user
        notifyObservers();
    }
}

void MetadataItem::setDescriptionIsEmpty()
{
    descriptionLoadedM = lsLoaded;
    descriptionM = wxEmptyString;
}

MetadataItem* MetadataItem::getParent() const
{
    return parentM;
}

void MetadataItem::setParent(MetadataItem* parent)
{
    parentM = parent;
}

wxString MetadataItem::getName_() const
{
    return identifierM.get();
}

wxString MetadataItem::getQuotedName() const
{
    return identifierM.getQuoted();
}

Identifier MetadataItem::getIdentifier() const
{
    return identifierM;
}

void MetadataItem::setName_(const wxString& name)
{
    identifierM.setText(name);
    notifyObservers();
}

NodeType MetadataItem::getType() const
{
    return typeM;
}

void MetadataItem::setType(NodeType type)
{
    typeM = type;
}

bool MetadataItem::isSystem() const
{
    return hasSystemPrefix(getName_());
}

/*static*/
bool MetadataItem::hasSystemPrefix(const wxString& name)
{
    wxString prefix(name.substr(0, 4));
    return prefix == "RDB$" || prefix == "MON$" || prefix == "SEC$";
}

wxString MetadataItem::getDropSqlStatement() const
{
    return "DROP " + getTypeName() + " " + getQuotedName() + ";";
}

void MetadataItem::acceptVisitor(MetadataItemVisitor* visitor)
{
    visitor->visitMetadataItem(*this);
}

void MetadataItem::lockChildren()
{
// NOTE: getChildren() can not be used here, because we want to lock the
//       MetadataCollection objects as well.  That means we have to override
//       this method in all descendant classes - oh well...
}

void MetadataItem::lockSubject()
{
    Subject::lockSubject();
    lockChildren();
}

void MetadataItem::unlockChildren()
{
// NOTE: getChildren() can not be used here, because we want to lock the
//       MetadataCollection objects as well.  That means we have to override
//       this method in all descendant classes - oh well...
}

void MetadataItem::unlockSubject()
{
    Subject::unlockSubject();
    unlockChildren();
}

MetadataItem *Dependency::getParent() const
{
    return objectM->getParent();
}

wxString Dependency::getName_() const
{
    return objectM->getName_();
}

NodeType Dependency::getType() const
{
    return objectM->getType();
}

const wxString Dependency::getTypeName() const
{
    return objectM->getTypeName();
}

MetadataItem *Dependency::getDependentObject() const
{
    return objectM;
}

MetadataItem * Dependency::getAuxiliar() const
{
    return auxiliarM;
}

Dependency::Dependency(MetadataItem *object, MetadataItem *auxiliar)
{
    objectM = object;
    auxiliarM = auxiliar;
}

void Dependency::getFields(std::vector<DependencyField>& fields) const
{
    for (std::vector<DependencyField>::const_iterator it = fieldsM.begin();
        it != fieldsM.end(); ++it)
    {
        fields.push_back(*it);
    }
}

wxString Dependency::getFields() const
{
    wxString temp;
    for (std::vector<DependencyField>::const_iterator it = fieldsM.begin(); it != fieldsM.end(); ++it)
    {
        if (it != fieldsM.begin())
            temp += ", ";
        temp += (*it).getName_();
    }
    return temp;
}

void Dependency::addField(const DependencyField& name)
{
    if (fieldsM.end() == std::find(fieldsM.begin(), fieldsM.end(), name))
    {
        std::vector<DependencyField>::const_iterator it = std::lower_bound(fieldsM.begin(), fieldsM.end(), name); // find proper position in descending order
        this->fieldsM.insert(it, name); // insert before iterator it
        //fieldsM.push_back(name);
    }
}

void Dependency::setFields(const std::vector<DependencyField>& fields)
{
    fieldsM = fields;
}
void Dependency::setFields(const std::vector<wxString>& fields)
{
    fieldsM = std::vector<DependencyField>();
    for (std::vector<wxString>::const_iterator it = fields.begin(); it != fields.end(); ++it)
    {
        //fieldsM.push_back(DependencyField(*it, 0));
        this->addField(DependencyField(*it, 0));
    }
}

bool Dependency::hasField(const DependencyField& name) const
{
    return fieldsM.end() != std::find(fieldsM.begin(), fieldsM.end(), name);
}

bool Dependency::operator== (const Dependency& other) const
{
    return (objectM == other.getDependentObject() && getFields() == other.getFields());
}

bool Dependency::operator!= (const Dependency& other) const
{
    return (objectM != other.getDependentObject() || getFields() != other.getFields());
}

bool Dependency::operator<(const Dependency & other) const
{
    if (this->getType() == other.getType())
        return this->getName_() < other.getName_();
    return  this->getType() < other.getType();
}


void Dependency::acceptVisitor(MetadataItemVisitor* visitor)
{
    if (objectM)
        objectM->acceptVisitor(visitor);
}

DependencyField::DependencyField(wxString name, int position)
    :positionM(position)
{
    setName_(name);
}
int DependencyField::getPosition()
{
    return this->positionM;
}

void DependencyField::getDependencies(std::vector<Dependency>& list) const
{
    for (std::vector<Dependency>::const_iterator it = objectsM_.begin();
        it != objectsM_.end(); ++it)
    {
        list.push_back(*it);
    }
}

void DependencyField::addDependency(const Dependency & other)
{
    std::vector<Dependency>::const_iterator it = std::lower_bound(objectsM_.begin(), objectsM_.end(), other); // find proper position in descending order
    this->objectsM_.insert(it, other); // insert before iterator it
    //this->objectsM_.push_back(other);
}

bool DependencyField::operator==(const DependencyField & other) const
{
    //TODO: verify correctly if the object is the same
    return other.getName_()==this->getName_();
}

bool DependencyField::operator<(const DependencyField & other) const
{
    if (this->positionM == other.positionM)
        return this->getName_() < other.getName_();
    //return this->positionM < other.positionM;//TODO: enable after fix position in every possible place
}<|MERGE_RESOLUTION|>--- conflicted
+++ resolved
@@ -271,8 +271,6 @@
     }
 }
 
-<<<<<<< HEAD
-=======
 void MetadataItem::getDependenciesPivoted(std::vector<DependencyField>& list)
 {
     std::vector<Dependency> deps;
@@ -309,7 +307,6 @@
         }
     }
 }
->>>>>>> fc2cb43a
 
 //! ofObject = true   => returns list of objects this object depends on
 //! ofObject = false  => returns list of objects that depend on this object
