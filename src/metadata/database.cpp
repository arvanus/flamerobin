/*
  Copyright (c) 2004-2022 The FlameRobin Development Team

  Permission is hereby granted, free of charge, to any person obtaining
  a copy of this software and associated documentation files (the
  "Software"), to deal in the Software without restriction, including
  without limitation the rights to use, copy, modify, merge, publish,
  distribute, sublicense, and/or sell copies of the Software, and to
  permit persons to whom the Software is furnished to do so, subject to
  the following conditions:

  The above copyright notice and this permission notice shall be included
  in all copies or substantial portions of the Software.

  THE SOFTWARE IS PROVIDED "AS IS", WITHOUT WARRANTY OF ANY KIND,
  EXPRESS OR IMPLIED, INCLUDING BUT NOT LIMITED TO THE WARRANTIES OF
  MERCHANTABILITY, FITNESS FOR A PARTICULAR PURPOSE AND NONINFRINGEMENT.
  IN NO EVENT SHALL THE AUTHORS OR COPYRIGHT HOLDERS BE LIABLE FOR ANY
  CLAIM, DAMAGES OR OTHER LIABILITY, WHETHER IN AN ACTION OF CONTRACT,
  TORT OR OTHERWISE, ARISING FROM, OUT OF OR IN CONNECTION WITH THE
  SOFTWARE OR THE USE OR OTHER DEALINGS IN THE SOFTWARE.
*/

// For compilers that support precompilation, includes "wx/wx.h".
#include "wx/wxprec.h"

// for all others, include the necessary headers (this file is usually all you
// need because it includes almost all "standard" wxWindows headers
#ifndef WX_PRECOMP
    #include "wx/wx.h"
#endif

#include <wx/encconv.h>
#include <wx/fontmap.h>

#include <algorithm>
#include <functional>

#include <thread>
#include <future>
#include <chrono>

#include "config/Config.h"
#include "config/DatabaseConfig.h"
#include "core/FRError.h"
#include "core/ProgressIndicator.h"
#include "core/StringUtils.h"
#include "engine/MetadataLoader.h"
#include "MasterPassword.h"
#include "metadata/CharacterSet.h"
#include "metadata/column.h"
#include "metadata/database.h"
#include "metadata/domain.h"
#include "metadata/exception.h"
#include "metadata/function.h"
#include "metadata/generator.h"
#include "metadata/Index.h"
#include "metadata/MetadataItemVisitor.h"
#include "metadata/parameter.h"
#include "metadata/package.h"
#include "metadata/procedure.h"
#include "metadata/role.h"
#include "metadata/root.h"
#include "metadata/server.h"
#include "metadata/table.h"
#include "metadata/trigger.h"
#include "metadata/view.h"
#include "sql/SqlStatement.h"
#include "sql/SqlTokenizer.h"

// Credentials class
void Credentials::setCharset(const wxString& value)
{
    charsetM = value;
}

void Credentials::setUsername(const wxString& value)
{
    usernameM = value;
}

void Credentials::setPassword(const wxString& value)
{
    passwordM = value;
}

void Credentials::setRole(const wxString& value)
{
    roleM = value;
}

wxString Credentials::getCharset() const
{
    return charsetM;
}

wxString Credentials::getUsername() const
{
    return usernameM;
}

wxString Credentials::getPassword() const
{
    return passwordM;
}

wxString Credentials::getRole() const
{
    return roleM;
}

int DatabaseInfo::getBuffers() const
{
    return buffersM;
}

bool DatabaseInfo::getForcedWrites() const
{
    return forcedWritesM;
}

bool DatabaseInfo::getReserve() const
{
    return reserveM;
}


int DatabaseInfo::getNextTransaction() const
{
    return nextTransactionM;
}

int DatabaseInfo::getODS() const
{
    return odsM;
}

int DatabaseInfo::getODSMinor() const
{
    return odsMinorM;
}

bool DatabaseInfo::getODSVersionIsHigherOrEqualTo(int versionMajor) const
{
    return odsM >= versionMajor;
}

bool DatabaseInfo::getODSVersionIsHigherOrEqualTo(int versionMajor,
    int versionMinor) const
{
    return odsM > versionMajor
        || (odsM == versionMajor && odsMinorM >= versionMinor);
}

int DatabaseInfo::getOldestActiveTransaction() const
{
    return oldestActiveTransactionM;
}

int DatabaseInfo::getOldestSnapshot() const
{
    return oldestSnapshotM;
}

int DatabaseInfo::getOldestTransaction() const
{
    return oldestTransactionM;
}

int DatabaseInfo::getPageSize() const
{
    return pageSizeM;
}

int DatabaseInfo::getPages() const
{
    return pagesM;
}

bool DatabaseInfo::getReadOnly() const
{
    return readOnlyM;
}

int64_t DatabaseInfo::getSizeInBytes() const
{
    return static_cast<int64_t>(getPages()) * getPageSize();
}

int DatabaseInfo::getSweep() const
{
    return sweepM;
}

void DatabaseInfo::load(const IBPP::Database database)
{
    database->Info(&odsM, &odsMinorM, &pageSizeM, &pagesM,
        &buffersM, &sweepM, &forcedWritesM, &reserveM, &readOnlyM);
    database->TransactionInfo(&oldestTransactionM, &oldestActiveTransactionM,
        &oldestSnapshotM, &nextTransactionM);
    loadTimeMillisM = ::wxGetLocalTimeMillis();
}

void DatabaseInfo::reloadIfNecessary(const IBPP::Database database)
{
    wxLongLong millisNow = ::wxGetLocalTimeMillis();
    // value may jump or even actually decrease, for instance on timezone
    // change or when daylight saving time ends...
    wxLongLong millisDelta = millisNow - loadTimeMillisM;
    if (millisDelta >= 1000 || millisDelta <= -1000)
        load(database);
}

// DatabaseAuthenticationMode class
DatabaseAuthenticationMode::DatabaseAuthenticationMode()
    : modeM(UseSavedPassword)
{
}

int DatabaseAuthenticationMode::getMode() const
{
    return int(modeM);
}

void DatabaseAuthenticationMode::setMode(int mode)
{
    switch (mode)
    {
        case UseSavedPassword:
        case UseSavedEncryptedPwd:
        case AlwaysEnterPassword:
        case TrustedUser:
            modeM = Mode(mode);
            break;
        default:
            wxASSERT(false);
    }
}

wxString DatabaseAuthenticationMode::getConfigValue() const
{
    switch (modeM)
    {
        case UseSavedEncryptedPwd:
            return "encpwd";
        case AlwaysEnterPassword:
            return "askpwd";
        case TrustedUser:
            return "trusted";
        default:
            return "pwd";
    }
}

void DatabaseAuthenticationMode::setConfigValue(const wxString& value)
{
    if (value == "pwd")
        modeM = UseSavedPassword;
    else if (value == "encpwd")
        modeM = UseSavedEncryptedPwd;
    else if (value == "askpwd")
        modeM = AlwaysEnterPassword;
    else if (value == "trusted")
        modeM = TrustedUser;
    else
        wxASSERT(false);
}

void DatabaseAuthenticationMode::setStoreEncryptedPassword()
{
    // ignore if old setting found after new mode has been set already
    if (modeM == UseSavedPassword)
        modeM = UseSavedEncryptedPwd;
}

bool DatabaseAuthenticationMode::getAlwaysAskForPassword() const
{
    return modeM == AlwaysEnterPassword;
}

bool DatabaseAuthenticationMode::getIgnoreUsernamePassword() const
{
    return modeM == TrustedUser;
}

bool DatabaseAuthenticationMode::getUseEncryptedPassword() const
{
    return modeM == UseSavedEncryptedPwd;
}

// Database class
Database::Database()
    : MetadataItem(ntDatabase), metadataLoaderM(0), connectedM(false),
        connectionCredentialsM(0), dialectM(3), idM(0), volatileM(false)
{
    defaultTimezoneM.name = "";
    defaultTimezoneM.id = 0;
}

Database::~Database()
{
    resetCredentials();
}

void Database::prepareTemporaryCredentials()
{
    resetCredentials();
    connectionCredentialsM = new Credentials;
    connectionCredentialsM->setCharset(credentialsM.getCharset()); // default to database charset
}

void Database::resetCredentials()
{
    if (connectionCredentialsM)  // i.e. there is some other
    {
        delete connectionCredentialsM;
        connectionCredentialsM = 0;
    }
}

void Database::getIdentifiers(std::vector<Identifier>& temp)
{
    checkConnected(_("getIdentifiers"));
    std::transform(characterSetsM->begin(), characterSetsM->end(),
        std::back_inserter(temp), std::mem_fn(&MetadataItem::getIdentifier));
    std::transform(collationsM->begin(), collationsM->end(),
        std::back_inserter(temp), std::mem_fn(&MetadataItem::getIdentifier));
    std::transform(tablesM->begin(), tablesM->end(),
        std::back_inserter(temp), std::mem_fn(&MetadataItem::getIdentifier));
    std::transform(sysTablesM->begin(), sysTablesM->end(),
        std::back_inserter(temp), std::mem_fn(&MetadataItem::getIdentifier));
    std::transform(GTTablesM->begin(), GTTablesM->end(),
        std::back_inserter(temp), std::mem_fn(&MetadataItem::getIdentifier));
    std::transform(viewsM->begin(), viewsM->end(),
        std::back_inserter(temp), std::mem_fn(&MetadataItem::getIdentifier));
    std::transform(packagesM->begin(), packagesM->end(),
        std::back_inserter(temp), std::mem_fn(&MetadataItem::getIdentifier));
    std::transform(sysPackagesM->begin(), sysPackagesM->end(),
        std::back_inserter(temp), std::mem_fn(&MetadataItem::getIdentifier));
    std::transform(proceduresM->begin(), proceduresM->end(),
        std::back_inserter(temp), std::mem_fn(&MetadataItem::getIdentifier));
    std::transform(DMLtriggersM->begin(), DMLtriggersM->end(),
        std::back_inserter(temp), std::mem_fn(&MetadataItem::getIdentifier));
    std::transform(DBTriggersM->begin(), DBTriggersM->end(),
        std::back_inserter(temp), std::mem_fn(&MetadataItem::getIdentifier));
    std::transform(DDLTriggersM->begin(), DDLTriggersM->end(),
        std::back_inserter(temp), std::mem_fn(&MetadataItem::getIdentifier));
    std::transform(rolesM->begin(), rolesM->end(),
        std::back_inserter(temp), std::mem_fn(&MetadataItem::getIdentifier));
    std::transform(generatorsM->begin(), generatorsM->end(),
        std::back_inserter(temp), std::mem_fn(&MetadataItem::getIdentifier));
    std::transform(functionSQLsM->begin(), functionSQLsM->end(),
        std::back_inserter(temp), std::mem_fn(&MetadataItem::getIdentifier));
    std::transform(UDFsM->begin(), UDFsM->end(),
        std::back_inserter(temp), std::mem_fn(&MetadataItem::getIdentifier));
    std::transform(userDomainsM->begin(), userDomainsM->end(),
        std::back_inserter(temp), std::mem_fn(&MetadataItem::getIdentifier));
    std::transform(exceptionsM->begin(), exceptionsM->end(),
        std::back_inserter(temp), std::mem_fn(&MetadataItem::getIdentifier));
    std::transform(sysDomainsM->begin(), sysDomainsM->end(),
        std::back_inserter(temp), std::mem_fn(&MetadataItem::getIdentifier));
    std::transform(indicesM->begin(), indicesM->end(),
        std::back_inserter(temp), std::mem_fn(&MetadataItem::getIdentifier));
    std::transform(sysIndicesM->begin(), sysIndicesM->end(),
        std::back_inserter(temp), std::mem_fn(&MetadataItem::getIdentifier));
    std::transform(usrIndicesM->begin(), usrIndicesM->end(),
        std::back_inserter(temp), std::mem_fn(&MetadataItem::getIdentifier));
}

// This could be moved to Column class
wxString Database::loadDomainNameForColumn(const wxString& table,
    const wxString& field)
{
    MetadataLoader* loader = getMetadataLoader();
    MetadataLoaderTransaction tr(loader);
    wxMBConv* converter = getCharsetConverter();

    IBPP::Statement& st1 = loader->getStatement(
        "select rdb$field_source from rdb$relation_fields"
        " where rdb$relation_name = ? and rdb$field_name = ?"
    );
    st1->Set(1, wx2std(table, converter));
    st1->Set(2, wx2std(field, converter));
    st1->Execute();
    st1->Fetch();
    std::string domain;
    st1->Get(1, domain);
    return std2wxIdentifier(domain, converter);
}

void Database::getDatabaseTriggers(std::vector<Trigger *>& list)
{
    std::transform(DBTriggersM->begin(), DBTriggersM->end(),
        std::back_inserter(list), std::mem_fn(&DBTriggerPtr::get));
}

<<<<<<< HEAD
bool Database::getIsVolative()
{
    return volatileM;
}

CharacterSet Database::getCharsetById(int id)
=======
CharacterSetPtr Database::getCharsetById(int id)
>>>>>>> 7bae2306
{
    // if it contains both charset and collation as 2 bytes
    id %= 256;
    //CharacterSetPtr cs = getCharacterSets()->findByMetadataId(id);

    return  getCharacterSets()->findByMetadataId(id);
}

wxArrayString Database::getCharacterSet()
{
    wxArrayString temp;
    std::vector<CharacterSet*> list;

    std::transform(characterSetsM->begin(), characterSetsM->end(),
        std::back_inserter(list), std::mem_fn(&CharacterSetPtr::get));

    for (MetadataItem* c : list)
        temp.push_back(c->getName_());
    
    return temp;
}


//! returns all collations for a given charset
wxArrayString Database::getCollations(const wxString& charset)
{
    CharacterSetPtr  characterSet = characterSetsM->findByName(charset);
    characterSet->ensureChildrenLoaded();

    return characterSet->getCollations();
}

DomainPtr Database::getDomain(const wxString& name)
{
    if (MetadataItem::hasSystemPrefix(name))
        return sysDomainsM->getDomain(name);
    else
        return userDomainsM->getDomain(name);
}

bool Database::isDefaultCollation(const wxString& charset,
    const wxString& collate)
{
    CharacterSetPtr  characterSet =  characterSetsM->findByName(charset);
    if (!characterSet)
        return false;

    characterSet->ensureChildrenLoaded();

    return characterSet->getCollationDefault() == collate;
}

//! load charset-collation pairs if needed
void Database::loadCollations()
{
    //if (!collationsM.empty())
    //    return;

    MetadataLoader* loader = getMetadataLoader();
    MetadataLoaderTransaction tr(loader);
    wxMBConv* converter = getCharsetConverter();

    IBPP::Statement& st1 = loader->getStatement(
        "select c.rdb$character_set_name, k.rdb$collation_name, "
        " c.RDB$CHARACTER_SET_ID, c.RDB$BYTES_PER_CHARACTER "
        " from rdb$character_sets c"
        " left outer join rdb$collations k "
        "   on c.rdb$character_set_id = k.rdb$character_set_id "
        " order by c.rdb$character_set_name, k.rdb$collation_id");
    st1->Execute();
    while (st1->Fetch())
    {
        std::string s;
        st1->Get(1, s);
        wxString charset(std2wxIdentifier(s, converter));
        st1->Get(2, s);
        wxString collation(std2wxIdentifier(s, converter));
        int charsetId, bytesPerChar;
        st1->Get(3, &charsetId);
        st1->Get(4, &bytesPerChar);
        //CharacterSet cs(charset, charsetId, bytesPerChar);
        //collationsM.insert(std::multimap<CharacterSet, wxString>::value_type(
        //    cs, collation));
    }
}

wxString Database::getTableForIndex(const wxString& indexName)
{
    MetadataLoader* loader = getMetadataLoader();
    MetadataLoaderTransaction tr(loader);

    IBPP::Statement& st1 = loader->getStatement(
        "SELECT rdb$relation_name from rdb$indices where rdb$index_name = ?");
    st1->Set(1, wx2std(indexName, getCharsetConverter()));
    st1->Execute();

    wxString tableName;
    if (st1->Fetch())
    {
        std::string s;
        st1->Get(1, s);
        tableName = std2wxIdentifier(s, getCharsetConverter());
    }
    return tableName;
}

void Database::loadGeneratorValues()
{
    MetadataLoader* loader = getMetadataLoader();
    // first start a transaction for metadata loading, then lock the database
    // when objects go out of scope and are destroyed, database will be
    // unlocked before the transaction is committed - any update() calls on
    // observers can possibly use the same transaction
    MetadataLoaderTransaction tr(loader);
    SubjectLocker lock(this);

    for (Generators::iterator it = generatorsM->begin();
        it != generatorsM->end(); ++it)
    {
        // make sure generator value is reloaded from database
        (*it)->invalidate();
        (*it)->ensurePropertiesLoaded();
    }
}

DatabasePtr Database::getDatabase() const
{
    return (const_cast<Database*>(this))->shared_from_this();
}

MetadataItem* Database::findByName(const wxString& name)
{
    if (!isConnected())
        return 0;

    for (int n = (int)ntTable; n < (int)ntLastType; n++)
    {
        MetadataItem* m = findByNameAndType((NodeType)n, name);
        if (m)
            return m;
    }
    return 0;
}

MetadataItem* Database::findByIdAndType(NodeType nt, const int id)
{
    if (!isConnected())
        return 0;
    switch (nt)
    {
        case ntCharacterSet:
            return characterSetsM->findByMetadataId(id).get();
            break;
        default:
            return 0;
    }
}

MetadataItem* Database::findByNameAndType(NodeType nt, const wxString& name)
{
    if (!isConnected())
        return 0;
    MetadataItem* item;

    switch (nt)
    {
        case ntDatabase:
            return this;
            break;
        case ntCharacterSet:
            return characterSetsM->findByName(name).get();
            break;
        case ntCollation:
            return collationsM->findByName(name).get();
            break;
        case ntTable:
            return tablesM->findByName(name).get();
            break;
        case ntSysTable:
            return sysTablesM->findByName(name).get();
            break;
        case ntGTT:
            return GTTablesM->findByName(name).get();
            break;
        case ntView:
            return viewsM->findByName(name).get();
            break;
        case ntTrigger:
        case ntDMLTrigger:
            if ( item = DMLtriggersM->findByName(name).get() ) {
                return item;
                break;
            }
        case ntDBTrigger:
            if ( item = DBTriggersM->findByName(name).get()) {
                return item;
                break;
            }
        case ntDDLTrigger:
            if (item = DDLTriggersM->findByName(name).get()) {
                return item;
                break;
            }
        case ntProcedure:
            return proceduresM->findByName(name).get();
            break;
        //case ntFunction:
        case ntFunctionSQL:
            return functionSQLsM->findByName(name).get();
            break;
        case ntUDF:
            return UDFsM->findByName(name).get();
            break;
        case ntGenerator:
            return generatorsM->findByName(name).get();
            break;
        case ntRole:
            return rolesM->findByName(name).get();
            break;
        case ntSysRole:
            return sysRolesM->findByName(name).get();
            break;
        case ntDomain:
            return userDomainsM->findByName(name).get();
            break;
        case ntSysDomain:
            return sysDomainsM->findByName(name).get();
            break;
        case ntException:
            return exceptionsM->findByName(name).get();
            break;
        case ntPackage:
            return packagesM->findByName(name).get();
            break;
        case ntSysPackage:
            return sysPackagesM->findByName(name).get();
            break;
        case ntIndex:
            return indicesM->findByName(name).get();
            break;
        case ntSysIndices:
            return sysIndicesM->findByName(name).get();
            break;
        case ntUsrIndices:
            return usrIndicesM->findByName(name).get();
            break;
        default:
            return 0;
    };
}

Relation* Database::findRelation(const Identifier& name)
{
    wxString s(name.get());
    if (TablePtr t = tablesM->findByName(s))
        return t.get();
    if (ViewPtr v = viewsM->findByName(s))
        return v.get();
    if (TablePtr t = sysTablesM->findByName(s))
        return t.get();
    if (TablePtr t = GTTablesM->findByName(s))
        return t.get();
    return 0;
}

Relation* Database::getRelationForTrigger(DMLTrigger* trigger)
{
    if (!trigger)
        return 0;
    wxString relName = trigger->getRelationName();
    if (relName.empty())
        return 0;
    return findRelation(Identifier(relName));
}

void Database::dropObject(MetadataItem* object)
{
    // find the collection that contains it, and remove it
    NodeType nt = object->getType();
    switch (nt)
    {
        case ntCharacterSet:
            characterSetsM->remove((CharacterSet*)object);
            break;
        case ntCollation:
            collationsM->remove((Collation*)object);
            break;
        case ntTable:
            tablesM->remove((Table*)object);
            break;
        case ntSysTable:
            sysTablesM->remove((Table*)object);
            break;
        case ntGTT:
            GTTablesM->remove((Table*)object);
            break;
        case ntView:
            viewsM->remove((View*)object);
            break;
        case ntDMLTrigger:
            DMLtriggersM->remove((DMLTrigger*)object);
            break;
        case ntProcedure:
            proceduresM->remove((Procedure*)object);
            break;
        case ntFunctionSQL:
            functionSQLsM->remove((FunctionSQL*)object);
            break;
        case ntUDF:
            UDFsM->remove((UDF*)object);
            break;
        case ntGenerator:
            generatorsM->remove((Generator*)object);
            break;
        case ntRole:
            rolesM->remove((Role*)object);
            break;
        case ntSysRole:
            sysRolesM->remove((Role*)object);
            break;
        case ntDomain:
            userDomainsM->remove((Domain*)object);
            break;
        case ntSysDomain:
            sysDomainsM->remove((Domain*)object);
            break;
        case ntException:
            exceptionsM->remove((Exception*)object);
            break;
        case ntPackage:
            packagesM->remove((Package*)object);
            break;
        case ntSysPackage:
            sysPackagesM->remove((Package*)object);
            break;
        case ntDBTrigger:
            DBTriggersM->remove((DBTrigger*)object);
            break;
        case ntDDLTrigger:
            DDLTriggersM->remove((DDLTrigger*)object);
            break;
        case ntIndex:
            indicesM->remove((Index*)object);
            break;
        default:
            return;
    };
}

void Database::addObject(NodeType type, const wxString& name)
{
    switch (type)
    {
        case ntCharacterSet:
            characterSetsM->insert(name);
            break;
        case ntCollation:
            collationsM->insert(name);
            break;
        case ntTable:
            tablesM->insert(name);
            break;
        case ntSysTable:
            sysTablesM->insert(name);
            break;
        case ntGTT:
            GTTablesM->insert(name);
            break;
        case ntView:
            viewsM->insert(name);
            break;
        case ntProcedure:
            proceduresM->insert(name);
            break;
        case ntDMLTrigger:
            DMLtriggersM->insert(name);
            break;
        case ntRole:
            rolesM->insert(name);
            break;
        case ntSysRole:
            sysRolesM->insert(name);
            break;
        case ntGenerator:
            generatorsM->insert(name);
            break;
        case ntFunctionSQL:
            functionSQLsM->insert(name);
            break;
        case ntUDF:
            UDFsM->insert(name);
            break;
        case ntDomain:
            userDomainsM->insert(name);
            break;
        case ntSysDomain:
            sysDomainsM->insert(name);
            break;
        case ntException:
            exceptionsM->insert(name);
            break;
        case ntPackage:
            packagesM->insert(name);
            break;
        case ntSysPackage:
            sysPackagesM->insert(name);
            break;
        case ntDBTrigger:
            DBTriggersM->insert(name);
            break;
        case ntDDLTrigger:
            DDLTriggersM->insert(name);
            break;
        case ntIndex:
            indicesM->insert(name);
            break;
        default:
            break;
    }
}

//! reads a DDL statement and acts accordingly
//
// drop [object_type] [name]
// alter [object_type] [name]
// create [object_type] [name]
// alter table [name] alter [column] type [domain or datatype]
// declare external function [name]
// set null flag via system tables update
void Database::parseCommitedSql(const SqlStatement& stm)
{
    if (!stm.isDDL())
        return;    // return false only on IBPP exception

    if (stm.actionIs(actGRANT))
    {
        MetadataItem *obj = stm.getObject();
        if (obj)
            obj->notifyObservers();
        return;
    }

    if (stm.actionIs(actDROP, ntIndex))
    {
        // the affected table will recognize its index (if loaded)
        Tables::iterator it;
        for (it = tablesM->begin(); it != tablesM->end(); ++it)
            (*it)->invalidateIndices(stm.getName());
        return;
    }

    // handle "CREATE INDEX", "ALTER INDEX" and "SET STATISTICS INDEX"
    if (stm.getObjectType() == ntIndex && ( stm.actionIs(actCREATE)
        || stm.actionIs(actALTER) || stm.actionIs(actSET)))
    {
        wxString tableName = getTableForIndex(stm.getName());
        MetadataItem* m = findByNameAndType(ntTable, tableName);
        if (Table* t = dynamic_cast<Table*>(m))
            t->invalidateIndices();

        if (Index* i = dynamic_cast<Index*>(stm.getObject())) {
            i->invalidate();
            i->ensurePropertiesLoaded();
            i->notifyObservers();
        }
        notifyObservers();

        return;
    }

    // update all TABLEs, VIEWs and DATABASE on "DROP TRIGGER"
    if (stm.actionIs(actDROP, ntDMLTrigger))
    {
        Tables::iterator itt;
        for (itt = tablesM->begin(); itt != tablesM->end(); itt++)
            (*itt)->notifyObservers();
        Views::iterator itv;
        for (itv = viewsM->begin(); itv != viewsM->end(); itv++)
            (*itv)->notifyObservers();
        notifyObservers();
    }

    if (stm.actionIs(actCREATE) || stm.actionIs(actDECLARE))
    {
        addObject(stm.getObjectType(), stm.getName());
        // when trigger created: force relations to update their property pages
        Relation *r = stm.getCreateTriggerRelation();
        if (r)
            r->notifyObservers();
        else if (stm.getObjectType() == ntDMLTrigger) // database trigger probably
            notifyObservers();
        return;
    }

    MetadataItem *object = stm.getObject();
    if (!object)
        return;

    if (stm.actionIs(actSET, ntGenerator) ||
        stm.actionIs(actALTER, ntGenerator))
    {
        if (Generator* g = dynamic_cast<Generator*>(object))
        {
            // make sure value is reloaded from database
            g->invalidate();
            g->ensurePropertiesLoaded();
        }
        return;
    }

    if (stm.actionIs(actDROP))
    {
        dropObject(object);
        if (stm.getObjectType() == ntTable || stm.getObjectType() == ntView)
        {
            DMLTriggers::iterator it = DMLtriggersM->begin();
            while (it != DMLtriggersM->end())
            {
                Relation* r = getRelationForTrigger((*it).get());
                if (!r || r->getIdentifier().equals(stm.getIdentifier()))
                {
                    dropObject((*it).get());
                    it = DMLtriggersM->begin();
                }
                else
                    it++;
            }
        }
        return;
    }

    if (stm.isAlterColumn())
    {
        if (stm.isDatatype())
        {
            wxString domainName(loadDomainNameForColumn(stm.getName(),
                stm.getFieldName()));
            if (MetadataItem::hasSystemPrefix(domainName))
            {
                DomainPtr d = sysDomainsM->findByName(domainName);
                if (!d)     // domain does not exist in DBH
                    d = sysDomainsM->insert(domainName);
                d->invalidate();
            }
            else
            {
                DomainPtr d = userDomainsM->findByName(domainName);
                if (!d)     // domain does not exist in DBH
                    d = userDomainsM->insert(domainName);
                d->invalidate();
            }
        }
        else
        {
            // there is (maybe) an extra RDB$domain in domainsM, but we can leave it there
            // as it is not going to hurt anyone
            // Besides, it appears that domain is left in database too (not cleared)
            // so we won't call this: loadObjects(ntDomain);
        }
    }

    if (stm.actionIs(actCOMMENT))
    {
        object->invalidateDescription();
        return;
    }

    if (stm.actionIs(actALTER))
    {
        // TODO: this is a place where we would simply call virtual invalidate() function
        // and object would do whatever it needs to
        switch (stm.getObjectType())
        {
            case ntProcedure:
                object->invalidate();
                dynamic_cast<Procedure*>(object)->checkDependentProcedures();
                break;
            case ntDDLTrigger:
            {
                DDLTrigger* tr = dynamic_cast<DDLTrigger*>(object);
                tr->invalidate();
                tr->ensurePropertiesLoaded();
                tr->notifyObservers();
                notifyObservers();
                break;
            }
            case ntDBTrigger:
            {
                DBTrigger* tr = dynamic_cast<DBTrigger*>(object);
                tr->invalidate();
                tr->ensurePropertiesLoaded();
                tr->notifyObservers();
                notifyObservers();
                break;
            }
            case ntDMLTrigger:
            {
                DMLTrigger* tr = dynamic_cast<DMLTrigger*>(object);
                if (tr)
                {
                    tr->invalidate();
                    Relation* r = getRelationForTrigger(tr);
                    if (r)
                        r->notifyObservers();
                    else  // database trigger
                        notifyObservers();
                }
                break;
            }
            case ntDomain:
                object->invalidate();
                // notify all table columns with that domain
                for (Tables::iterator it = tablesM->begin();
                    it != tablesM->end(); ++it)
                {
                    for (ColumnPtrs::iterator itColumn = (*it)->begin();
                        itColumn != (*it)->end(); ++itColumn)
                    {
                        if ((*itColumn)->getSource() == stm.getName())
                            (*itColumn)->invalidate();
                    }
                }
                break;
            default:
                // calls notifyObservers() only in the base class
                // descendent classes are free to put there whatever it takes...
                object->invalidate();
                object->notifyObservers();
                //object->ensurePropertiesLoaded();
                notifyObservers();
                break;
        }
    }
}

void Database::create(int pagesize, int dialect)
{
    wxString extra_params;
    if (pagesize)
        extra_params << " PAGE_SIZE " << pagesize;

    wxString charset(getConnectionCharset());
    if (!charset.empty())
        extra_params << " DEFAULT CHARACTER SET " << charset;

    bool useUserNamePwd = !authenticationModeM.getIgnoreUsernamePassword();
    IBPP::Database db = IBPP::DatabaseFactory("",
        wx2std(getConnectionString()),
        (useUserNamePwd ? wx2std(getUsername()) : ""),
        (useUserNamePwd ? wx2std(getDecryptedPassword()) : ""),
        "", wx2std(charset), wx2std(extra_params),
        wx2std(getClientLibrary())
    );
    db->Create(dialect);
}

void Database::drop()
{
    databaseM->Drop();
    setDisconnected();
}

void Database::reconnect()
{
    // must recreate, because IBPP::Database member will become invalid
    delete metadataLoaderM;
    metadataLoaderM = 0;

    databaseM->Disconnect();
    databaseM->Connect();
}

// the caller of this function should check whether the database object has the
// password set, and if it does not, it should provide the password
//               and if it does, just provide that password
void Database::connect(const wxString& password, ProgressIndicator* indicator)
{
    if (connectedM)
        return;

    //SubjectLocker lock(this);
    try
    {
        if (indicator)
        {
            indicator->doShow();
            indicator->initProgressIndeterminate("Establishing connection...");
        }

        databaseM.clear();

        auto connect = [this, &password]() {
            bool useUserNamePwd = !authenticationModeM.getIgnoreUsernamePassword();
            IBPP::Database db = IBPP::DatabaseFactory("",
                wx2std(getConnectionString()),
                (useUserNamePwd ? wx2std(getUsername()) : ""),
                (useUserNamePwd ? wx2std(password) : ""),
                wx2std(getRole()), wx2std(getConnectionCharset()), 
                "", wx2std(getClientLibrary())
            );
            db->Connect();  // As standard, will block for 180 seconds or until connected
            return db;
        };

        if (indicator)
        {
            // We can't just do a std::async here, we need to detach the thread to allow for user canceling
            std::promise<IBPP::Database> promise;
            auto future = promise.get_future();
            std::thread thread([&connect](std::promise<IBPP::Database> p) {
                try {
                    p.set_value(connect());
                }
                catch (...) {
                    try {
                        p.set_exception(std::current_exception());
                    }
                    catch (...) {} // set_exception() may throw too, apparently
                }
            }, std::move(promise));
            thread.detach();  // No use for this, just using the future

            while (future.wait_for(std::chrono::milliseconds(50)) == std::future_status::timeout)
            {
                indicator->stepProgress();
                if (indicator->isCanceled())
                {
                    // There is no safe, clean way to kill the thread. So it will continue in
                    // the background, and clean itself up when done.
                    // If user quits app before then, technically 'undefined behaviour' in the
                    // C++ standard, but all the main OS's just quietly kill the thread and
                    // release resources.
                    break;
                }
            }
            if (!indicator->isCanceled())
            {
                // Will throw exception in this thread context if Connect() call failed
                databaseM = future.get();
            }
        } else
        {
            databaseM = connect();
        }

        if (databaseM != 0 && databaseM->Connected())
        {
            connectedM = true;

            createCharsetConverter();

            DatabasePtr me(shared_from_this());
            unsigned lockCount = getLockCount();

            characterSetsM.reset(new CharacterSets(me));
            initializeLockCount(characterSetsM, lockCount);
            collationsM.reset(new Collations(me));
            initializeLockCount(collationsM, lockCount);
            userDomainsM.reset(new Domains(me));
            initializeLockCount(userDomainsM, lockCount);
            sysDomainsM.reset(new SysDomains(me));
            initializeLockCount(sysDomainsM, lockCount);
            exceptionsM.reset(new Exceptions(me));
            initializeLockCount(exceptionsM, lockCount);
            functionSQLsM.reset(new FunctionSQLs(me));
            initializeLockCount(functionSQLsM, lockCount);
            generatorsM.reset(new Generators(me));
            initializeLockCount(generatorsM, lockCount);
            proceduresM.reset(new Procedures(me));
            initializeLockCount(proceduresM, lockCount);
            rolesM.reset(new Roles(me));
            initializeLockCount(rolesM, lockCount);
            sysRolesM.reset(new SysRoles(me));
            initializeLockCount(sysRolesM, lockCount);
            DMLtriggersM.reset(new DMLTriggers(me));
            initializeLockCount(DMLtriggersM, lockCount);
            tablesM.reset(new Tables(me));
            initializeLockCount(tablesM, lockCount);
            sysTablesM.reset(new SysTables(me));
            GTTablesM.reset(new GTTables(me));
            initializeLockCount(sysTablesM, lockCount);
            UDFsM.reset(new UDFs(me));
            initializeLockCount(UDFsM, lockCount);
            viewsM.reset(new Views(me));
            initializeLockCount(viewsM, lockCount);
            packagesM.reset(new Packages(me));
            initializeLockCount(packagesM, lockCount);
            sysPackagesM.reset(new SysPackages(me));
            initializeLockCount(sysPackagesM, lockCount);
            DBTriggersM.reset(new DBTriggers(me));
            initializeLockCount(DBTriggersM, lockCount);
            DDLTriggersM.reset(new DDLTriggers(me));
            initializeLockCount(DDLTriggersM, lockCount);
            indicesM.reset(new Indices(me));
            initializeLockCount(indicesM, lockCount);
            sysIndicesM.reset(new SysIndices(me));
            initializeLockCount(sysIndicesM, lockCount);
            usrIndicesM.reset(new UsrIndices(me));
            initializeLockCount(usrIndicesM, lockCount);

            // first start a transaction for metadata loading, then lock the
            // database
            // when objects go out of scope and are destroyed, database will be
            // unlocked before the transaction is committed - any update() calls
            // on observers can possibly use the same transaction
            MetadataLoader* loader = getMetadataLoader();
            MetadataLoaderTransaction tr(loader);
            SubjectLocker lock(this); 

            try
            {
                checkProgressIndicatorCanceled(indicator);
                loadDatabaseInfo();
                checkProgressIndicatorCanceled(indicator);
                // load database information
                setPropertiesLoaded(false);
                dialectM = databaseM->Dialect();
                databaseInfoM.load(databaseM);
                setPropertiesLoaded(true);

                // load default timezone
                loadDefaultTimezone();
                loadTimezones();

                // load collections of metadata objects
                setChildrenLoaded(false);
                loadCollections(indicator);
                setChildrenLoaded(true);
                if (indicator)
                    indicator->initProgress(_("Complete"), 1, 1);
            }
            catch (CancelProgressException&)
            {
                disconnect();
            }
            notifyObservers();
        }
    }
    catch (...)
    {
        try
        {
            disconnect();
            databaseM.clear();
        }
        catch (...) // we don't care as we already have an error to report
        {
        }
        throw;
    }
}

void Database::loadCollections(ProgressIndicator* progressIndicator)
{
    // use a small helper to cut down on the repetition...
    struct ProgressIndicatorHelper
    {
    private:
        ProgressIndicator* progressIndicatorM;
    public:
        ProgressIndicatorHelper(ProgressIndicator* progressIndicator)
            : progressIndicatorM(progressIndicator) {}
        void init(wxString collectionName, int stepsTotal, int currentStep)
        {
            if (progressIndicatorM)
            {
                wxString msg(wxString::Format(_("Loading %s..."),
                    collectionName.c_str()));
                progressIndicatorM->initProgress(msg, stepsTotal,currentStep, 1);
            }
        }
    };

    const int collectionCount = 22;
    std::string loadStmt;
    ProgressIndicatorHelper pih(progressIndicator);

    MetadataLoader* loader = getMetadataLoader();
    MetadataLoaderTransaction tr(loader);
    SubjectLocker lock(this);

    pih.init(_("tables"), collectionCount, 0);
    tablesM->load(progressIndicator);

    pih.init(_("system tables"), collectionCount, 1);
    sysTablesM->load(progressIndicator);

    if (getInfo().getODSVersionIsHigherOrEqualTo(11.1)) {
        pih.init(_("global temporary table"), collectionCount, 2);
        GTTablesM->load(progressIndicator);
    }

    pih.init(_("views"), collectionCount, 3);
    viewsM->load(progressIndicator);

    pih.init(_("procedures"), collectionCount, 4);
    proceduresM->load(progressIndicator);

    pih.init(_("DML triggers"), collectionCount, 5);
    DMLtriggersM->load(progressIndicator);

    pih.init(_("roles"), collectionCount, 6);
    rolesM->load(progressIndicator);

    pih.init(_("system roles"), collectionCount, 7);
    sysRolesM->load(progressIndicator);

    pih.init(_("domains"), collectionCount, 8);
    userDomainsM->load(progressIndicator);

    if (getInfo().getODSVersionIsHigherOrEqualTo(12.0)) {
        pih.init(_("functions SQL"), collectionCount, 9);
        functionSQLsM->load(progressIndicator);
    }

    pih.init(_("functions UDF"), collectionCount, 10);
    UDFsM->load(progressIndicator);

    pih.init(_("generators"), collectionCount, 11);
    generatorsM->load(progressIndicator);

    pih.init(_("exceptions"), collectionCount, 12);
    exceptionsM->load(progressIndicator);

    if (getInfo().getODSVersionIsHigherOrEqualTo(12.0)) {
        pih.init(_("packages"), collectionCount, 13);
        packagesM->load(progressIndicator);

        pih.init(_("system packages"), collectionCount, 14);
        sysPackagesM->load(progressIndicator);
    }

    if (getInfo().getODSVersionIsHigherOrEqualTo(11.1)) {
        pih.init(_("DBTriggers"), collectionCount, 15);
        DBTriggersM->load(progressIndicator);
    }

    if (getInfo().getODSVersionIsHigherOrEqualTo(12.0)) {
        pih.init(_("DDLTriggers"), collectionCount, 16);
        DDLTriggersM->load(progressIndicator);
    }

    pih.init(_("system domains"), collectionCount, 17);
    sysDomainsM->load(progressIndicator);

    pih.init(_("indices"), collectionCount, 18);
    indicesM->load(progressIndicator);

    pih.init(_("system indices"), collectionCount, 19);
    sysIndicesM->load(progressIndicator);

    pih.init(_("indices"), collectionCount, 20);
    usrIndicesM->load(progressIndicator);

    pih.init(_("CharacterSet"), collectionCount, 21);
    characterSetsM->load(progressIndicator);

    pih.init(_("User Collations"), collectionCount, 22);
    collationsM->load(progressIndicator);

}

void Database::loadDatabaseInfo()
{
    MetadataLoader* loader = getMetadataLoader();
    MetadataLoaderTransaction tr(loader);

    // load database charset
    std::string stmt = "select rdb$character_set_name, current_user, current_role, ";
    stmt += getInfo().getODSVersionIsHigherOrEqualTo(12, 0) ? " rdb$linger, " : " null, ";
    stmt += getInfo().getODSVersionIsHigherOrEqualTo(13, 0) ? " rdb$sql_security   " : " null  ";
    stmt += " from rdb$database ";
    IBPP::Statement& st1 = loader->getStatement(stmt);

    st1->Execute();
    if (st1->Fetch())
    {
        std::string s;
        st1->Get(1, s);
        databaseCharsetM = std2wxIdentifier(s, getCharsetConverter());
        st1->Get(2, s);
        connectionUserM = std2wxIdentifier(s, getCharsetConverter());
        st1->Get(3, s);
        connectionRoleM = std2wxIdentifier(s, getCharsetConverter());
        if (connectionRoleM == "NONE")
            connectionRoleM.clear();
        if (!st1->IsNull(4))
            st1->Get(4, lingerM);
        else
            lingerM = 0;
        if (!st1->IsNull(5))
        {
            bool b;
            st1->Get(5, b);
            sqlSecurityM = wxString(b ? "SQL SECURITY DEFINER" : "SQL SECURITY INVOKER");
        }
        else
            sqlSecurityM.clear();
    }
}

wxArrayString Database::loadIdentifiers(const wxString& loadStatement,
    ProgressIndicator* progressIndicator)
{
    MetadataLoader* loader = getMetadataLoader();
    MetadataLoaderTransaction tr(loader);
    wxMBConv* converter = getCharsetConverter();

    IBPP::Statement& st1 = loader->getStatement(
        wx2std(loadStatement, getCharsetConverter()));
    st1->Execute();

    wxArrayString names;
    while (st1->Fetch())
    {
        checkProgressIndicatorCanceled(progressIndicator);
        if (!st1->IsNull(1))
        {
            std::string s;
            st1->Get(1, s);
            names.push_back(std2wxIdentifier(s, converter));
        }
    }
    return names;
}

void Database::disconnect()
{
    if (connectedM)
    {
        databaseM->Disconnect();
        setDisconnected();
    }
}

void Database::setDisconnected()
{
    delete metadataLoaderM;
    metadataLoaderM = 0;
    resetCredentials();     // "forget" temporary username/password
    connectedM = false;
    resetPendingLoadData();

    // remove entire DBH beneath
    userDomainsM.reset();
    sysDomainsM.reset();
    functionSQLsM.reset();
    generatorsM.reset();
    proceduresM.reset();
    rolesM.reset();
    tablesM.reset();
    sysTablesM.reset();
    GTTablesM.reset();
    DMLtriggersM.reset();
    UDFsM.reset();
    viewsM.reset();
    exceptionsM.reset();
    packagesM.reset();
    sysPackagesM.reset();
    DBTriggersM.reset();
    DDLTriggersM.reset();
    indicesM.reset();
    sysIndicesM.reset();
    usrIndicesM.reset();
    characterSetsM.reset();
    collationsM.reset();

    if (config().get("HideDisconnectedDatabases", false))
        getServer()->notifyObservers();
    notifyObservers();
}

bool Database::isConnected() const
{
    return connectedM;
}

MetadataLoader* Database::getMetadataLoader()
{
    if (metadataLoaderM == 0)
        metadataLoaderM = new MetadataLoader(*this, 8);
    return metadataLoaderM;
}

bool Database::getChildren(std::vector<MetadataItem*>& temp)
{
    if (!connectedM)
        return false;

    getCollections(temp, true);
    return true;
}

DomainsPtr Database::getDomains()
{
    wxASSERT(userDomainsM);
    userDomainsM->ensureChildrenLoaded();
    return userDomainsM;
}

SysDomainsPtr Database::getSysDomains()
{
    wxASSERT(sysDomainsM);
    sysDomainsM->ensureChildrenLoaded();
    return sysDomainsM;
}

ExceptionsPtr Database::getExceptions()
{
    wxASSERT(exceptionsM);
    exceptionsM->ensureChildrenLoaded();
    return exceptionsM;
}

UDFsPtr Database::getUDFs()
{
    wxASSERT(UDFsM);
    UDFsM->ensureChildrenLoaded();
    return UDFsM;
}

UsersPtr Database::getUsers()
{
    wxASSERT(usersM);
//    usersM->ensureChildrenLoaded();
    return usersM;
}

UsrIndicesPtr Database::getUsrIndices()
{
    wxASSERT(usrIndicesM);
    usrIndicesM->ensureChildrenLoaded();
    return usrIndicesM;
}

FunctionSQLsPtr Database::getFunctionSQLs()
{
    wxASSERT(functionSQLsM);
    functionSQLsM->ensureChildrenLoaded();
    return functionSQLsM;
}

GeneratorsPtr Database::getGenerators()
{
    wxASSERT(generatorsM);
    generatorsM->ensureChildrenLoaded();
    return generatorsM;
}

IndicesPtr Database::getIndices()
{
    wxASSERT(indicesM);
    indicesM->ensureChildrenLoaded();
    return indicesM;
}

PackagesPtr Database::getPackages()
{
    wxASSERT(packagesM);
    packagesM->ensureChildrenLoaded();
    return packagesM;
}

SysPackagesPtr Database::getSysPackages()
{
    wxASSERT(sysPackagesM);
    sysPackagesM->ensureChildrenLoaded();
    return sysPackagesM;
}

ProceduresPtr Database::getProcedures()
{
    wxASSERT(proceduresM);
    proceduresM->ensureChildrenLoaded();
    return proceduresM;
}

RolesPtr Database::getRoles()
{
    wxASSERT(rolesM);
    rolesM->ensureChildrenLoaded();
    return rolesM;
}

SysIndicesPtr Database::getSysIndices()
{
    wxASSERT(sysIndicesM);
    sysIndicesM->ensureChildrenLoaded();
    return sysIndicesM;
}

SysRolesPtr Database::getSysRoles()
{
    wxASSERT(sysRolesM);
    sysRolesM->ensureChildrenLoaded();
    return sysRolesM;
}

SysTablesPtr Database::getSysTables()
{
    wxASSERT(sysTablesM);
    sysTablesM->ensureChildrenLoaded();
    return sysTablesM;
}

GTTablesPtr Database::getGTTables()
{
    wxASSERT(GTTablesM);
    GTTablesM->ensureChildrenLoaded();
    return GTTablesM;
}

TablesPtr Database::getTables()
{
    wxASSERT(tablesM);
    tablesM->ensureChildrenLoaded();
    return tablesM;
}

DMLTriggersPtr Database::getDMLTriggers()
{
    wxASSERT(DMLtriggersM);
    DMLtriggersM->ensureChildrenLoaded();
    return DMLtriggersM;
}

CharacterSetsPtr Database::getCharacterSets()
{
    wxASSERT(characterSetsM);
    characterSetsM->ensureChildrenLoaded();
    return characterSetsM;
}

CollationsPtr Database::getCollations()
{
    wxASSERT(collationsM);
    collationsM->ensureChildrenLoaded();
    return collationsM;
}

DBTriggersPtr Database::getDBTriggers()
{
    wxASSERT(DBTriggersM);
    DBTriggersM->ensureChildrenLoaded();
    return DBTriggersM;
}
DDLTriggersPtr Database::getDDLTriggers()
{
    wxASSERT(DDLTriggersM);
    DDLTriggersM->ensureChildrenLoaded();
    return DDLTriggersM;
}
ViewsPtr Database::getViews()
{
    wxASSERT(viewsM);
    viewsM->ensureChildrenLoaded();
    return viewsM;
}

// returns vector of all subitems
void Database::getCollections(std::vector<MetadataItem*>& temp, bool system)
{
    if (!isConnected())
        return;

    ensureChildrenLoaded();
    //if (system && showSystemCharacterSet())
    //    temp.push_back(characterSetsM.get());
    
    temp.push_back(collationsM.get());

    if (getInfo().getODSVersionIsHigherOrEqualTo(11.1)) 
        temp.push_back(DBTriggersM.get());
    if (getInfo().getODSVersionIsHigherOrEqualTo(12.0)) 
        temp.push_back(DDLTriggersM.get());
    temp.push_back(userDomainsM.get());
    temp.push_back(exceptionsM.get());
    if (getInfo().getODSVersionIsHigherOrEqualTo(12.0))
        temp.push_back(functionSQLsM.get());
    temp.push_back(generatorsM.get());
    if (getInfo().getODSVersionIsHigherOrEqualTo(11.1)) 
        temp.push_back(GTTablesM.get());
    
    if (showOneNodeIndices() && showSystemIndices())
        temp.push_back(indicesM.get());
    else
        temp.push_back(usrIndicesM.get());

    if (getInfo().getODSVersionIsHigherOrEqualTo(12.0)) 
        temp.push_back(packagesM.get());
    temp.push_back(proceduresM.get());
    temp.push_back(rolesM.get());
    // Only push back system objects when they should be shown
    if (getInfo().getODSVersionIsHigherOrEqualTo(12.0)) {
        if (system && showSystemPackages())
            temp.push_back(sysPackagesM.get());
    }
    if (system && showSystemDomains())
        temp.push_back(sysDomainsM.get());
    if (system && showSystemIndices() && !showOneNodeIndices())
        temp.push_back(sysIndicesM.get());
    if (system && showSystemRoles())
        temp.push_back(sysRolesM.get());
    if (system && showSystemTables())
        temp.push_back(sysTablesM.get());
    temp.push_back(tablesM.get());
    temp.push_back(DMLtriggersM.get());
    temp.push_back(UDFsM.get());
    temp.push_back(viewsM.get());

}

void Database::loadChildren()
{
    // TODO: show progress dialog while reloading child object collections?
    loadCollections(0);
}

void Database::lockChildren()
{
    if (isConnected())
    {
        userDomainsM->lockSubject();
        sysDomainsM->lockSubject();
        exceptionsM->lockSubject();
        functionSQLsM->lockSubject();
        generatorsM->lockSubject();
        packagesM->lockSubject();
        sysPackagesM->lockSubject();
        proceduresM->lockSubject();
        rolesM->lockSubject();
        tablesM->lockSubject();
        sysTablesM->lockSubject();
        GTTablesM->lockSubject();
        DMLtriggersM->lockSubject();
        DBTriggersM->lockSubject();
        DDLTriggersM->lockSubject();
        UDFsM->lockSubject();
        viewsM->lockSubject();
        indicesM->lockSubject();
        sysIndicesM->lockSubject();
        usrIndicesM->lockSubject();
        characterSetsM->lockSubject();
        collationsM->lockSubject();
    }
}

void Database::unlockChildren()
{
    // unlock in reverse order of locking - that way domains will still
    // be locked when relation and procedure updates happen - that way not
    // every added domain will cause all collection observers to update
    if (isConnected())
    {
        usrIndicesM->unlockSubject();
        sysIndicesM->unlockSubject();
        indicesM->unlockSubject();
        viewsM->unlockSubject();
        UDFsM->unlockSubject();
        DDLTriggersM->unlockSubject();
        DBTriggersM->unlockSubject();
        DMLtriggersM->unlockSubject();
        GTTablesM->unlockSubject();
        sysTablesM->unlockSubject();
        tablesM->unlockSubject();
        rolesM->unlockSubject();
        proceduresM->unlockSubject();
        sysPackagesM->unlockSubject();
        packagesM->unlockSubject();
        generatorsM->unlockSubject();
        functionSQLsM->unlockSubject();
        exceptionsM->unlockSubject();
        sysDomainsM->unlockSubject();
        userDomainsM->unlockSubject();
        characterSetsM->unlockSubject();
        collationsM->unlockSubject();
    }
}

wxString Database::getPath() const
{
    return pathM;
}

wxString Database::getClientLibrary() const
{
    /*Todo: Implement FB library per conexion */
    //return clientLibraryM;
#if defined(_WIN64)
    return config().get("x64LibraryFile", wxString(""));
#else
    return config().get("x86LibraryFile", wxString(""));
#endif
}

int Database::getSqlDialect() const
{
    return dialectM;
}

wxString Database::getDatabaseCharset() const
{
    return databaseCharsetM;
}

wxString Database::getConnectionCharset() const
{
    if (connectionCredentialsM)
        return connectionCredentialsM->getCharset();
    else
        return credentialsM.getCharset();
}

wxString Database::getConnectionInfoString() const
{
    wxString username(getUsername());
    if (authenticationModeM.getIgnoreUsernamePassword())
    {
        if (connectedM)
        {
            username = "[" + connectionUserM;
            if (!connectionRoleM.empty())
                username += " (" + connectionRoleM + ")";
            username += "]";
        }
        else
            username = _("[Trusted user]");
    }
    return wxString(username + "@" + getConnectionString() + " (")
        + getConnectionCharset() + ")";
}

bool Database::usesDifferentConnectionCharset() const
{
    wxString charset(getConnectionCharset().Upper());
    if (databaseCharsetM.empty() && charset == "NONE")
        return false;
    return (charset.compare(databaseCharsetM.Upper()) != 0);
}

wxString Database::getUsername() const
{
    if (connectionCredentialsM)
        return connectionCredentialsM->getUsername();
    else
        return credentialsM.getUsername();
}

wxString Database::getRawPassword() const
{
    if (connectionCredentialsM)
        return connectionCredentialsM->getPassword();
    else
        return credentialsM.getPassword();
}

wxString Database::getDecryptedPassword() const
{
    // if we already have an established connection return that password
    if (databaseM != 0 && databaseM->Connected())
        return databaseM->UserPassword();

    // temporary connection
    if (connectionCredentialsM)
        return connectionCredentialsM->getPassword();
    wxString raw = credentialsM.getPassword();
    if (raw.IsEmpty())
        return wxEmptyString;

    if (authenticationModeM.getUseEncryptedPassword())
        return decryptPassword(raw, getUsername() + getConnectionString());
    else
        return raw;
}

DatabaseAuthenticationMode& Database::getAuthenticationMode()
{
    return authenticationModeM;
}

wxString Database::getRole() const
{
    if (connectionCredentialsM)
        return connectionCredentialsM->getRole();
    else
        return credentialsM.getRole();
}

IBPP::Database& Database::getIBPPDatabase()
{
    return databaseM;
}

void Database::setIsVolatile(const bool isVolatile)
{
    volatileM = isVolatile;
}

void Database::setPath(const wxString& value)
{
    pathM = value;
}

void Database::setClientLibrary(const wxString& value)
{
    clientLibraryM = value;
}

void Database::setConnectionCharset(const wxString& value)
{
    if (connectionCredentialsM)
        connectionCredentialsM->setCharset(value);
    else
        credentialsM.setCharset(value);
}

void Database::setUsername(const wxString& value)
{
    if (connectionCredentialsM)
        connectionCredentialsM->setUsername(value);
    else
        credentialsM.setUsername(value);
}

void Database::setRawPassword(const wxString& value)
{
    if (connectionCredentialsM)
        connectionCredentialsM->setPassword(value);
    else
        credentialsM.setPassword(value);
}

void Database::setEncryptedPassword(const wxString& value)
{
    // temporary credentials -> use password as entered
    if (connectionCredentialsM)
    {
        connectionCredentialsM->setPassword(value);
        return;
    }

    // password must not be empty to be encrypted

    if (authenticationModeM.getUseEncryptedPassword() && !value.empty())
    {
        credentialsM.setPassword(
            encryptPassword(value, getUsername() + getConnectionString()));
    }
    else
    {
        credentialsM.setPassword(value);
    }
}

void Database::setRole(const wxString& value)
{
    if (connectionCredentialsM)
        connectionCredentialsM->setRole(value);
    else
        credentialsM.setRole(value);
}

const wxString Database::getTypeName() const
{
    return "DATABASE";
}

void Database::acceptVisitor(MetadataItemVisitor* visitor)
{
    visitor->visitDatabase(*this);
}

ServerPtr Database::getServer() const
{
    return ServerPtr(serverM);
}

void Database::setServer(ServerPtr server)
{
    wxASSERT(server);
    serverM = server;
    setParent(server.get());
}

wxString Database::getConnectionString() const
{
    wxString serverConnStr = getServer()->getConnectionString();
    if (!serverConnStr.empty())
        return serverConnStr + ":" + pathM;
    else
        return pathM;
}

/* static */
wxString Database::extractNameFromConnectionString(const wxString& path)
{
    wxString name = path;
    wxString::size_type p = name.find_last_of("/\\:");
    if (p != wxString::npos)
        name.erase(0, p + 1);
    p = name.find_last_of(".");
    if (p != wxString::npos)
        name.erase(p, name.length());
    return name;
}

const wxString Database::getId() const
{
    if (idM == 0)
        idM = getUniqueId();
    wxString result = wxString::Format("%d", idM);
    return result;
}

unsigned uniqueDatabaseId = 1;

void Database::setId(unsigned id)
{
    idM = id;
    // generator to be higher than ids of existing databases
    if (id >= uniqueDatabaseId)
        uniqueDatabaseId = id + 1;
}

/*static*/
unsigned Database::getUniqueId()
{
    return uniqueDatabaseId++;
}

/*static*/
unsigned Database::getUIDGeneratorValue()
{
    return uniqueDatabaseId;
}

/*static*/
void Database::setUIDGeneratorValue(unsigned value)
{
    uniqueDatabaseId = value;
}

const DatabaseInfo& Database::getInfo()
{
    databaseInfoM.reloadIfNecessary(databaseM);
    return databaseInfoM;
}

void Database::loadInfo()
{
    databaseInfoM.load(databaseM);
    loadDatabaseInfo();
    notifyObservers();
}

bool Database::showSystemCharacterSet()
{
    const wxString SHOW_SYSCHARACTERSET = "ShowSystemCharacterSet";

    bool b;
    if (!DatabaseConfig(this, config()).getValue(SHOW_SYSCHARACTERSET, b))
        b = config().get(SHOW_SYSCHARACTERSET, true);
    
    return b;
}

bool Database::showSystemIndices()
{
    const wxString SHOW_SYSINDICES = "ShowSystemIndices";

    bool b;
    if (!DatabaseConfig(this, config()).getValue(SHOW_SYSINDICES, b))
        b = config().get(SHOW_SYSINDICES, true);

    return b;
}

bool Database::showSystemDomains()
{
    const wxString SHOW_SYSDOMAINS = "ShowSystemDomains";

    bool b;
    if (!DatabaseConfig(this, config()).getValue(SHOW_SYSDOMAINS, b))
        b = config().get(SHOW_SYSDOMAINS, true);

    return b;
}

bool Database::showSystemPackages()
{
    if (!getInfo().getODSVersionIsHigherOrEqualTo(12, 0))
        return false;

    const wxString SHOW_SYSPACKAGES = "ShowSystemPackages";

    bool b;
    if (!DatabaseConfig(this, config()).getValue(SHOW_SYSPACKAGES, b))
        b = config().get(SHOW_SYSPACKAGES, true);

    return b;
}

bool Database::showSystemRoles()
{
    if (!getInfo().getODSVersionIsHigherOrEqualTo(11, 1))
        return false;

    const wxString SHOW_SYSROLES = "ShowSystemRoles";

    bool b;
    if (!DatabaseConfig(this, config()).getValue(SHOW_SYSROLES, b))
        b = config().get(SHOW_SYSROLES, true);

    return b;
}

bool Database::showSystemTables()
{
    const wxString SHOW_SYSTABLES = "ShowSystemTables";

    bool b;
    if (!DatabaseConfig(this, config()).getValue(SHOW_SYSTABLES, b))
        b = config().get(SHOW_SYSTABLES, true);

    return b;
}

bool Database::showOneNodeIndices()
{
    const wxString SHOW_ONENODEINDICES = "ShowOneNodeIndices";

    bool b;
    if (!DatabaseConfig(this, config()).getValue(SHOW_ONENODEINDICES, b))
        b = config().get(SHOW_ONENODEINDICES, false);

    return b;
}

wxString mapConnectionCharsetToSystemCharset(const wxString& connectionCharset)
{
    wxString charset(connectionCharset.Upper().Trim(true).Trim(false));

    // fixes hang when character set name empty (invalid encoding is returned)
    if (charset.empty())
        charset = "NONE";

    // Firebird charsets WIN125X need to be replaced with either
    // WINDOWS125X or CP125X - we take the latter
    if (charset.Mid(0, 5) == "WIN12")
        return "CP12" + charset.Mid(5);

    // Firebird charsets ISO8859_X
    if (charset.Mid(0, 8) == "ISO8859_")
        return "ISO-8859-" + charset.Mid(8);

    // all other mappings need to be added here...
    struct CharsetMapping { wxString connCS; wxString convCS; };
    static const CharsetMapping mappings[] = {
        { "UTF8", "UTF-8" }, { "UNICODE_FSS", "UTF-8" }
    };
    int mappingCount = sizeof(mappings) / sizeof(CharsetMapping);
    for (int i = 0; i < mappingCount; i++)
    {
        if (mappings[i].connCS == charset)
            return mappings[i].convCS;
    }

    return charset;
}

void Database::createCharsetConverter()
{
    charsetConverterM.reset();

    wxString cs(mapConnectionCharsetToSystemCharset(getConnectionCharset()));
    wxFontEncoding fe = wxFontMapperBase::Get()->CharsetToEncoding(cs, false);
    if (fe != wxFONTENCODING_SYSTEM)
        charsetConverterM.reset(new wxCSConv(fe));
}

wxMBConv* Database::getCharsetConverter() const
{
    if (wxMBConv* conv = charsetConverterM.get())
        return conv;
    return wxConvCurrent;
}

void Database::getConnectedUsers(wxArrayString& users) const
{
    if (databaseM != 0 && databaseM->Connected())
    {
        std::vector<std::string> userNames;
        databaseM->Users(userNames);

        // replace multiple occurences of same user name by "username (N)"
        std::map<std::string, size_t> counts;
        for (std::vector<std::string>::const_iterator it = userNames.begin();
            it != userNames.end(); ++it)
        {
            counts[*it] += 1;
        }

        for (std::map<std::string, size_t>::iterator it = counts.begin();
            it != counts.end(); ++it)
        {
            wxString name((*it).first);
            if ((*it).second > 1)
                name += wxString::Format(" (%d)", (*it).second);
            users.Add(name);
        }
    }
}

int Database::getLinger() const
{
    return lingerM;
}

wxString Database::getSqlSecurity() const
{
    return sqlSecurityM;
}

void Database::checkConnected(const wxString& operation) const
{
    if (!connectedM)
    {
        throw FRError(wxString::Format(_("Operation \"%s\" not allowed on a disconnected database."),
            operation.c_str()));
    }
}

void Database::loadDefaultTimezone()
{
    MetadataLoader* loader = getMetadataLoader();
    wxMBConv* converter = getCharsetConverter();
    std::string tzName;
    int tzId;

    // RDB$TIME_ZONES is available on Firebird 4 (ODS Ver 13) or higher
    if (!getInfo().getODSVersionIsHigherOrEqualTo(13, 0))
        return;

    IBPP::Statement& st1 = loader->getStatement(
        "select z.RDB$TIME_ZONE_ID, "
        "       z.RDB$TIME_ZONE_NAME "
        "from RDB$TIME_ZONES z "
        "where z.RDB$TIME_ZONE_NAME = RDB$GET_CONTEXT('SYSTEM', 'SESSION_TIMEZONE');");

    st1->Execute();
    st1->Fetch();
    st1->Get(1, tzId);
    st1->Get(2, tzName);

    defaultTimezoneM.id = tzId;
    defaultTimezoneM.name = std2wxIdentifier(tzName, converter);
}

void Database::loadTimezones()
{
    MetadataLoader* loader = getMetadataLoader();
    wxMBConv* converter = getCharsetConverter();
    std::string tzName;
    int tzId;
    TimezoneInfo* tzItm;

    // RDB$TIME_ZONES is available on Firebird 4 (ODS Ver 13) or higher
    if (!getInfo().getODSVersionIsHigherOrEqualTo(13, 0))
        return;

    IBPP::Statement& st1 = loader->getStatement(
        "select z.RDB$TIME_ZONE_ID, "
        "       z.RDB$TIME_ZONE_NAME "
        "from RDB$TIME_ZONES z");

    st1->Execute();

    while (st1->Fetch())
    {
        st1->Get(1, tzId);
        st1->Get(2, tzName);

        tzItm = new TimezoneInfo;
        tzItm->id = tzId;
        tzItm->name = std2wxIdentifier(tzName, converter);
        timezonesM.push_back(tzItm);
    }
}

TimezoneInfo Database::getDefaultTimezone()
{
    loadDefaultTimezone();
    return defaultTimezoneM;
}

wxString Database::getTimezoneName(int timezone)
{
    std::vector<TimezoneInfo*>::iterator it;
    for (it = timezonesM.begin(); it != timezonesM.end(); it++)
    {
        if ((*it)->id != timezone)
            continue;
        return (*it)->name;
    }
    // not found
    return wxString::Format("TZ %d", timezone);
}<|MERGE_RESOLUTION|>--- conflicted
+++ resolved
@@ -394,16 +394,12 @@
         std::back_inserter(list), std::mem_fn(&DBTriggerPtr::get));
 }
 
-<<<<<<< HEAD
 bool Database::getIsVolative()
 {
     return volatileM;
 }
 
-CharacterSet Database::getCharsetById(int id)
-=======
 CharacterSetPtr Database::getCharsetById(int id)
->>>>>>> 7bae2306
 {
     // if it contains both charset and collation as 2 bytes
     id %= 256;
