--- conflicted
+++ resolved
@@ -568,15 +568,9 @@
         case ntDMLTrigger:
             return DMLtriggersM->findByName(name).get();
             break;
-<<<<<<< HEAD
         case ntTrigger:
             return DMLtriggersM->findByName(name).get();
             break;
-=======
-        case ntTrigger:
-            return DMLtriggersM->findByName(name).get();
-            break;
->>>>>>> 36cf60cd
         case ntProcedure:
             return proceduresM->findByName(name).get();
             break;
