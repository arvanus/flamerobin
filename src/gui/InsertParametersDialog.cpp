/*
  Copyright (c) 2004-2021 The FlameRobin Development Team

  Permission is hereby granted, free of charge, to any person obtaining
  a copy of this software and associated documentation files (the
  "Software"), to deal in the Software without restriction, including
  without limitation the rights to use, copy, modify, merge, publish,
  distribute, sublicense, and/or sell copies of the Software, and to
  permit persons to whom the Software is furnished to do so, subject to
  the following conditions:

  The above copyright notice and this permission notice shall be included
  in all copies or substantial portions of the Software.

  THE SOFTWARE IS PROVIDED "AS IS", WITHOUT WARRANTY OF ANY KIND,
  EXPRESS OR IMPLIED, INCLUDING BUT NOT LIMITED TO THE WARRANTIES OF
  MERCHANTABILITY, FITNESS FOR A PARTICULAR PURPOSE AND NONINFRINGEMENT.
  IN NO EVENT SHALL THE AUTHORS OR COPYRIGHT HOLDERS BE LIABLE FOR ANY
  CLAIM, DAMAGES OR OTHER LIABILITY, WHETHER IN AN ACTION OF CONTRACT,
  TORT OR OTHERWISE, ARISING FROM, OUT OF OR IN CONNECTION WITH THE
  SOFTWARE OR THE USE OR OTHER DEALINGS IN THE SOFTWARE.
*/

// For compilers that support precompilation, includes "wx/wx.h".
#include "wx/wxprec.h"

// for all others, include the necessary headers (this file is usually all you
// need because it includes almost all "standard" wxWindows headers
#ifndef WX_PRECOMP
    #include "wx/wx.h"
#endif

#include <wx/ffile.h>

#include <set>

#include "core/ArtProvider.h"
#include "core/FRError.h"
#include "core/StringUtils.h"
#include "gui/controls/DataGridRowBuffer.h"
#include "gui/controls/DataGridTable.h"
#include "gui/InsertParametersDialog.h"
#include "gui/StyleGuide.h"
#include "metadata/column.h"
#include "metadata/database.h"
#include "metadata/domain.h"
#include "metadata/generator.h"
#include "metadata/procedure.h"
#include "metadata/table.h"
#include "metadata/trigger.h"
#include "metadata/view.h"
#include "ibpp.h"
#include "gui/CommandIds.h"
#include "gui/CommandManager.h"

/*
    The dialog creates a DataGridRowBuffer, and uses ResultsetColumnDefs from
    the active grid to format the values. I.e. new potential row is created
    and filled with values as the user types them.

    When all values are entered, we try to INSERT into database, and if all
    goes well, the prepared row buffer is simply added to the grid.
*/

namespace InsertParametersOptions
{
    // make sure you keep these two in sync if you add/remove items
    const wxString insertParametersOptionStrings[] = {
        "",
        "NULL",
        //wxTRANSLATE("Skip (N/A)"),
        //wxTRANSLATE("Column default"),
        wxTRANSLATE("Hexadecimal"),
        "CURRENT_DATE",
        "CURRENT_TIME",
        "CURRENT_TIMESTAMP",
        "CURRENT_USER",
        wxTRANSLATE("File...")
        //wxTRANSLATE("Generator...")
    };
    typedef enum { ioRegular = 0, ioNull, /*ioSkip, ioDefault, */ioHex,
        ioDate, ioTime, ioTimestamp, ioUser, ioFile/*, ioGenerator*/
    } InsertParametersOption;

    // null is also editable
    bool optionIsEditable(InsertParametersOption i)
    {
        return (i == ioRegular || i == ioHex || i == ioNull);
    }
    bool optionAllowsCustomValue(InsertParametersOption i)
    {
        return (optionIsEditable(i) || i == ioFile);// || i == ioGenerator
            //|| i == ioDefault);
    }
    bool optionValueLoadedFromDatabase(InsertParametersOption i)
    {
        return (i == ioDate || i == ioTime || i == ioTimestamp
            || i == ioUser);// || i == ioGenerator || i == ioDefault);
    }

    InsertParametersOption getInsertParametersOption(wxGrid* grid, int row)
    {
        wxString opt = grid->GetCellValue(row, 2);
        for (int i=0; i<sizeof(insertParametersOptionStrings)/sizeof(wxString); ++i)
            if (insertParametersOptionStrings[i] == opt)
                return (InsertParametersOption)i;
        return ioRegular;
    }

    wxString getInsertParametersOptionString(InsertParametersOption opt)
    {
        for (int i = 0; i<sizeof(insertParametersOptionStrings) / sizeof(wxString); ++i)
            if ((InsertParametersOption)i == opt)
                return insertParametersOptionStrings[i];
        return "";
    }


wxString IBPPtype2string(Database *db, IBPP::SDT t, int subtype, int size,
    int scale)
{
    if (scale > 0)
        return wxString::Format("NUMERIC(%d,%d)", size==4 ? 9:18, scale);
    if (t == IBPP::sdString)
    {
        int bpc = db->getCharsetById(subtype).getBytesPerChar();
        if (subtype == 1) // charset OCTETS
            return wxString::Format("OCTETS(%d)", bpc ? size / bpc : size);
        return wxString::Format("STRING(%d)", bpc ? size/bpc : size);
    }
    switch (t)
    {
        case IBPP::sdArray:     return "ARRAY";
        case IBPP::sdBlob:      return wxString::Format(
                                    "BLOB SUB_TYPE %d", subtype);
        case IBPP::sdDate:      return "DATE";
        case IBPP::sdTime:      return "TIME";
        case IBPP::sdTimestamp: return "TIMESTAMP";
        case IBPP::sdSmallint:  return "SMALLINT";
        case IBPP::sdInteger:   return "INTEGER";
        case IBPP::sdLargeint:  return "BIGINT";
        case IBPP::sdFloat:     return "FLOAT";
        case IBPP::sdDouble:    return "DOUBLE PRECISION";
        case IBPP::sdBoolean:   return "BOOLEAN";
        default:                return "UNKNOWN";
    }
}

};
using namespace InsertParametersOptions;
/*
Generator *findAutoincGenerator2(std::vector<Trigger *>& triggers, Column *c)
{
    for (std::vector<Trigger *>::iterator tt = triggers.begin();
        tt != triggers.end(); ++tt)
    {
        std::vector<Dependency> list;
        (*tt)->getDependencies(list, true);
        Generator *gen = 0;
        bool found = false;
        for (std::vector<Dependency>::iterator di = list.begin();
            di != list.end(); ++di)
        {
            MetadataItem *m = (*di).getDependentObject();
            if (!gen)
                gen = dynamic_cast<Generator *>(m);
            if (c->getTable() == m && (*di).getFields() == c->getName_())
                found = true;
        }
        if (found && gen)
            return gen;
    }
    return 0;
}
*/
// MB: When editor is shown for NULL field, we want to reset the color from
// red to black, so that user does not see the red letters.
// I tried to do that in InsertParametersDialog::OnCellEditorCreated. However, it
// does not work there because Show() is called *after* creating.
// Then I tried to set it in InsertParametersDialog::OnEditorKeyDown, however, it
// turns black only after the second character. The reason is that the
// first KeyDown event is caught by the grid control and sent to
// the editor via StartingKey function without posting the key event to it
class GridCellEditorWithProperColor: public wxGridCellTextEditor
{
public:
    virtual void Show(bool show, wxGridCellAttr *attr = (wxGridCellAttr *)NULL)
    {
        wxGridCellTextEditor::Show(show, attr);
        GetControl()->SetForegroundColour(
            wxSystemSettings::GetColour(wxSYS_COLOUR_WINDOWTEXT));
    }
};

//TODO:
//  Improve the usability, when we have more than 1 parameter with the same name,
//  it's better to merge both, in a single one parameter, and use Set(name, value)
//  let IBPP set the values by itself
InsertParametersDialog::InsertParametersDialog(wxWindow* parent, IBPP::Statement& st, Database *db, std::map<std::string, wxString>& pParameterSaveList, std::map<std::string, wxString>& pParameterSaveListOptionNull)
    :BaseDialog(parent, -1, wxEmptyString), bufferM(0), statementM(st), databaseM(db), parameterSaveList(pParameterSaveList), parameterSaveListOptionNull(pParameterSaveListOptionNull)
{

    int count = statementM->ParametersByName().size();

    // 500 should be reasonable for enough rows on the screen, but not too much
    gridM = new wxGrid(getControlsPanel(), ID_Grid, wxDefaultPosition,
        count < 12 ? wxDefaultSize : wxSize(-1, 500),
        wxWANTS_CHARS | wxBORDER_THEME);
    gridM->SetRowLabelSize(50);
    gridM->DisableDragRowSize();
    gridM->SetRowLabelAlignment(wxALIGN_RIGHT, wxALIGN_CENTRE);
    gridM->SetColLabelAlignment(wxALIGN_LEFT,  wxALIGN_CENTRE);
    gridM->SetDefaultCellAlignment(wxALIGN_LEFT,  wxALIGN_CENTRE);

    wxString labels[] = {
        wxTRANSLATE("Field name"), wxTRANSLATE("Data type"),
        wxTRANSLATE("Special"),    wxTRANSLATE("Value") };

    bufferM = new InsertedGridRowBuffer(count);
    for (unsigned u = 0; (int)u < count; u++)
        bufferM->setFieldNA(u, true);

    gridM->CreateGrid(count, sizeof(labels)/sizeof(wxString));
    for (int i=0; i<sizeof(labels)/sizeof(wxString); ++i)
        gridM->SetColLabelValue(i, labels[i]);

    // preload triggers
    /*std::vector<Trigger *> triggers;
    if (!fields.empty()) // not empty
    {
        Table *t = (*(fields.begin())).second.second->getTable();
        t->getTriggers(triggers, Trigger::beforeIUD);
    }
    */

    // columns 0, 1: gray, read-only
    for (int col = 0; col <= 1; ++col)
    {
        wxGridCellAttr *cro = new wxGridCellAttr();
        cro->SetBackgroundColour(gridM->GetLabelBackgroundColour());
        cro->SetReadOnly();
        gridM->SetColAttr(col, cro);
    }

    // column 2: selection with "special" colour
    wxGridCellChoiceEditor *types = new wxGridCellChoiceEditor(
        sizeof(insertParametersOptionStrings)/sizeof(wxString),
        insertParametersOptionStrings);
    wxGridCellAttr *ca = new wxGridCellAttr();
    ca->SetEditor(types);
    ca->SetBackgroundColour(wxColour(255, 255, 197));
    gridM->SetColAttr(2, ca);

    // column 3: editable
    GridCellEditorWithProperColor *gce = new GridCellEditorWithProperColor;
    wxGridCellAttr *gca = new wxGridCellAttr();
    gca->SetEditor(gce);
    gridM->SetColAttr(3, gca);

    int row = 0;
    //for (row = 0; row < statementM->Parameters(); row++)
    for (row = 0; row < count; row++)
    //for (std::string it = statementM->ParametersByName().begin();
    ////    it != statementM->ParametersByName().end(); ++it, ++row)
    {

        std::string c = statementM->ParametersByName().at(row);
        int rowid = statementM->FindParamsByName(c).back() -1;
        gridM->SetRowLabelValue(row, wxString::Format("%d", row+1));
        gridM->SetCellValue(row, 0, c);
        try
        {
            gridM->SetCellValue(row, 1, IBPPtype2string(
                                databaseM,
                                statementM->ParameterType(rowid +1),
                                statementM->ParameterSubtype(rowid +1),
                                statementM->ParameterSize(rowid +1),
                                statementM->ParameterScale(rowid +1)).c_str());//statementM->ParameterType(row));
        }catch(...)
        {

        }

        //gridM->SetCellAlignment(
        //    def->isNumeric() ? wxALIGN_RIGHT : wxALIGN_LEFT, row, 3);
        gridM->SetCellAlignment(row, 3, wxALIGN_RIGHT, wxALIGN_CENTER); //TODO: get isNumeric() from "somewhere" (done is better than perfect, and in this case is just estetic)

        gridM->SetCellValue(row, 2, getInsertParametersOptionString(ioNull));
        updateControls(row);
        //Show prevoius data
        //TODO: load SPECIAL selected option too
        if (statementM->ParametersByName().at(row)!='?')
        {
            if (parameterSaveList.count(statementM->ParametersByName().at(row))) {
                gridM->SetCellValue(wxGridCellCoords(row, 3), parameterSaveList.at(statementM->ParametersByName().at(row)));
                gridM->SetCellValue(row, 2, parameterSaveListOptionNull.at(statementM->ParametersByName().at(row)));
                updateControls(row);
                //if (getInsertParametersOption(gridM, row)!=ioNull)
                //  gridM->SetCellValue(row, 2, insertParametersOptionStrings[ioRegular]);

                //gridM->SetCellValue(wxGridCellCoords(row, 3), parameterSaveList.at(statementM->ParametersByName().at(row)));

            }
        }

        wxString defaultValue;
        /*if (c->getDefault(ReturnDomainDefault, defaultValue))
        {
            gridM->SetCellValue(row, 2, insertParametersOptionStrings[ioDefault]);
            gridM->SetCellValue(row, 3, defaultValue);
            updateControls(row);
        }
        else
        {
            if (def->isNumeric())
                gridM->SetCellValue(row, 3, "0");
        }
        */

        //InsertParametersColumnInfo ici(row, c, def, (*it).first);
        //columnsM.push_back(ici);

        /*Generator *gen = findAutoincGenerator2(triggers, c);
        if (gen)
        {
            gridM->SetCellValue(row, 2, insertParametersOptionStrings[ioGenerator]);
            updateControls(row);
            gridM->SetCellValue(row, 3, gen->getQuotedName());
        }
        */
    }

    //checkboxInsertAnother = new wxCheckBox(getControlsPanel(), wxID_ANY,
      //  _("Keep values"));

    button_ok = new wxButton(getControlsPanel(), wxID_OK, _("&Execute/Run"));
    button_cancel = new wxButton(getControlsPanel(), wxID_CANCEL,
        _("&Cancel"));

    set_properties();
    do_layout();
    if (gridM->GetNumberRows() > 0)
        gridM->SetGridCursor(0, 3);
    gridM->SetFocus();

    // until we find something better
    SetIcon(wxArtProvider::GetIcon(ART_Trigger, wxART_FRAME_ICON));

}

void InsertParametersDialog::OnClose(wxCloseEvent& WXUNUSED(event))
{
    // make sure parent window is properly activated again
    wxWindow* p = GetParent();
    if (p)
    {
        p->Enable();
        Hide();
        p->Raise();
    }
    Destroy();
}

InsertParametersDialog::~InsertParametersDialog()
{
    delete bufferM;
}

void InsertParametersDialog::set_properties()
{
    SetTitle(wxString::Format(_("Insert Parameter(s) Into SQL ")
        ));
    button_ok->SetDefault();
}

void InsertParametersDialog::do_layout()
{
    gridM->AutoSize();
    wxScreenDC sdc;
    wxSize sz = sdc.GetTextExtent("CURRENT_TIMESTAMP WWW");
    gridM->SetColSize(2, sz.GetWidth());
    gridM->SetColSize(3, sz.GetWidth());    // reasonable default width?
    gridM->ForceRefresh();

    wxSizer* sizerControls = new wxBoxSizer(wxVERTICAL);
    sizerControls->Add(gridM, 1, wxEXPAND, 0);

    sizerControls->AddSpacer(
        styleguide().getUnrelatedControlMargin(wxVERTICAL));
    //sizerControls->Add(checkboxInsertAnother, 0, wxEXPAND);

    wxSizer* sizerButtons =
        styleguide().createButtonSizer(button_ok, button_cancel);
    layoutSizers(sizerControls, sizerButtons, true);
}

const wxString InsertParametersDialog::getName() const
{
    return "InsertParametersDialog";
}

bool InsertParametersDialog::getConfigStoresWidth() const
{
    return true;
}

bool InsertParametersDialog::getConfigStoresHeight() const
{
    return false;
}

void InsertParametersDialog::updateControls(int row)
{
    InsertParametersOption ix = getInsertParametersOption(gridM, row);
    if (!optionAllowsCustomValue(ix))
        gridM->SetCellValue(row, 3, wxEmptyString);
    gridM->SetReadOnly(row, 3, !optionIsEditable(ix));
    updateColors(this);
    if (ix == ioNull)
    {
        gridM->SetCellTextColour(row, 3, *wxRED);
        gridM->SetCellValue(row, 3, "[null]");
    }
    else
    {
        gridM->SetCellTextColour(row, 3,
            wxSystemSettings::GetColour(wxSYS_COLOUR_WINDOWTEXT));
    }
}

void InsertParametersDialog::storeValues()
{
    for (std::vector<InsertParametersColumnInfo>::iterator it = columnsM.begin();
        it != columnsM.end(); ++it)
    {
        InsertParametersOption sel = getInsertParametersOption(gridM, (*it).row);
        wxString previous = (*it).columnDef->getAsString(bufferM);
        wxString value = gridM->GetCellValue((*it).row, 3);
        try
        {
            if (sel == ioHex)
            {
                if ((*it).columnDef->isNumeric())   // hex -> dec
                {
                    long l;                     // should we support 64bit?
                    if (!value.ToLong(&l, 16))
                        throw FRError(_("Invalid hexadecimal number"));
                    value.Printf("%d", l);
                }
                else    // convert hex string to regular string and set
                {
                    wxString result;
                    for (size_t i = 0; i < value.Len(); i+=2)
                    {
                        unsigned long l;
                        if (!value.Mid(i, 2).ToULong(&l, 16))
                            throw FRError(_("Invalid hexadecimal character"));
                        result += wxChar(l);
                    }
                    value = result;
                }
                gridM->SetCellValue((*it).row, 2,
                    insertParametersOptionStrings[ioRegular]);
                sel = ioRegular;
            }
            switch (sel)
            {
                case ioRegular:
                    (*it).columnDef->setFromString(bufferM, value);
                    gridM->SetCellValue((*it).row, 3,
                        (*it).columnDef->getAsString(bufferM));
                    // there is no break; here deliberately!
                case ioFile:
                    bufferM->setFieldNull((*it).index, false);
                    bufferM->setFieldNA((*it).index, false);
                    break;
                //case ioSkip:
                //    bufferM->setFieldNA((*it).index, true);
                //    break;
                case ioNull:
                    bufferM->setFieldNull((*it).index, true);
                    bufferM->setFieldNA((*it).index, false);
                    break;
                default:
                    break;
            }
        }
        catch(...)
        {   // we take the old value from buffer
            gridM->SetCellValue((*it).row, 3, previous);
            throw;
        }
    }
}

void InsertParametersDialog::preloadSpecialColumns()
{
    // step 1: build list of CURRENT_* and generator values
    wxString sql("SELECT ");
    bool first = true;
    for (std::vector<InsertParametersColumnInfo>::iterator it = columnsM.begin();
        it != columnsM.end(); ++it)
    {
        InsertParametersOption sel = getInsertParametersOption(gridM, (*it).row);
        if (!optionValueLoadedFromDatabase(sel))
            continue;
        if (first)
            first = false;
        else
            sql += ",";
        /*
        if (sel == ioGenerator) // generator
            sql += "GEN_ID(" + gridM->GetCellValue((*it).row, 3)
                + ", 1)";
        else if (sel == ioDefault)
        {
            if (!(*it).column->isString())
                sql += "CAST(";
            sql += gridM->GetCellValue((*it).row, 3);
            if (!(*it).column->isString())
            {   // false = no custom formatting, just the pure type
                sql += " AS " + (*it).column->getDatatype(false)
                    + ")";
            }
        }
        else // CURRENT_ USER/DATE/TIMESTAMP...
        */
            sql += gridM->GetCellValue((*it).row, 2);
    }

    // step 2: load those from the database
    IBPP::Statement st1 = IBPP::StatementFactory(statementM->DatabasePtr(),
        statementM->TransactionPtr());
    if (!first) // we do need some data
    {
        sql += " FROM RDB$DATABASE";
        st1->Prepare(wx2std(sql));
        st1->Execute();
        st1->Fetch();
    }

    // step 3: save values into buffer and edit controls
    //         so that the next run doesn't reload generators
    unsigned col = 1;
    for (std::vector<InsertParametersColumnInfo>::iterator it = columnsM.begin();
        it != columnsM.end(); ++it)
    {
        InsertParametersOption sel = getInsertParametersOption(gridM, (*it).row);
        if (!optionValueLoadedFromDatabase(sel))
            continue;
        bufferM->setFieldNA((*it).index, false);
        bufferM->setFieldNull((*it).index, st1->IsNull(col));
        if (!st1->IsNull(col))
            (*it).columnDef->setValue(bufferM, col, st1, wxConvCurrent);
        ++col;
        //if (sel != ioGenerator)  // what follows is only for generators
            continue;
        gridM->SetCellValue((*it).row, 3,
            (*it).columnDef->getAsString(bufferM));
        gridM->SetCellValue((*it).row, 2,
            insertParametersOptionStrings[ioRegular]);  // treat as regular value
        updateControls((*it).row);
    }
}

//! event handling
BEGIN_EVENT_TABLE(InsertParametersDialog, BaseDialog)
    EVT_GRID_CELL_CHANGED(InsertParametersDialog::OnGridCellChange)
    EVT_GRID_EDITOR_CREATED(InsertParametersDialog::OnCellEditorCreated)
    EVT_BUTTON(wxID_OK, InsertParametersDialog::OnOkButtonClick)
    EVT_BUTTON(wxID_CANCEL, InsertParametersDialog::OnCancelButtonClick)
    EVT_CLOSE(InsertParametersDialog::OnClose)
    EVT_MENU(Cmds::Query_Execute,             InsertParametersDialog::OnOkButtonClick)
    //EVT_UPDATE_UI(Cmds::Query_Execute,             InsertParametersDialog::OnOkButtonClick)

END_EVENT_TABLE()

void InsertParametersDialog::OnCellEditorCreated(wxGridEditorCreatedEvent& event)
{
    wxTextCtrl *editor = dynamic_cast<wxTextCtrl *>(event.GetControl());
    if (!editor)
        return;
    editor->Connect(wxEVT_KEY_DOWN,
        wxKeyEventHandler(InsertParametersDialog::OnEditorKeyDown),
        0, this);
}

void InsertParametersDialog::OnEditorKeyDown(wxKeyEvent& event)
{
    wxTextCtrl *editor = dynamic_cast<wxTextCtrl *>(event.GetEventObject());
    if (event.GetKeyCode() == WXK_DELETE && editor->GetValue().IsEmpty())
    {
        // dismiss editor and set null
        gridM->HideCellEditControl();
        int row = gridM->GetGridCursorRow();
        gridM->SetCellValue(row, 2, insertParametersOptionStrings[ioNull]);
        updateControls(row);
        return;
    }
    event.Skip();
}

void InsertParametersDialog::OnCancelButtonClick(wxCommandEvent& WXUNUSED(event))
{
    Close();
}
void InsertParametersDialog::parseDate(int row, const wxString& source)
{
    IBPP::Date idt;
    idt.Today();
    int y = idt.Year();  // defaults
    int m = idt.Month();
    int d = idt.Day();

    wxString temp(source);
    temp.Trim(true).Trim(false);

    if (temp.CmpNoCase("TOMORROW") == 0)
        idt.Add(1);
    else if (temp.CmpNoCase("YESTERDAY") == 0)
        idt.Add(-1);
    else if (temp.CmpNoCase("DATE") != 0
        && temp.CmpNoCase("NOW") != 0
        && temp.CmpNoCase("TODAY") != 0)
    {
        wxString::iterator it = temp.begin();
        if (!GridCellFormats::get().parseDate(it, temp.end(), true, y, m, d))
            throw FRError(_("Cannot parse date"));
        idt.SetDate(y, m, d);
    }
    statementM->Set(row+1, idt);
}
void InsertParametersDialog::parseTime(int row, const wxString& source)
{
    IBPP::Time itm;
    itm.Now();

    wxString temp(source);
    temp.Trim(true).Trim(false);

    if (temp.CmpNoCase("TIME") != 0 && temp.CmpNoCase("NOW") != 0)
    {
        wxString::iterator it = temp.begin();
        int hr = 0, mn = 0, sc = 0, ms = 0;
        if (!GridCellFormats::get().parseTime(it, temp.end(), hr, mn, sc, ms))
            throw FRError(_("Cannot parse time"));
        itm.SetTime(hr, mn, sc, 10 * ms);
    }
    statementM->Set(row+1, itm);
}

void InsertParametersDialog::parseTimeStamp(int row, const wxString& source)
{

    IBPP::Timestamp its;
    its.Today(); // defaults to no time

    wxString temp(source);
    temp.Trim(true).Trim(false);

    if (temp.CmpNoCase("TOMORROW") == 0)
        its.Add(1);
    else if (temp.CmpNoCase("YESTERDAY") == 0)
        its.Add(-1);
    else if (temp.CmpNoCase("NOW") == 0)
        its.Now(); // with time
    else if (temp.CmpNoCase("DATE") != 0
        && temp.CmpNoCase("TODAY") != 0)
    {
        // get date
        int y = its.Year();  // defaults
        int m = its.Month();
        int d = its.Day();
        int hr = 0, mn = 0, sc = 0, ms = 0;
        wxString::iterator it = temp.begin();
        if (!GridCellFormats::get().parseTimestamp(it, temp.end(),
            y, m, d, hr, mn, sc, ms))
        {
            throw FRError(_("Cannot parse timestamp"));
        }
        its.SetDate(y, m, d);
        its.SetTime(hr, mn, sc, 10 * ms);
    }

    // all done, set the value
    statementM->Set(row+1, its);
}

void InsertParametersDialog::OnOkButtonClick(wxCommandEvent& WXUNUSED(event))
{
    //storeValues();
    //preloadSpecialColumns();
<<<<<<< HEAD

    swWaitForParameterInputTime.Pause();
=======

    swWaitForParameterInputTime.Pause();
>>>>>>> 36cf60cd
    int resumedRow = 0;
    parameterSaveList.clear();
    parameterSaveListOptionNull.clear();
    for (resumedRow = 0; resumedRow < statementM->ParametersByName().size(); ++resumedRow)
    {
        wxString value = gridM->GetCellValue(resumedRow, 3);
        wxString param = gridM->GetCellValue(resumedRow, 0);
        //std::string value2 = wx2std(gridM->GetCellValue(row, 3), databaseM->getCharsetConverter());
        //std::string param2 = wx2std(gridM->GetCellValue(row, 0), databaseM->getCharsetConverter());

        InsertParametersOption sel = getInsertParametersOption(gridM, resumedRow);

        parameterSaveList[wx2std(param, databaseM->getCharsetConverter())] = value;
        parameterSaveListOptionNull[wx2std(param, databaseM->getCharsetConverter())] = gridM->GetCellValue(resumedRow, 2); // sel == ioNull;

        int row = 0;
        std::vector<int> parameterslist = statementM->FindParamsByName(wx2std(param, databaseM->getCharsetConverter()));
        for (std::vector<int>::const_iterator it = parameterslist.begin(); it != parameterslist.end(); ++it)
        {
            row = (*it)-1;
            IBPP::SDT parameterType = statementM->ParameterType(parameterslist.back()); //statementM->ParameterType(row + 1);
            int subtype = statementM->ParameterSubtype(parameterslist.back());

            if (sel == ioNull)
            {
                statementM->SetNull(row + 1);
                continue;
            }
            if (value.empty())
            {
                if (parameterType != IBPP::SDT::sdString)
                {
                    statementM->SetNull(row + 1);
                    continue;
                }
            }
            if (sel == ioFile)
            {
                wxFFile fl(gridM->GetCellValue(resumedRow, 3), "rb");
                if (!fl.IsOpened())
                    throw FRError(_("Cannot open BLOB file."));
                IBPP::Blob b = IBPP::BlobFactory(statementM->DatabasePtr(),
                    statementM->TransactionPtr());
                b->Create();
                uint8_t buffer[32768];
                while (!fl.Eof())
                {
                    size_t len = fl.Read(buffer, 32767);    // slow when not 32k
                    if (len < 1)
                        break;
                    b->Write(buffer, len);
                }
                fl.Close();
                b->Close();
                //st1->Set(index++, b);
                //bufferM->setBlob((*it).columnDef->getIndex(), b);
                //
                statementM->Set(row + 1, b);
                continue;
            }

            switch (parameterType)
            {
            case IBPP::SDT::sdArray:
                throw FRError(_("Unsupported array format"));
                break;
            case IBPP::SDT::sdBlob: break;  //Done before
            case IBPP::SDT::sdDate:
                parseDate(row, value);
                break;
            case IBPP::SDT::sdTime:
                parseTime(row, value);
                break;
            case IBPP::SDT::sdTimestamp:
                parseTimeStamp(row, value);
                break;
            case IBPP::SDT::sdString:
                if (subtype == 1) {

                    if (value.length() % 2 == 1)
                        throw FRError(_("Invalid HEX value value"));
                    std::vector<char> octet = std::vector<char>();
                    wxString::iterator ci = value.begin();
                    wxString::iterator end = value.end();

                    wxString num;
                    while (ci != end)
                    {
                        wxChar c = (wxChar)*ci;
                        num = c;
                        ++ci;
                        c = (wxChar)*ci;
                        num += c;
                        ++ci;
                        octet.push_back(std::stoi(wx2std(num, databaseM->getCharsetConverter()), nullptr, 16));
                    }
                    while (octet.size() < statementM->ParameterSize(parameterslist.back()))
                        octet.push_back(0x0);
                    statementM->Set(row + 1, octet.data(), octet.size());
                }
                else
                    statementM->Set(row + 1, wx2std(value, databaseM->getCharsetConverter()));
                break;
            case IBPP::SDT::sdSmallint:
                long d;
                if (!value.ToLong(&d))
                    throw FRError(_("Invalid integer value"));
                statementM->Set(row + 1, (int)d);
                break;
            case IBPP::SDT::sdInteger:
                long d1;
                if (!value.ToLong(&d1))
                    throw FRError(_("Invalid integer value"));
                statementM->Set(row + 1, (int)d1);
                break;
            case IBPP::SDT::sdLargeint:
                wxLongLong_t d2;
                if (!value.ToLongLong(&d2))
                    throw FRError(_("Invalid large integer value"));
                statementM->Set(row + 1, (int64_t)d2);
                break;
            case IBPP::SDT::sdFloat:
                double d3;
                if (!value.ToDouble(&d3))
                    throw FRError(_("Invalid float numeric value"));
                statementM->Set(row + 1, (float)d3);
                break;
            case IBPP::SDT::sdDouble:
                double d4;
                if (!value.ToDouble(&d4))
                    throw FRError(_("Invalid double numeric value"));
                statementM->Set(row + 1, d4);
                break;
            case IBPP::SDT::sdBoolean:
                if ((value.Upper() == "TRUE") || (value.Upper() == "FALSE") || (value == "0") || (value == "1")) {
                    bool b1 = (value.Upper() == "TRUE" || value == "1");
                    statementM->Set(row + 1, b1);
                }else
                    throw FRError(_("Invalid boolean value"));
                    break;

            }
        }

        //throw FRError(_("Cannot open BLOB file."));
    }
/*
    for (std::vector<InsertParametersColumnInfo>::iterator it = columnsM.begin();
        it != columnsM.end(); ++it)
    {
        InsertParametersOption sel = getInsertParametersOption(gridM, (*it).row);
        if (sel == ioSkip)   // skip
            continue;

        if (first)
            first = false;
        else
        {
            stm += ",";
            val += ",";
        }
        stm += (*it).column->getQuotedName();
        if (sel == ioFile)
            val += "?";
        else if (sel == ioNull || bufferM->isFieldNull((*it).index))
            val += "NULL";
        else
        {
            val += "'" + (*it).columnDef->getAsFirebirdString(bufferM)
                + "'";
        }
    }

    IBPP::Statement st1 = IBPP::StatementFactory(statementM->DatabasePtr(),
        statementM->TransactionPtr());
    stm += val + ")";
    st1->Prepare(wx2std(stm, databaseM->getCharsetConverter()));
    */
    // load blobs
    /*
    int index = 1;
    for (std::vector<InsertParametersColumnInfo>::iterator it = columnsM.begin();
        it != columnsM.end(); ++it)
    {
        if (getInsertParametersOption(gridM, (*it).row) != ioFile)
            continue;
        wxFFile fl(gridM->GetCellValue((*it).row, 3), "rb");
        if (!fl.IsOpened())
            throw FRError(_("Cannot open BLOB file."));
        IBPP::Blob b = IBPP::BlobFactory(st1->DatabasePtr(),
            st1->TransactionPtr());
        b->Create();
        uint8_t buffer[32768];
        while (!fl.Eof())
        {
            size_t len = fl.Read(buffer, 32767);    // slow when not 32k
            if (len < 1)
                break;
            b->Write(buffer, len);
        }
        fl.Close();
        b->Close();
        st1->Set(index++, b);
        bufferM->setBlob((*it).columnDef->getIndex(), b);
    }

    st1->Execute();

    // add buffer to the table and set internal buffer marker to zero
    // (to prevent deletion in destructor)
    gridTableM->addRow(bufferM, stm);
*/
    /*if (checkboxInsertAnother->IsChecked())
    {
        //bufferM = new InsertedGridRowBuffer(bufferM);
    }
    else*/
    {
        bufferM = 0;
        databaseM = 0;  // prevent other event handlers from making problems
        Close();
    }
}

// helper function for OnChoiceChange
void InsertParametersDialog::setStringOption(int row, const wxString& s)
{
    if (!s.IsEmpty())
        gridM->SetCellValue(row, 3, s);
    else
    {
        gridM->SetCellValue(row, 2, insertParametersOptionStrings[ioNull]);
        //updateControls(row);
    }
}

void InsertParametersDialog::OnGridCellChange(wxGridEvent& event)
{
    if (!databaseM) // dialog already closed
        return;

    static wxMutex m;       // prevent reentrancy since we set the value
    wxMutexLocker ml(m);
    if (!ml.IsOk())
        return;

    int row = event.GetRow();
    InsertParametersOption option = getInsertParametersOption(gridM, row);

    if (event.GetCol() == 3)
    {

        if (option != ioNull && option != ioRegular)
            return;
        wxString cellValue = gridM->GetCellValue(row, 3);
        if (cellValue.IsEmpty())   // we assume null for non-string columns
        {
            // here we can change the NULL behaviour for string columns, i.e.
            // whether empty field is NULL or ''
            // if ((*it).column->isString() ...
            //bufferM->setFieldNull(columnsM[row].index, true);
            gridM->SetCellValue(row, 2, insertParametersOptionStrings[ioNull]);
            updateControls(row);
            return;
        }
        // write data to buffer and retrieve the formatted value
        try
        {
            //Erro
            //columnsM[row].columnDef->setFromString(bufferM, cellValue);
        }
        catch(...)
        {
            event.Veto();
            throw;
        }

        /*gridM->SetCellValue(row, 3,
            columnsM[row].columnDef->getAsString(bufferM));
            */
        gridM->SetCellValue(row, 2, insertParametersOptionStrings[ioRegular]);
        updateControls(row);
        /*bufferM->setFieldNull(columnsM[row].index, false);
        bufferM->setFieldNA(columnsM[row].index, false);
        */
    }
    else if (event.GetCol() == 2)
    {
        if (optionIsEditable(option))
            gridM->SetCellValue(row, 3, wxEmptyString);

        updateControls(row);

        if (option == ioFile)
            setStringOption(row, ::wxFileSelector(_("Select a file")));
/*
        if (option == ioDefault)
        {
            wxString defaultValue;
            columnsM[row].column->getDefault(ReturnDomainDefault, defaultValue);
            setStringOption(columnsM[row], defaultValue);
        }

        if (option == ioGenerator)
        {
            // select generator name and store in tx
            wxArrayString as;
            GeneratorsPtr gs(databaseM->getGenerators());
            for (Generators::const_iterator it = gs->begin(); it != gs->end();
                ++it)
            {
                as.Add((*it)->getQuotedName());
            }
            wxString s(::wxGetSingleChoice(_("Select a generator"),
                _("Generator"), as, this));
            setStringOption(columnsM[row], s);
        }
        */
    }

}<|MERGE_RESOLUTION|>--- conflicted
+++ resolved
@@ -690,13 +690,8 @@
 {
     //storeValues();
     //preloadSpecialColumns();
-<<<<<<< HEAD
 
     swWaitForParameterInputTime.Pause();
-=======
-
-    swWaitForParameterInputTime.Pause();
->>>>>>> 36cf60cd
     int resumedRow = 0;
     parameterSaveList.clear();
     parameterSaveListOptionNull.clear();
