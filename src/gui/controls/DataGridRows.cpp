/*
  Copyright (c) 2004-2016 The FlameRobin Development Team

  Permission is hereby granted, free of charge, to any person obtaining
  a copy of this software and associated documentation files (the
  "Software"), to deal in the Software without restriction, including
  without limitation the rights to use, copy, modify, merge, publish,
  distribute, sublicense, and/or sell copies of the Software, and to
  permit persons to whom the Software is furnished to do so, subject to
  the following conditions:

  The above copyright notice and this permission notice shall be included
  in all copies or substantial portions of the Software.

  THE SOFTWARE IS PROVIDED "AS IS", WITHOUT WARRANTY OF ANY KIND,
  EXPRESS OR IMPLIED, INCLUDING BUT NOT LIMITED TO THE WARRANTIES OF
  MERCHANTABILITY, FITNESS FOR A PARTICULAR PURPOSE AND NONINFRINGEMENT.
  IN NO EVENT SHALL THE AUTHORS OR COPYRIGHT HOLDERS BE LIABLE FOR ANY
  CLAIM, DAMAGES OR OTHER LIABILITY, WHETHER IN AN ACTION OF CONTRACT,
  TORT OR OTHERWISE, ARISING FROM, OUT OF OR IN CONNECTION WITH THE
  SOFTWARE OR THE USE OR OTHER DEALINGS IN THE SOFTWARE.
*/

// For compilers that support precompilation, includes "wx/wx.h".
#include "wx/wxprec.h"

// for all others, include the necessary headers (this file is usually all you
// need because it includes almost all "standard" wxWindows headers
#ifndef WX_PRECOMP
    #include "wx/wx.h"
#endif

#include <wx/datetime.h>
#include <wx/ffile.h>
#include <wx/numformatter.h>
#include <wx/textbuf.h>

#include <algorithm>
#include <bitset>
#include <string>

#include "core/FRError.h"
#include "core/FRInt128.h"
#include "core/Observer.h"
#include "core/ProgressIndicator.h"
#include "core/StringUtils.h"
#include "gui/controls/DataGridRowBuffer.h"
#include "gui/controls/DataGridRows.h"
#include "metadata/column.h"
#include "metadata/database.h"
#include "metadata/table.h"


GridCellFormats::GridCellFormats()
    : ConfigCache(config())
{
}

GridCellFormats& GridCellFormats::get()
{
    static GridCellFormats gcf;
    return gcf;
}

void GridCellFormats::loadFromConfig()
{
    floatingPointPrecisionM = config().get("NumberPrecision", 2);
    if (!config().get("ReformatNumbers", false))
        floatingPointPrecisionM = -1;

    dateFormatM = config().get("DateFormat", wxString("D.M.Y"));
    timeFormatM = config().get("TimeFormat", wxString("H:M:S.T"));
    timestampFormatM = config().get("TimestampFormat",
        wxString("D.N.Y, H:M:S.T"));
    showTimezoneInfoM = (ShowTimezoneInfoType)config().get("ShowTimezoneInfo", int(tzName));

    maxBlobKBytesM = config().get("DataGridFetchBlobAmount", 1);
    showBinaryBlobContentM = config().get("GridShowBinaryBlobs", false);
    showBlobContentM = config().get("DataGridFetchBlobs", true);
}

template<typename T>
wxString GridCellFormats::format(T value)
{
    ensureCacheValid();

    if (floatingPointPrecisionM >= 0 && floatingPointPrecisionM <= 18)
        return wxString::Format("%.*f", floatingPointPrecisionM, value);
    return wxString::Format("%f", value);
}

wxString GridCellFormats::formatDate(int year, int month, int day)
{
    ensureCacheValid();

    wxString result;
    for (wxString::const_iterator c = dateFormatM.begin();
        c != dateFormatM.end(); c++)
    {
        switch (wxChar(*c))
        {
            case 'd':
                result += wxString::Format("%d", day);
                break;
            case 'D':
                result += wxString::Format("%02d", day);
                break;
            case 'm':
                result += wxString::Format("%d", month);
                break;
            case 'M':
                result += wxString::Format("%02d", month);
                break;
            case 'y':
                result += wxString::Format("%02d", year % 100);
                break;
            case 'Y':
                result += wxString::Format("%04d", year);
                break;
            default:
                result += *c;
                break;
        }
    }
    return result;
}

bool getNumber(wxString::iterator& ci, wxString::iterator& end, int& toSet)
{
    wxString num;
    while (ci != end)
    {
        wxChar c = (wxChar)*ci;
        if (c < wxChar('0') || c > wxChar('9'))
            break;
        num += c;
        ++ci;
    }
    long l;
    if (num.IsEmpty() || !num.ToLong(&l))
        return false;
    toSet = l;
    return true;
}

bool GridCellFormats::parseDate(wxString::iterator& start,
    wxString::iterator end, bool consumeAll, int& year, int& month, int& day)
{
    ensureCacheValid();

    for (wxString::iterator c = dateFormatM.begin();
        c != dateFormatM.end() && start != end; ++c)
    {
        switch ((wxChar)*c)
        {
            case 'd':
            case 'D':
                if (!consumeAll && (*start < wxChar('0') || *start > wxChar('9')))
                    return true;
                if (!(getNumber(start, end, day) && day >= 1 && day <= 31))
                    return false;
                break;
            case 'm':
            case 'M':
                if (!consumeAll && (*start < wxChar('0') || *start > wxChar('9')))
                    return true;
                if (!(getNumber(start, end, month) && month >= 1 && month <= 12))
                    return false;
                break;
            case 'y':
                if (!consumeAll && (*start < wxChar('0') || *start > wxChar('9')))
                    return true;
                if (!getNumber(start, end, year))
                    return false;
                // see http://www.firebirdsql.org/doc/contrib/FirebirdDateLiterals.html
                if (year < 100)
                {
                    int thisYear = wxDateTime::Now().GetYear();
                    int cy = thisYear / 100;
                    int yearBefore = 100 * cy + year;
                    int yearAfter = yearBefore;
                    if (yearBefore > thisYear)
                        yearBefore -= 100;
                    else
                        yearAfter += 100;
                    if (thisYear - yearBefore <= yearAfter - thisYear)
                        year = yearBefore;
                    else
                        year = yearAfter;
                }
                break;
            case 'Y':
                if (!consumeAll && (*start < wxChar('0') || *start > wxChar('9')))
                    return true;
                if (!getNumber(start, end, year))
                    return false;
                break;
            default:        // other characters must match
                if (*c != *start)
                    return !consumeAll;
                ++start;
                break;
        }
    }
    return true;
}

wxString GridCellFormats::formatTime(IBPP::Time &t, bool hasTz, Database* db)
{
    ensureCacheValid();

    int hour, minute, second, tenththousands;
    t.GetTime(hour, minute, second, tenththousands);

    wxString result;
    for (wxString::iterator c = timeFormatM.begin(); c != timeFormatM.end();
        c++)
    {
        switch ((wxChar)*c)
        {
            case 'h':
                result += wxString::Format("%d", hour);
                break;
            case 'H':
                result += wxString::Format("%02d", hour);
                break;
            case 'm':
                result += wxString::Format("%d", minute);
                break;
            case 'M':
                result += wxString::Format("%02d", minute);
                break;
            case 's':
                result += wxString::Format("%d", second);
                break;
            case 'S':
                result += wxString::Format("%02d", second);
                break;
            case 'T':
                result += wxString::Format("%03d", tenththousands / 10);
                break;
            default:
                result += *c;
                break;
        }
    }
    formatAppendTz(result, t, hasTz, db);
    return result;
}

int GridCellFormats::maxBlobBytesToFetch()
{
    ensureCacheValid();
    return (maxBlobKBytesM > 0) ? 1024 * maxBlobKBytesM : INT_MAX;
}

bool GridCellFormats::parseTime(wxString::iterator& start,
    wxString::iterator end, int& hr, int& mn, int& sc, int& ml)
{
    ensureCacheValid();

    for (wxString::iterator c = timeFormatM.begin();
        c != timeFormatM.end() && start != end; c++)
    {
        switch ((wxChar)*c)
        {
            case 'h':
            case 'H':
                if (!(getNumber(start, end, hr) && hr >= 0 && hr <= 23))
                    return false;
                break;
            case 'm':
            case 'M':
                if (!(getNumber(start, end, mn) && mn >= 0 && mn <= 59))
                    return false;
                break;
            case 's':
            case 'S':
                if (!(getNumber(start, end, sc) && sc >= 0 && sc <= 59))
                    return false;
                break;
            case 'T':
                if (!(getNumber(start, end, ml) && ml >= 0 && ml <= 999))
                    return false;
                break;
            default:        // other characters must match
                if (*c != *start)
                    return false;
                start++;
                break;
        }
    }
    return true;
}

wxString GridCellFormats::formatTimestamp(IBPP::Timestamp &ts, bool hasTz,
    Database* db)
{
    ensureCacheValid();

    int year, month, day, hour, minute, second, tenththousands;
    ts.GetDate(year, month, day);
    ts.GetTime(hour, minute, second, tenththousands);

    wxString result;
    for (wxString::iterator c = timestampFormatM.begin();
        c != timestampFormatM.end(); c++)
    {
        switch ((wxChar)*c)
        {
            case 'd':
                result += wxString::Format("%d", day);
                break;
            case 'D':
                result += wxString::Format("%02d", day);
                break;
            case 'n':
                result += wxString::Format("%d", month);
                break;
            case 'N':
                result += wxString::Format("%02d", month);
                break;
            case 'y':
                result += wxString::Format("%02d", year % 100);
                break;
            case 'Y':
                result += wxString::Format("%04d", year);
                break;
            case 'h':
                result += wxString::Format("%d", hour);
                break;
            case 'H':
                result += wxString::Format("%02d", hour);
                break;
            case 'm':
                result += wxString::Format("%d", minute);
                break;
            case 'M':
                result += wxString::Format("%02d", minute);
                break;
            case 's':
                result += wxString::Format("%d", second);
                break;
            case 'S':
                result += wxString::Format("%02d", second);
                break;
            case 'T':
                result += wxString::Format("%03d", tenththousands / 10);
                break;
            default:
                result += *c;
                break;
        }
    }
    formatAppendTz(result, ts, hasTz, db);

    return result;
}

void GridCellFormats::formatAppendTz(wxString &s, IBPP::Time &t, bool hasTz,
    Database* db)
{
    if ((!hasTz) ||
        (showTimezoneInfoM == tzNone))
        return;

    int timezone = t.GetTimezone();
    if (showTimezoneInfoM == tzRawId)
    {
        s += wxString::Format(" (%05d)", timezone);
    }
    else
    {
        wxString tzName = db->getTimezoneName(timezone);
        s += wxString::Format(" (%s)", tzName);
    }
}

bool GridCellFormats::parseTimestamp(wxString::iterator& start,
    wxString::iterator end, int& year, int& month, int& day,
    int& hr, int& mn, int& sc, int& ml)
{
    ensureCacheValid();

    for (wxString::iterator c = timestampFormatM.begin();
        c != timestampFormatM.end() && start != end; ++c)
    {
        switch ((wxChar)*c)
        {
            case 'd':
            case 'D':
                if (*start < wxChar('0') || *start > wxChar('9'))
                    return true;
                if (!(getNumber(start, end, day) && day >= 1 && day <= 31))
                    return false;
                break;
            case 'n':
            case 'N':
                if (*start < wxChar('0') || *start > wxChar('9'))
                    return true;
                if (!(getNumber(start, end, month) && month >= 1 && month <= 12))
                    return false;
                break;
            case 'y':
                if (*start < wxChar('0') || *start > wxChar('9'))
                    return true;
                if (!getNumber(start, end, year))
                    return false;
                // see http://www.firebirdsql.org/doc/contrib/FirebirdDateLiterals.html
                if (year < 100)
                {
                    int thisYear = wxDateTime::Now().GetYear();
                    int cy = thisYear / 100;
                    int yearBefore = 100 * cy + year;
                    int yearAfter = yearBefore;
                    if (yearBefore > thisYear)
                        yearBefore -= 100;
                    else
                        yearAfter += 100;
                    if (thisYear - yearBefore <= yearAfter - thisYear)
                        year = yearBefore;
                    else
                        year = yearAfter;
                }
                break;
            case 'Y':
                if (*start < wxChar('0') || *start > wxChar('9'))
                    return true;
                if (!getNumber(start, end, year))
                    return false;
                break;
            case 'h':
            case 'H':
                if (!(getNumber(start, end, hr) && hr >= 0 && hr <= 23))
                    return false;
                break;
            case 'm':
            case 'M':
                if (!(getNumber(start, end, mn) && mn >= 0 && mn <= 59))
                    return false;
                break;
            case 's':
            case 'S':
                if (!(getNumber(start, end, sc) && sc >= 0 && sc <= 59))
                    return false;
                break;
            case 'T':
                if (!(getNumber(start, end, ml) && ml >= 0 && ml <= 999))
                    return false;
                break;
            default:        // other characters must match
                if (*c != *start)
                    return false;
                ++start;
                break;
        }
    }
    return true;
}

bool GridCellFormats::showBinaryBlobContent()
{
    ensureCacheValid();
    return showBinaryBlobContentM;
}

bool GridCellFormats::showBlobContent()
{
    ensureCacheValid();
    return showBlobContentM;
}

// ResultsetColumnDef class
ResultsetColumnDef::ResultsetColumnDef(const wxString& name, bool readonly,
    bool nullable)
    : nameM(name), readOnlyM(readonly), nullableM(nullable)
{
}

ResultsetColumnDef::~ResultsetColumnDef()
{
}

// needed to avoid strange date&time formatting if such column is PK/UNQ
wxString ResultsetColumnDef::getAsFirebirdString(DataGridRowBuffer* buffer)
{
    return getAsString(buffer, NULL);
}

wxString ResultsetColumnDef::getName()
{
    return nameM;
}

unsigned ResultsetColumnDef::getIndex()
{
    return 0;
}

bool ResultsetColumnDef::isNumeric()
{
    return false;
}

bool ResultsetColumnDef::isReadOnly()
{
    return readOnlyM;
}

bool ResultsetColumnDef::isNullable()
{
    return nullableM;
}

// DummyColumnDef class
class DummyColumnDef : public ResultsetColumnDef
{
public:
    DummyColumnDef(const wxString& name);
    virtual wxString getAsString(DataGridRowBuffer* buffer, Database* db);
    virtual unsigned getBufferSize();
    virtual void setValue(DataGridRowBuffer* buffer, unsigned col,
        const IBPP::Statement& statement, wxMBConv*, Database* db);
    virtual void setFromString(DataGridRowBuffer* buffer,
        const wxString& source);
};

DummyColumnDef::DummyColumnDef(const wxString& name)
    : ResultsetColumnDef(name)
{
}

wxString DummyColumnDef::getAsString(DataGridRowBuffer*, Database*)
{
    return "[...]";
}

unsigned DummyColumnDef::getBufferSize()
{
    return 0;
}

void DummyColumnDef::setValue(DataGridRowBuffer* /*buffer*/, unsigned /*col*/,
    const IBPP::Statement& /*statement*/, wxMBConv* /*converter*/, Database* /*db*/)
{
}

void DummyColumnDef::setFromString(DataGridRowBuffer* /* buffer */,
         const wxString& /* source */)
{
}

// IntegerColumnDef class
class IntegerColumnDef : public ResultsetColumnDef
{
private:
    unsigned offsetM;
public:
    IntegerColumnDef(const wxString& name, unsigned offset, bool readOnly,
        bool nullable);
    virtual wxString getAsString(DataGridRowBuffer* buffer, Database* db);
    virtual unsigned getBufferSize();
    virtual bool isNumeric();
    virtual void setValue(DataGridRowBuffer* buffer, unsigned col,
        const IBPP::Statement& statement, wxMBConv* converter, Database* db);
    virtual void setFromString(DataGridRowBuffer* buffer,
        const wxString& source);
};

IntegerColumnDef::IntegerColumnDef(const wxString& name, unsigned offset,
    bool readOnly, bool nullable)
    : ResultsetColumnDef(name, readOnly, nullable), offsetM(offset)
{
}

wxString IntegerColumnDef::getAsString(DataGridRowBuffer* buffer, Database*)
{
    wxASSERT(buffer);
    int value;
    if (!buffer->getValue(offsetM, value))
        return wxEmptyString;
    return wxString::Format("%d", value);
}

void IntegerColumnDef::setFromString(DataGridRowBuffer* buffer,
        const wxString& source)
{
    wxASSERT(buffer);
    long value;
    if (!source.ToLong(&value))
        throw FRError(_("Invalid integer numeric value"));
    buffer->setValue(offsetM, (int)value);
}

unsigned IntegerColumnDef::getBufferSize()
{
    return sizeof(int);
}

bool IntegerColumnDef::isNumeric()
{
    return true;
}

void IntegerColumnDef::setValue(DataGridRowBuffer* buffer, unsigned col,
    const IBPP::Statement& statement, wxMBConv*, Database*)
{
    wxASSERT(buffer);
    int value;
    statement->Get(col, value);
    buffer->setValue(offsetM, value);
}

// Int64ColumnDef class
class Int64ColumnDef : public ResultsetColumnDef
{
private:
    unsigned offsetM;
public:
    Int64ColumnDef(const wxString& name, unsigned offset, bool readOnly,
        bool nullable);
    virtual wxString getAsString(DataGridRowBuffer* buffer, Database* db);
    virtual unsigned getBufferSize();
    virtual bool isNumeric();
    virtual void setValue(DataGridRowBuffer* buffer, unsigned col,
        const IBPP::Statement& statement, wxMBConv* converter, Database* db);
    virtual void setFromString(DataGridRowBuffer* buffer,
        const wxString& source);
};

Int64ColumnDef::Int64ColumnDef(const wxString& name, unsigned offset,
    bool readOnly, bool nullable)
    : ResultsetColumnDef(name, readOnly, nullable), offsetM(offset)
{
}

wxString Int64ColumnDef::getAsString(DataGridRowBuffer* buffer, Database*)
{
    wxASSERT(buffer);
    int64_t value;
    if (!buffer->getValue(offsetM, value))
        return wxEmptyString;
    return wxLongLong(value).ToString();
}

void Int64ColumnDef::setFromString(DataGridRowBuffer* buffer,
    const wxString& source)
{
    wxASSERT(buffer);

    wxLongLong_t ll;
    if (source.ToLongLong(&ll))
    {
        buffer->setValue(offsetM, (int64_t)ll);
        return;
    }

    // perhaps underlying library doesn't support 64bit, we try 32:
    long l;
    if (!source.ToLong(&l)) // nope, that fails as well
        throw FRError(_("Invalid 64bit numeric value"));
    buffer->setValue(offsetM, (int64_t)l);
}

unsigned Int64ColumnDef::getBufferSize()
{
    return sizeof(int64_t);
}

bool Int64ColumnDef::isNumeric()
{
    return true;
}

void Int64ColumnDef::setValue(DataGridRowBuffer* buffer, unsigned col,
    const IBPP::Statement& statement, wxMBConv*, Database*)
{
    wxASSERT(buffer);
    int64_t value;
    statement->Get(col, value);
    buffer->setValue(offsetM, value);
}

// Int128ColumnDef class
class Int128ColumnDef : public ResultsetColumnDef
{
private:
<<<<<<< HEAD
    unsigned offsetM;
public:
    Int128ColumnDef(const wxString& name, unsigned offset, bool readOnly,
        bool nullable);
=======
    short scaleM;
    unsigned offsetM;
public:
    Int128ColumnDef(const wxString& name, unsigned offset, bool readOnly,
        bool nullable, short scale);
>>>>>>> b6c46e1b
    virtual wxString getAsString(DataGridRowBuffer* buffer, Database* db);
    virtual unsigned getBufferSize();
    virtual bool isNumeric();
    virtual void setValue(DataGridRowBuffer* buffer, unsigned col,
        const IBPP::Statement& statement, wxMBConv* converter, Database* db);
    virtual void setFromString(DataGridRowBuffer* buffer,
        const wxString& source);
};

Int128ColumnDef::Int128ColumnDef(const wxString& name, unsigned offset,
<<<<<<< HEAD
    bool readOnly, bool nullable)
    : ResultsetColumnDef(name, readOnly, nullable), offsetM(offset)
=======
    bool readOnly, bool nullable, short scale)
    : ResultsetColumnDef(name, readOnly, nullable), offsetM(offset),
        scaleM(scale)
>>>>>>> b6c46e1b
{
}

wxString Int128ColumnDef::getAsString(DataGridRowBuffer* buffer, Database*)
{
    wxASSERT(buffer);
    int128_t value;
<<<<<<< HEAD
    if (!buffer->getValue(offsetM, value))
        return wxEmptyString;
    return Int128ToString(value);
=======
    wxString result;
    if (!buffer->getValue(offsetM, value))
        return wxEmptyString;
    result = Int128ToString(value);
    if (scaleM > 0)
        result.insert(result.length() - scaleM,
                      wxNumberFormatter::GetDecimalSeparator());
    return result;
>>>>>>> b6c46e1b
}

void Int128ColumnDef::setFromString(DataGridRowBuffer* buffer,
    const wxString& source)
{
    wxASSERT(buffer);

    int128_t v128 = 0;
    if (!StringToInt128(source, &v128))
        throw FRError(_("Invalid int128 numeric value"));
    buffer->setValue(offsetM, v128);
}

unsigned Int128ColumnDef::getBufferSize()
{
    return sizeof(int128_t);
}

bool Int128ColumnDef::isNumeric()
{
    return true;
}

void Int128ColumnDef::setValue(DataGridRowBuffer* buffer, unsigned col,
    const IBPP::Statement& statement, wxMBConv*, Database*)
{
    wxASSERT(buffer);
    IBPP::ibpp_int128_t value;
    statement->Get(col, value);
    buffer->setValue(offsetM, *reinterpret_cast<int128_t*>(&value));
}

// DBKeyColumnDef class
class DBKeyColumnDef : public ResultsetColumnDef
{
private:
    unsigned offsetM;
    unsigned sizeM;
public:
    DBKeyColumnDef(const wxString& name, unsigned offset, unsigned size);
    virtual wxString getAsString(DataGridRowBuffer* buffer, Database* db);
    virtual unsigned getBufferSize();
    virtual bool isNumeric();
    virtual void setValue(DataGridRowBuffer* buffer, unsigned col,
        const IBPP::Statement& statement, wxMBConv* converter, Database* db);
    virtual void setFromString(DataGridRowBuffer* buffer,
        const wxString& source);
    void getDBKey(IBPP::DBKey& dbkey, DataGridRowBuffer* buffer);
};

DBKeyColumnDef::DBKeyColumnDef(const wxString& name, unsigned offset,
    unsigned size)
    : ResultsetColumnDef(name, true, false), offsetM(offset), sizeM(size)
{
}

wxString DBKeyColumnDef::getAsString(DataGridRowBuffer* buffer, Database*)
{
    wxASSERT(buffer);
    wxString ret;
    for (int i = 0; i < (int)sizeM / 8; i++)
    {
        if (i > 0)
            ret += "-";
        int v1, v2;
        buffer->getValue(offsetM+i*8, v1);
        buffer->getValue(offsetM+i*8+4, v2);
        ret += wxString::Format("%08x:%08x", (unsigned)v1, (unsigned)v2);
    }
    return ret;
}

void DBKeyColumnDef::setFromString(DataGridRowBuffer* /*buffer*/,
    const wxString& /*source*/)
{
    // should never be editable
}

unsigned DBKeyColumnDef::getBufferSize()
{
    return sizeM;
}

bool DBKeyColumnDef::isNumeric()
{
    return false;
}

void DBKeyColumnDef::setValue(DataGridRowBuffer* buffer, unsigned col,
    const IBPP::Statement& statement, wxMBConv*, Database*)
{
    wxASSERT(buffer);
    IBPP::DBKey value;
    statement->Get(col, value);
    buffer->setValue(offsetM, value);
}

void DBKeyColumnDef::getDBKey(IBPP::DBKey& dbkey, DataGridRowBuffer* buffer)
{
    wxASSERT(buffer);
    buffer->getValue(offsetM, dbkey, sizeM);
}

// DateColumnDef class
class DateColumnDef : public ResultsetColumnDef
{
private:
    unsigned offsetM;
public:
    DateColumnDef(const wxString& name, unsigned offset, bool readOnly,
        bool nullable);
    virtual wxString getAsFirebirdString(DataGridRowBuffer* buffer);
    virtual wxString getAsString(DataGridRowBuffer* buffer, Database* db);
    virtual unsigned getBufferSize();
    virtual void setValue(DataGridRowBuffer* buffer, unsigned col,
        const IBPP::Statement& statement, wxMBConv* converter, Database* db);
    virtual void setFromString(DataGridRowBuffer* buffer,
        const wxString& source);
};

DateColumnDef::DateColumnDef(const wxString& name, unsigned offset,
    bool readOnly, bool nullable)
    : ResultsetColumnDef(name, readOnly, nullable), offsetM(offset)
{
}

wxString DateColumnDef::getAsString(DataGridRowBuffer* buffer, Database*)
{
    wxASSERT(buffer);
    int value;
    if (!buffer->getValue(offsetM, value))
        return wxEmptyString;

    IBPP::Date date(value);
    int year, month, day;
    date.GetDate(year, month, day);
    return GridCellFormats::get().formatDate(year, month, day);
}

wxString DateColumnDef::getAsFirebirdString(DataGridRowBuffer* buffer)
{
    wxASSERT(buffer);
    int value;
    if (!buffer->getValue(offsetM, value))
        return wxEmptyString;

    IBPP::Date date(value);
    int year, month, day;
    date.GetDate(year, month, day);
    return wxString::Format("%d-%d-%d", year, month, day);
}

void DateColumnDef::setFromString(DataGridRowBuffer* buffer,
    const wxString& source)
{
    wxASSERT(buffer);
    IBPP::Date idt;
    idt.Today();
    int y = idt.Year();  // defaults
    int m = idt.Month();
    int d = idt.Day();

    wxString temp(source);
    temp.Trim(true).Trim(false);

    if (temp.CmpNoCase("TOMORROW") == 0)
        idt.Add(1);
    else if (temp.CmpNoCase("YESTERDAY") == 0)
        idt.Add(-1);
    else if (temp.CmpNoCase("DATE") != 0
        && temp.CmpNoCase("NOW") != 0
        && temp.CmpNoCase("TODAY") != 0)
    {
        wxString::iterator it = temp.begin();
        if (!GridCellFormats::get().parseDate(it, temp.end(), true, y, m, d))
            throw FRError(_("Cannot parse date"));
        idt.SetDate(y, m, d);
    }
    buffer->setValue(offsetM, idt.GetDate());
}

unsigned DateColumnDef::getBufferSize()
{
    return sizeof(int);
}

void DateColumnDef::setValue(DataGridRowBuffer* buffer, unsigned col,
    const IBPP::Statement& statement, wxMBConv*, Database*)
{
    wxASSERT(buffer);
    IBPP::Date value;
    statement->Get(col, value);
    buffer->setValue(offsetM, value.GetDate());
}

// TimeColumnDef class
class TimeColumnDef : public ResultsetColumnDef
{
private:
    bool withTimezoneM;
    unsigned offsetM;
    bool readFromBuffer(DataGridRowBuffer* buffer, IBPP::Time &t);
    void writeToBuffer(DataGridRowBuffer* buffer, IBPP::Time &t);
public:
    TimeColumnDef(const wxString& name, unsigned offset, bool readOnly,
        bool nullable, bool withTimezone);
    virtual wxString getAsFirebirdString(DataGridRowBuffer* buffer);
    virtual wxString getAsString(DataGridRowBuffer* buffer, Database* db);
    virtual unsigned getBufferSize();
    virtual void setValue(DataGridRowBuffer* buffer, unsigned col,
        const IBPP::Statement& statement, wxMBConv* converter, Database* db);
    virtual void setFromString(DataGridRowBuffer* buffer,
        const wxString& source);
};

TimeColumnDef::TimeColumnDef(const wxString& name, unsigned offset,
    bool readOnly, bool nullable, bool withTimezone)
    : ResultsetColumnDef(name, readOnly, nullable), offsetM(offset),
        withTimezoneM(withTimezone)
{
}

bool TimeColumnDef::readFromBuffer(DataGridRowBuffer* buffer, IBPP::Time &t)
{
    wxASSERT(buffer);
    int vTime;
    IBPP::Time::TimezoneMode tzMode;
    int vTimezone = 0;

    if (!buffer->getValue(offsetM, vTime))
        return false;

    if (withTimezoneM)
    {
        tzMode = IBPP::Time::tmTimezone;
        if (!buffer->getValue(offsetM + sizeof(int), vTimezone))
            return wxEmptyString;
    }
    else
    {
        tzMode = IBPP::Time::tmNone;
        vTimezone = IBPP::Time::TZ_NONE;
    }
    t.SetTime(tzMode, vTime, vTimezone);
    return true;
}

void TimeColumnDef::writeToBuffer(DataGridRowBuffer* buffer, IBPP::Time &t)
{
    wxASSERT(buffer);
    buffer->setValue(offsetM, t.GetTime());
    if (withTimezoneM)
        buffer->setValue(offsetM + sizeof(int), t.GetTimezone());
}

wxString TimeColumnDef::getAsString(DataGridRowBuffer* buffer, Database* db)
{
    IBPP::Time time;

    if (!readFromBuffer(buffer, time))
        return wxEmptyString;

    return GridCellFormats::get().formatTime(time, withTimezoneM, db);
}

wxString TimeColumnDef::getAsFirebirdString(DataGridRowBuffer* buffer)
{
    IBPP::Time time;

    if (!readFromBuffer(buffer, time))
        return wxEmptyString;

    int hour, minute, second, tenththousands;
    time.GetTime(hour, minute, second, tenththousands);
    return wxString::Format("%d:%d:%d.%d", hour, minute, second,
        tenththousands / 10);
}

void TimeColumnDef::setFromString(DataGridRowBuffer* buffer,
    const wxString& source)
{
    wxASSERT(buffer);
    IBPP::Time itm;
    itm.Now();

    wxString temp(source);
    temp.Trim(true).Trim(false);

    if (temp.CmpNoCase("TIME") != 0 && temp.CmpNoCase("NOW") != 0)
    {
        wxString::iterator it = temp.begin();
        int hr = 0, mn = 0, sc = 0, ms = 0;
        if (!GridCellFormats::get().parseTime(it, temp.end(), hr, mn, sc, ms))
            throw FRError(_("Cannot parse time"));
        itm.SetTime(IBPP::Time::tmNone, hr, mn, sc, 10 * ms, IBPP::Time::TZ_NONE);
    }
    writeToBuffer(buffer, itm);
}

unsigned TimeColumnDef::getBufferSize()
{
    int result = sizeof(int);
    if (withTimezoneM)
        result += sizeof(int);
    return result;
}

void TimeColumnDef::setValue(DataGridRowBuffer* buffer, unsigned col,
    const IBPP::Statement& statement, wxMBConv*, Database*)
{
    wxASSERT(buffer);
    IBPP::Time value;
    statement->Get(col, value);
    writeToBuffer(buffer, value);
}

// TimestampColumnDef class
class TimestampColumnDef : public ResultsetColumnDef
{
private:
    bool withTimezoneM;
    unsigned offsetM;
    bool readFromBuffer(DataGridRowBuffer* buffer, IBPP::Timestamp &ts);
    void writeToBuffer(DataGridRowBuffer* buffer, IBPP::Timestamp &ts);
public:
    TimestampColumnDef(const wxString& name, unsigned offset, bool readOnly,
        bool nullable, bool withTimezone);
    virtual wxString getAsFirebirdString(DataGridRowBuffer* buffer);
    virtual wxString getAsString(DataGridRowBuffer* buffer, Database* db);
    virtual unsigned getBufferSize();
    virtual void setValue(DataGridRowBuffer* buffer, unsigned col,
        const IBPP::Statement& statement, wxMBConv* converter, Database* db);
    virtual void setFromString(DataGridRowBuffer* buffer,
        const wxString& source);
};

TimestampColumnDef::TimestampColumnDef(const wxString& name, unsigned offset,
    bool readOnly, bool nullable, bool withTimezone)
    : ResultsetColumnDef(name, readOnly, nullable), offsetM(offset),
        withTimezoneM(withTimezone)
{
}

void TimestampColumnDef::writeToBuffer(DataGridRowBuffer* buffer, IBPP::Timestamp &ts)
{
    wxASSERT(buffer);
    buffer->setValue(offsetM, ts.GetDate());
    buffer->setValue(offsetM + sizeof(int), ts.GetTime());
    if (withTimezoneM)
        buffer->setValue(offsetM + sizeof(int) * 2, ts.GetTimezone());
}

bool TimestampColumnDef::readFromBuffer(DataGridRowBuffer* buffer, IBPP::Timestamp &ts)
{
    wxASSERT(buffer);
    int vDate, vTime;
    IBPP::Time::TimezoneMode tzMode;

    if (!buffer->getValue(offsetM, vDate))
        return false;

    if (!buffer->getValue(offsetM + sizeof(int), vTime))
        return false;

    int vTimezone = 0;
    if (withTimezoneM)
    {
        tzMode = IBPP::Time::tmTimezone;
        if (!buffer->getValue(offsetM + sizeof(int) * 2, vTimezone))
            return wxEmptyString;
    }
    else
    {
        tzMode = IBPP::Time::tmNone;
        vTimezone = IBPP::Time::TZ_NONE;
    }

    ts.SetDate(vDate);
    ts.SetTime(tzMode, vTime, vTimezone);

    return true;
}

wxString TimestampColumnDef::getAsString(DataGridRowBuffer* buffer, Database* db)
{
    IBPP::Timestamp ts;

    if (!readFromBuffer(buffer, ts))
        return wxEmptyString;

    return GridCellFormats::get().formatTimestamp(ts, withTimezoneM, db);
}

wxString TimestampColumnDef::getAsFirebirdString(DataGridRowBuffer* buffer)
{
    IBPP::Timestamp ts;

    if (!readFromBuffer(buffer, ts))
        return wxEmptyString;

    int year, month, day, hour, minute, second, tenththousands;
    ts.GetDate(year, month, day);
    ts.GetTime(hour, minute, second, tenththousands);

    return wxString::Format("%d-%d-%d, %d:%d:%d.%d", year, month, day,
        hour, minute, second, tenththousands / 10);
}

void TimestampColumnDef::setFromString(DataGridRowBuffer* buffer,
        const wxString& source)
{
    wxASSERT(buffer);
    IBPP::Timestamp its;
    its.Today(); // defaults to no time

    wxString temp(source);
    temp.Trim(true).Trim(false);

    if (temp.CmpNoCase("TOMORROW") == 0)
        its.Add(1);
    else if (temp.CmpNoCase("YESTERDAY") == 0)
        its.Add(-1);
    else if (temp.CmpNoCase("NOW") == 0)
        its.Now(); // with time
    else if (temp.CmpNoCase("DATE") != 0
        && temp.CmpNoCase("TODAY") != 0)
    {
        // get date
        int y = its.Year();  // defaults
        int m = its.Month();
        int d = its.Day();
        int hr = 0, mn = 0, sc = 0, ms = 0;
        wxString::iterator it = temp.begin();
        if (!GridCellFormats::get().parseTimestamp(it, temp.end(),
            y, m, d, hr, mn, sc, ms))
        {
            throw FRError(_("Cannot parse timestamp"));
        }
        its.SetDate(y, m, d);
        its.SetTime(IBPP::Time::tmNone, hr, mn, sc, 10 * ms, IBPP::Time::TZ_NONE);
    }

    writeToBuffer(buffer, its);
}

unsigned TimestampColumnDef::getBufferSize()
{
    int result = 2 * sizeof(int);
    if (withTimezoneM)
        result += sizeof(int);
    return result;
}

void TimestampColumnDef::setValue(DataGridRowBuffer* buffer, unsigned col,
    const IBPP::Statement& statement, wxMBConv*, Database*)
{
    wxASSERT(buffer);
    IBPP::Timestamp value;
    statement->Get(col, value);
    writeToBuffer(buffer, value);
}

// FloatColumnDef class
class FloatColumnDef : public ResultsetColumnDef
{
private:
    unsigned offsetM;
public:
    FloatColumnDef(const wxString& name, unsigned offset, bool readOnly,
        bool nullable);
    virtual wxString getAsString(DataGridRowBuffer* buffer, Database* db);
    virtual unsigned getBufferSize();
    virtual bool isNumeric();
    virtual void setValue(DataGridRowBuffer* buffer, unsigned col,
        const IBPP::Statement& statement, wxMBConv* converter, Database* db);
    virtual void setFromString(DataGridRowBuffer* buffer,
        const wxString& source);
};

FloatColumnDef::FloatColumnDef(const wxString& name, unsigned offset,
        bool readOnly, bool nullable)
    : ResultsetColumnDef(name, readOnly, nullable), offsetM(offset)
{
}

wxString FloatColumnDef::getAsString(DataGridRowBuffer* buffer, Database*)
{
    wxASSERT(buffer);
    float value;
    if (!buffer->getValue(offsetM, value))
        return wxEmptyString;

    return GridCellFormats::get().format<float>(value);
}

void FloatColumnDef::setFromString(DataGridRowBuffer* buffer,
    const wxString& source)
{
    wxASSERT(buffer);
    double d;
    if (!source.ToDouble(&d))
        throw FRError(_("Invalid float numeric value"));
    buffer->setValue(offsetM, (float)d);
}

unsigned FloatColumnDef::getBufferSize()
{
    return sizeof(float);
}

bool FloatColumnDef::isNumeric()
{
    return true;
}

void FloatColumnDef::setValue(DataGridRowBuffer* buffer, unsigned col,
    const IBPP::Statement& statement, wxMBConv*, Database*)
{
    wxASSERT(buffer);
    float value;
    statement->Get(col, value);
    buffer->setValue(offsetM, value);
}

// DoubleColumnDef class
class DoubleColumnDef : public ResultsetColumnDef
{
private:
    unsigned offsetM;
    short scaleM;
public:
    DoubleColumnDef(const wxString& name, unsigned offset, bool readOnly,
        bool nullable, short scale);
    virtual wxString getAsString(DataGridRowBuffer* buffer, Database* db);
    virtual unsigned getBufferSize();
    virtual bool isNumeric();
    virtual void setValue(DataGridRowBuffer* buffer, unsigned col,
        const IBPP::Statement& statement, wxMBConv* converter, Database* db);
    virtual void setFromString(DataGridRowBuffer* buffer,
        const wxString& source);
};

DoubleColumnDef::DoubleColumnDef(const wxString& name, unsigned offset,
        bool readOnly, bool nullable, short scale)
    : ResultsetColumnDef(name, readOnly, nullable), offsetM(offset),
        scaleM(scale)
{
}

wxString DoubleColumnDef::getAsString(DataGridRowBuffer* buffer, Database*)
{
    wxASSERT(buffer);
    double value;
    if (!buffer->getValue(offsetM, value))
        return wxEmptyString;

    if (scaleM)
        return wxString::Format("%.*f", scaleM, value);
    return GridCellFormats::get().format<double>(value);
}

void DoubleColumnDef::setFromString(DataGridRowBuffer* buffer,
    const wxString& source)
{
    wxASSERT(buffer);
    double d;
    if (!source.ToDouble(&d))
        throw FRError(_("Invalid double numeric value"));
    buffer->setValue(offsetM, d);
}

unsigned DoubleColumnDef::getBufferSize()
{
    return sizeof(double);
}

bool DoubleColumnDef::isNumeric()
{
    return true;
}

void DoubleColumnDef::setValue(DataGridRowBuffer* buffer, unsigned col,
    const IBPP::Statement& statement, wxMBConv*, Database*)
{
    wxASSERT(buffer);
    double value;
    statement->Get(col, value);
    buffer->setValue(offsetM, value);
}

class BlobColumnDef : public ResultsetColumnDef
{
private:
    unsigned indexM, stringIndexM;
    bool textualM;
    wxMBConv* converterM;
public:
    BlobColumnDef(const wxString& name, bool readOnly, bool nullable,
        unsigned stringIndex, unsigned blobIndex, bool textual);
    void reset(DataGridRowBuffer* buffer);
    virtual unsigned getIndex();
    virtual wxString getAsString(DataGridRowBuffer* buffer, Database* db);
    virtual unsigned getBufferSize();
    virtual void setValue(DataGridRowBuffer* buffer, unsigned col,
        const IBPP::Statement& statement, wxMBConv* converter, Database* db);
    virtual void setFromString(DataGridRowBuffer* buffer,
        const wxString& source);
    bool isTextual() { return textualM; };
};

BlobColumnDef::BlobColumnDef(const wxString& name, bool readOnly,
        bool nullable, unsigned stringIndex, unsigned blobIndex, bool textual)
    : ResultsetColumnDef(name, readOnly, nullable), indexM(blobIndex),
        textualM(textual), stringIndexM(stringIndex), converterM(0)
{
    //readOnlyM = true;   // TODO: uncomment this when we make BlobDialog
}

void BlobColumnDef::reset(DataGridRowBuffer* buffer)
{
    buffer->setStringLoaded(stringIndexM, false);
}

unsigned BlobColumnDef::getIndex()
{
    return indexM;
}

wxString BlobColumnDef::getAsString(DataGridRowBuffer* grid_buffer, Database*)
{
    wxASSERT(grid_buffer);
    if (grid_buffer->isStringLoaded(stringIndexM))
        return grid_buffer->getString(stringIndexM);
    if (!GridCellFormats::get().showBlobContent())
        return _("[BLOB]");
    if (!textualM && !GridCellFormats::get().showBinaryBlobContent())
        return _("[BINARY]");

    IBPP::Blob *b0 = grid_buffer->getBlob(indexM);
    if (!b0)
        return "";
    IBPP::Blob b = *b0;
    try
    {
        b->Open();
    }
    catch(...)
    {
        return _("[ERROR]");
    }

    std::string result;
    int bytesToFetch = GridCellFormats::get().maxBlobBytesToFetch();
    while (bytesToFetch > 0)
    {
        char buffer[1025];
        int size = b->Read((void*)buffer, 1024);
        if (size < 1)
            break;
        bytesToFetch -= size;
        if (textualM)
        {
            std::string s(buffer, size);
            result += s;    // we don't convert here due to incomplete strings
        }
        else    // binary (show as hexadecimal)
        {
            for (int i=0; i<size; i+=8)
            {
                int last = 8;
                if (i+last >= size)
                    last = size - i;
                for (int j=0; j<last; j++)
                {
                    result += wx2std(wxString::Format("%02X",
                        (unsigned char)(buffer[i+j])));
                }
                result += " ";
                if (((i + 8) % 32) == 0)
                    result += "\n";
            }
        }
    }
    b->Close();
    wxString wxs(result.c_str(), *converterM);
    if (bytesToFetch <= 0)    // there was more data to fetch
    {               // incomplete strings might not get translated properly
        while (wxs.IsEmpty() && result.length() > 0)
        {
            result.erase(result.length()-1, 1); // remove last byte
            wxs = wxString(result.c_str(), *converterM);   // try converting again
        }
    }
    grid_buffer->setString(stringIndexM, wxs);
    return wxs;
}

void BlobColumnDef::setFromString(DataGridRowBuffer* /*buffer*/,
    const wxString& /*source*/)
{
    // wxASSERT(buffer);
    // TODO: is this called from anywhere? - blobs will have a custom editor
    // buffer->setString(indexM, source);
}

unsigned BlobColumnDef::getBufferSize()
{
    return 0;
}

void BlobColumnDef::setValue(DataGridRowBuffer* buffer, unsigned col,
    const IBPP::Statement& statement, wxMBConv*, Database* db)
{
    wxASSERT(buffer);
    IBPP::Blob b = IBPP::BlobFactory(statement->DatabasePtr(),
        statement->TransactionPtr());
    statement->Get(col, b);
    buffer->setBlob(indexM, b);
    converterM = db->getCharsetConverter(); // store for later when we fetch the data
}

// StringColumnDef class
class StringColumnDef : public ResultsetColumnDef
{
protected:
    unsigned indexM;
    int charSizeM;
public:
    StringColumnDef(const wxString& name, unsigned stringIndex, bool readOnly,
        bool nullable, int charSize);
    virtual unsigned getIndex();
    virtual wxString getAsFirebirdString(DataGridRowBuffer* buffer);
    virtual wxString getAsString(DataGridRowBuffer* buffer, Database* db);
    virtual unsigned getBufferSize();
    virtual void setValue(DataGridRowBuffer* buffer, unsigned col,
        const IBPP::Statement& statement, wxMBConv* converter, Database* db);
    virtual void setFromString(DataGridRowBuffer* buffer,
        const wxString& source);
};

StringColumnDef::StringColumnDef(const wxString& name, unsigned stringIndex,
    bool readOnly, bool nullable, int charSize)
    : ResultsetColumnDef(name, readOnly, nullable), indexM(stringIndex),
      charSizeM(charSize)
{
}

unsigned StringColumnDef::getIndex()
{
    return indexM;
}

wxString StringColumnDef::getAsFirebirdString(DataGridRowBuffer* buffer)
{
    wxASSERT(buffer);
    wxString s(buffer->getString(indexM));
    // SF bug #1889800: quote chars have to be escaped
    s.Replace("'", "''");
    return s;
}

wxString StringColumnDef::getAsString(DataGridRowBuffer* buffer, Database*)
{
    wxASSERT(buffer);
    return buffer->getString(indexM);
}

void StringColumnDef::setFromString(DataGridRowBuffer* buffer,
        const wxString& source)
{
    wxASSERT(buffer);
    // TODO: if CHARACTER SET OCTETS - check if it is a valid hexdec string
    buffer->setString(indexM, source);
}

unsigned StringColumnDef::getBufferSize()
{
    return 0;
}

void StringColumnDef::setValue(DataGridRowBuffer* buffer, unsigned col,
    const IBPP::Statement& statement, wxMBConv* converter, Database* db)
{
    wxASSERT(buffer);
    if (statement->ColumnType(col) == IBPP::sdBoolean) // Firebird v3
    {
        bool value; // UGLY, must create a specific Columm (child one ?)
        statement->Get(col, value);
        wxString val = value ? "true" : "false";
        buffer->setString(indexM, val);
    }
    else if (statement->ColumnSubtype(col) == 1)   // charset OCTETS
    {
        std::string value;
        statement->Get(col, value);
        wxString val;
        for (std::string::size_type p = 0; p < value.length(); p++)
            val += wxString::Format("%02x", uint8_t(value[p]));
        buffer->setString(indexM, val);
    }
    else
    {
        std::string value;
        wxMBConv* converter = db->getCharsetConverter();
        statement->Get(col, value);
        wxString val = wxString(value.c_str(), *converter);
        size_t trimLen = val.Strip().Length();
        if (val.Length() > size_t(charSizeM))
            val.Truncate(trimLen > size_t(charSizeM) ? trimLen : charSizeM);
        buffer->setString(indexM, val);
    }
}

class BooleanColumnDef : public StringColumnDef // Firebird v3
{
public:
    BooleanColumnDef(const wxString& name, unsigned stringIndex, bool readOnly, bool nullable);
    virtual void setValue(DataGridRowBuffer* buffer, unsigned col, const IBPP::Statement& statement);
};

BooleanColumnDef::BooleanColumnDef(const wxString& name, unsigned stringIndex,
    bool readOnly, bool nullable) : StringColumnDef(name, stringIndex, readOnly, nullable, 5)
{
}

void BooleanColumnDef::setValue(DataGridRowBuffer* buffer, unsigned col,
    const IBPP::Statement& statement)
{
    wxASSERT(buffer);
    bool value;
    statement->Get(col, value);
    wxString val = value ? "true" : "false";
    buffer->setString(StringColumnDef::indexM, val);
}

// DataGridRows class
DataGridRows::DataGridRows(Database* db)
    : bufferSizeM(0), databaseM(db), readOnlyM(false)
{
}

DataGridRows::~DataGridRows()
{
    clear();
}

ResultsetColumnDef* DataGridRows::getColumnDef(unsigned col)
{
    return columnDefsM[col];
}

void DataGridRows::addRow(DataGridRowBuffer* buffer)
{
    if (buffersM.size() == buffersM.capacity())
        buffersM.reserve(buffersM.capacity() + 1024);
    buffersM.push_back(buffer);
}

void DataGridRows::addRow(const IBPP::Statement& statement)
{
    DataGridRowBuffer* buffer = new DataGridRowBuffer(columnDefsM.size());
    // if anything fails, make sure we release the memory
    try
    {
        // starts with last column -> with highest buffer offset and
        // string array index to allocate all needed memory at once
        unsigned col = columnDefsM.size();
        do
        {
            // IBPP column counts are 1-based, not 0-based...
            unsigned colIBPP = col--;
            bool isNull = statement->IsNull(colIBPP);
            buffer->setFieldNull(col, isNull);
            if (!isNull)
            {
                columnDefsM[col]->setValue(buffer, colIBPP, statement,
                    databaseM->getCharsetConverter(), databaseM);
            }
        }
        while (col > 0);
    }
    catch(...)
    {
        delete buffer;
        throw;
    }
    addRow(buffer);
}

    void freeBuffer(DataGridRowBuffer* buffer) { delete buffer; }

    void freeColumnDef(ResultsetColumnDef* columnDef) { delete columnDef; }

void DataGridRows::clear()
{
    if (buffersM.size())
    {
        for_each(buffersM.begin(), buffersM.end(), freeBuffer);
        buffersM.clear();
    }
    if (columnDefsM.size())
    {
        for_each(columnDefsM.begin(), columnDefsM.end(), freeColumnDef);
        columnDefsM.clear();
    }
    statementTablesM.clear();
    deleteFromM = statementTablesM.end();
    dbKeysM.clear();
    bufferSizeM = 0;
}

bool DataGridRows::canRemoveRow(size_t row)
{
    if (row >= buffersM.size())
        return false;
    // check that it is safe to call statementM->Columns()
    if (statementM->Type() == IBPP::stUnknown)
        return false;
    if (!buffersM[row]->isDeletableIsSet())
    {
        // find table with valid constraint
        bool tableok = false;
        for (std::map<wxString, UniqueConstraint *>::iterator it =
            statementTablesM.begin(); !tableok && it != statementTablesM.end();
            ++it)
        {
            if ((*it).second == 0)
                continue;
            // check if some of PK/UNQ columns contains N/A for that row
            tableok = true;
            for (ColumnConstraint::const_iterator ci = (*it).second->begin();
                ci != (*it).second->end(); ++ci)
            {
                for (int c2 = 1; c2 <= statementM->Columns(); ++c2)
                {
                    wxString cn(std2wxIdentifier(statementM->ColumnName(c2),
                        databaseM->getCharsetConverter()));
                    if ((*ci) != cn)
                        continue;
                    wxString tn(std2wxIdentifier(statementM->ColumnTable(c2),
                        databaseM->getCharsetConverter()));
                    if (tn == (*it).first && buffersM[row]->isFieldNA(c2-1))
                    {
                        tableok = false;
                        break;
                    }
                }
            }
        }
        buffersM[row]->setIsDeletable(tableok);
    }
    return buffersM[row]->isDeletable();
}

bool DataGridRows::removeRows(size_t from, size_t count, wxString& stm)
{
    if (statementTablesM.begin() == statementTablesM.end())
        return false;

    if (deleteFromM == statementTablesM.end())  // only ask for the first time
    {
        wxArrayString tables;
        for (std::map<wxString, UniqueConstraint *>::iterator it =
            statementTablesM.begin(); it != statementTablesM.end(); ++it)
        {
            if ((*it).second != 0)
                tables.Add((*it).first);
        }
        if (tables.GetCount() == 0) // no tables found
            return false;
        wxString tab;
        if (tables.GetCount() == 1) // exactly one table
            tab = tables[0];
        else
        {
            tab = wxGetSingleChoice(_("Select a table"),
                _("Multiple tables found"), tables, 0);
            if (tab.IsEmpty())
                return false;
        }
        deleteFromM = statementTablesM.find(tab);
    }

    for (size_t pos = 0; pos < count; ++pos)
    {
        if (pos > 0)
            stm += wxTextBuffer::GetEOL();
        wxString s = "DELETE FROM "
            + Identifier((*deleteFromM).first).getQuoted() + " WHERE ";
        IBPP::Statement st = addWhere((*deleteFromM).second, s,
            (*deleteFromM).first, buffersM[from+pos]);
        st->Execute();
        stm += s + ";";
    }

    std::vector<DataGridRowBuffer*>::iterator i2, it = buffersM.begin();
    from += count - 1;
    while (from--)
    {
        if (++it == buffersM.end())     // should never happen
            return false;
    }
    while (count--)
    {
        i2 = it;
        if (it != buffersM.begin ())//Prevents it from going before the first one
          it--;
        (*i2)->setIsDeleted(true);
    }
    return true;
}

unsigned DataGridRows::getRowCount()
{
    return buffersM.size();
}

unsigned DataGridRows::getRowFieldCount()
{
    return columnDefsM.size();
}

wxString DataGridRows::getRowFieldName(unsigned col)
{
    if (col < columnDefsM.size())
        return columnDefsM[col]->getName();
    return wxEmptyString;
}

void checkColumnsPresent(const Database* database,
    const IBPP::Statement& statement, UniqueConstraint** locator)
{
    wxString tableName = (*locator)->getTable()->getName_();
    for (ColumnConstraint::const_iterator ci = (*locator)->begin(); ci !=
        (*locator)->end(); ++ci)
    {
        bool found = false;
        for (int c2 = 1; c2 <= statement->Columns(); ++c2)
        {
            wxString cn(std2wxIdentifier(statement->ColumnName(c2),
                database->getCharsetConverter()));
            wxString tn(std2wxIdentifier(statement->ColumnTable(c2),
                database->getCharsetConverter()));
            if (cn == (*ci) && tn == tableName)
            {
                found = true;
                break;
            }
        }
        if (!found)     // some columns missing
        {
            *locator = 0;
            break;
        }
    }
}
// We need collect all the table names and find their primary/unique keys.
// If all PK/UNQ columns are available in the list, that table's fields are
// editable (unless they are computed fields). We also read NULL info here.
// We also use RDB$DB_KEY column if present
void DataGridRows::getColumnInfo(Database *db, unsigned col, bool& readOnly,
    bool& nullable)
{
    if (readOnlyM) // read-only transaction
    {
        readOnly = true;
        return;
    }

    if (statementM->ColumnType(col) == IBPP::sdString
        && statementM->ColumnSubtype(col) == 1) // charset OCTETS
    {                       // TODO: to make those editable, we need to
        //readOnly = true;    // enter values as parameters. This should
        //return;             // probably be done together with BLOB support
    }

    wxString tabName(std2wxIdentifier(statementM->ColumnTable(col),
        databaseM->getCharsetConverter()));
    Table *t = dynamic_cast<Table *>(db->findRelation(Identifier(tabName)));
    if (!t)
    {
        readOnly = true;
        return;
    }

    UniqueConstraint *locator = 0;  // used to build WHERE clause
    std::map<wxString, UniqueConstraint *>::iterator tabIt =
        statementTablesM.find(tabName);
    if (tabIt != statementTablesM.end())    // table checked before
        locator = (*tabIt).second;
    else
    {
        locator = t->getPrimaryKey();
        if (locator)    // check if this PK is usable (all fields present)
            checkColumnsPresent(databaseM, statementM, &locator);
        if (!locator)   // PK not present or not usable, try UNQ
        {
            std::vector<UniqueConstraint> *uq = t->getUniqueConstraints();
            if (uq)
            {
                for (std::vector<UniqueConstraint>::iterator ui = uq->begin();
                    ui != uq->end(); ++ui)
                {
                    locator = &(*ui);
                    checkColumnsPresent(databaseM, statementM, &locator);
                    if (locator)
                        break;
                }
            }
        }
        if (!locator)   // neither PK nor UNQ found, look for RDB$DB_KEY
        {
            UniqueConstraint uc;
            uc.getColumns().push_back("DB_KEY");
            uc.setParent(t);
            locator = &uc;
            checkColumnsPresent(databaseM, statementM, &locator);
            if (locator)    // DB_KEY present
            {
                dbKeysM.push_back(uc);
                locator = &dbKeysM.back();
            }
        }
        statementTablesM.insert(
            std::pair<wxString, UniqueConstraint*>(tabName, locator));
    }

    readOnly = (locator == 0);
    nullable = false;
    if (!readOnly)  // table is not RO, but column might be, so we search
    {
        wxString cn(std2wxIdentifier(statementM->ColumnName(col),
            databaseM->getCharsetConverter()));
        t->ensureChildrenLoaded();
        Column* c = t->findColumn(cn).get();
        readOnly = (c == 0 || !c->getComputedSource().empty());
        if (!readOnly)  // it is editable, so check if nullable
            nullable = c->isNullable(CheckDomainNullability);
    }

    /* wxMessageBox(wxString::Format("TABLE: %s (RO=%d), COLUMN: %s (RO=%d, NULL=%d)"),
        tabName.c_str(),
        locator ? 0 : 1,
        wxString(statementM->ColumnName(col)).c_str(),
        readOnly ? 1 : 0,
        nullable ? 1 : 0)
    );*/
}

bool DataGridRows::initialize(const IBPP::Statement& statement)
{
    statementM = statement;

    clear();
    // column definitions may have an index into the string array,
    // an offset into the buffer, or use no data at all
    unsigned colCount = statement->Columns();
    columnDefsM.reserve(colCount);
    bufferSizeM = 0;
    unsigned stringIndex = 0;
    unsigned blobIndex = 0;

    // Create column definitions and compute the necessary buffer size
    // and string array length when all fields contain data
    for (unsigned col = 1; col <= colCount; ++col)
    {
        bool readOnly, nullable;
        getColumnInfo(databaseM, col, readOnly, nullable);

        wxString colName(statement->ColumnAlias(col),
            *databaseM->getCharsetConverter());
        if (colName.empty())
        {
            colName = wxString(statement->ColumnName(col),
                *databaseM->getCharsetConverter());
        }

        IBPP::SDT type = statement->ColumnType(col);
        short scale = statement->ColumnScale(col);
        if ((scale > 0) &&
            (type != IBPP::sdInt128))
            type = IBPP::sdDouble;

        ResultsetColumnDef* columnDef = 0;
        if (std::string(statement->ColumnName(col)) == "DB_KEY")
            columnDef = new DBKeyColumnDef(colName, bufferSizeM, statement->ColumnSize(col));
        else
        {
            switch (type)
            {
                case IBPP::sdBoolean: // Firebird v3
                    columnDef = new BooleanColumnDef(colName, stringIndex, readOnly, nullable);
                    ++stringIndex;
                    break;
                case IBPP::sdDate:
                    columnDef = new DateColumnDef(colName, bufferSizeM, readOnly, nullable);
                    break;
                case IBPP::sdTime:
                    columnDef = new TimeColumnDef(colName, bufferSizeM, readOnly, nullable, false);
                    break;
                case IBPP::sdTimeTz:
                    columnDef = new TimeColumnDef(colName, bufferSizeM, readOnly, nullable, true);
                    break;
                case IBPP::sdTimestamp:
                    columnDef = new TimestampColumnDef(colName, bufferSizeM, readOnly, nullable, false);
                    break;
                case IBPP::sdTimestampTz:
                    columnDef = new TimestampColumnDef(colName, bufferSizeM, readOnly, nullable, true);
                    break;

                case IBPP::sdSmallint:
                case IBPP::sdInteger:
                    columnDef = new IntegerColumnDef(colName, bufferSizeM, readOnly, nullable);
                    break;
                case IBPP::sdLargeint:
                    columnDef = new Int64ColumnDef(colName, bufferSizeM, readOnly, nullable);
                    break;
                case IBPP::sdInt128:
<<<<<<< HEAD
                    columnDef = new Int128ColumnDef(colName, bufferSizeM, readOnly, nullable);
=======
                    columnDef = new Int128ColumnDef(colName, bufferSizeM, readOnly, nullable, scale);
>>>>>>> b6c46e1b
                    break;

                case IBPP::sdFloat:
                    columnDef = new FloatColumnDef(colName, bufferSizeM, readOnly, nullable);
                    break;
                case IBPP::sdDouble:
                    columnDef = new DoubleColumnDef(colName, bufferSizeM, readOnly, nullable, scale);
                    break;

                case IBPP::sdString:
                {
                    CharacterSet cs = databaseM->getCharsetById(statement->ColumnSubtype(col));
                    int bpc = cs.getBytesPerChar();
                    int size = statement->ColumnSize(col);
                    if (bpc)
                        size /= bpc;
                    columnDef = new StringColumnDef(colName, stringIndex, readOnly, nullable, size);
                    ++stringIndex;
                    break;
                }
                case IBPP::sdBlob:
                    columnDef = new BlobColumnDef(colName, readOnly, nullable, stringIndex, blobIndex, statement->ColumnSubtype(col) == 1);
                    ++blobIndex;    // stores blob handle
                    ++stringIndex;  // stored blob data (fetched on demand)
                    break;
                default:
                    // IBPP::sdArray not really handled ATM
                    columnDef = new DummyColumnDef(colName);
                    break;
            }
        }
        wxASSERT(columnDef);
        bufferSizeM += columnDef->getBufferSize();
        columnDefsM.push_back(columnDef);
    }
    return true;
}

bool DataGridRows::isColumnNullable(unsigned col)
{
    if (col >= columnDefsM.size())
        return false;
    return columnDefsM[col]->isNullable();
}

bool DataGridRows::isColumnNumeric(unsigned col)
{
    if (col >= columnDefsM.size())
        return false;
    return columnDefsM[col]->isNumeric();
}

bool DataGridRows::isColumnReadonly(unsigned col)
{
    if (col >= columnDefsM.size())
        return false;
    return columnDefsM[col]->isReadOnly();
}

bool DataGridRows::getFieldInfo(unsigned row, unsigned col,
    DataGridFieldInfo& info)
{
    if (col >= columnDefsM.size() || row >= buffersM.size())
        return false;
    info.rowInserted = buffersM[row]->isInserted();
    info.rowDeleted = buffersM[row]->isDeleted();
    info.fieldReadOnly = readOnlyM || info.rowDeleted
        || isColumnReadonly(col) || isFieldReadonly(row, col);
    info.fieldModified = !info.rowDeleted
        && buffersM[row]->isFieldModified(col);
    info.fieldNull = buffersM[row]->isFieldNull(col);
    info.fieldNA = buffersM[row]->isFieldNA(col);
    info.fieldNumeric = isColumnNumeric(col);
    info.fieldBlob = isBlobColumn(col);
    return true;
}

bool DataGridRows::isFieldReadonly(unsigned row, unsigned col)
{
    if (col >= columnDefsM.size() || row >= buffersM.size())
        return false;
    if (columnDefsM[col]->isReadOnly())
        return true;

    // if row is loaded from the database and not inserted by user, we don't
    // need to check anything else
    if (!buffersM[row]->isInserted())
        return false;

    // TODO: this needs to be cached too

    wxString table(std2wxIdentifier(statementM->ColumnTable(col + 1),
        databaseM->getCharsetConverter()));
    std::map<wxString, UniqueConstraint *>::iterator it =
        statementTablesM.find(table);
    if (it == statementTablesM.end() || (*it).second == 0)
        return true;

    // check if some of PK/UNQ columns contains N/A for that row
    for (ColumnConstraint::const_iterator ci = (*it).second->begin(); ci !=
        (*it).second->end(); ++ci)
    {
        for (int c2 = 1; c2 <= statementM->Columns(); ++c2)
        {
            wxString cn(std2wxIdentifier(statementM->ColumnName(c2),
                databaseM->getCharsetConverter()));
            if ((*ci) != cn)
                continue;
            wxString tn(std2wxIdentifier(statementM->ColumnTable(c2),
                databaseM->getCharsetConverter()));
            if (tn == table && buffersM[row]->isFieldNA(c2-1))
                return true;
        }
    }
    return false;
}

wxString DataGridRows::getFieldValue(unsigned row, unsigned col)
{
    if (row >= buffersM.size() || col >= columnDefsM.size())
        return wxEmptyString;
    return columnDefsM[col]->getAsString(buffersM[row], databaseM);
}

bool DataGridRows::isFieldNull(unsigned row, unsigned col)
{
    if (row >= buffersM.size())
        return false;
    return buffersM[row]->isFieldNull(col);
}

bool DataGridRows::isFieldNA(unsigned row, unsigned col)
{
    if (row >= buffersM.size())
        return false;
    return buffersM[row]->isFieldNA(col);
}

IBPP::Statement DataGridRows::addWhere(UniqueConstraint* uq, wxString& stm,
    const wxString& table, DataGridRowBuffer *buffer)
{
    bool have_dbkey = false;
    for (ColumnConstraint::const_iterator ci = uq->begin(); ci !=
        uq->end(); ++ci)
    {
        if ((*ci) == "DB_KEY")
        {
            stm += " RDB$DB_KEY = ?";
            have_dbkey = true;
            break;
        }
        for (int c2 = 1; c2 <= statementM->Columns(); ++c2)
        {
            wxString cn(std2wxIdentifier(statementM->ColumnName(c2),
                databaseM->getCharsetConverter()));
            wxString tn(std2wxIdentifier(statementM->ColumnTable(c2),
                databaseM->getCharsetConverter()));
            if (cn == (*ci) && tn == table) // found it, add to WHERE list
            {
                if (buffer->isFieldNA(c2-1))
                    throw FRError(_("N/A value in key column."));
                if (ci != uq->begin())
                    stm += " AND ";
                if ((statementM->ColumnType(c2) == IBPP::SDT::sdString) && (statementM->ColumnSubtype(c2) == 1) ) //OCTET
                    stm += Identifier(cn).getQuoted() + " = x'";
                else
                    stm += Identifier(cn).getQuoted() + " = '";

                stm += columnDefsM[c2-1]->getAsFirebirdString(buffer);
                stm += "'";
                break;
            }
        }
    }

    IBPP::Statement st = IBPP::StatementFactory(statementM->DatabasePtr(),
        statementM->TransactionPtr());
    st->Prepare(wx2std(stm, databaseM->getCharsetConverter()));
    if (have_dbkey)  // find the column and set the parameter
    {
        for (int c2 = 1; c2 <= statementM->Columns(); ++c2)
        {
            wxString cn(std2wxIdentifier(statementM->ColumnName(c2),
                databaseM->getCharsetConverter()));
            wxString tn(std2wxIdentifier(statementM->ColumnTable(c2),
                databaseM->getCharsetConverter()));
            if (cn == "DB_KEY" && tn == table)
            {
                DBKeyColumnDef *dbk =
                    dynamic_cast<DBKeyColumnDef *>(columnDefsM[c2-1]);
                if (!dbk)
                    throw FRError(_("Invalid Column"));
                if (buffer->isFieldNA(c2-1))
                    throw FRError(_("N/A value in DB_KEY column."));
                IBPP::DBKey dbkey;
                dbk->getDBKey(dbkey, buffer);
                // if updating BLOB, param = 2, else param = 1
                st->Set(st->Parameters(), dbkey);
            }
        }
    }
    return st;
}

bool DataGridRows::isBlobColumn(unsigned col, bool* pIsTextual)
{
    BlobColumnDef* bcd = dynamic_cast<BlobColumnDef *>(columnDefsM[col]);
    if ((pIsTextual) && (bcd))
        *pIsTextual = bcd->isTextual();
    return (0 != bcd);
}

IBPP::Blob* DataGridRows::getBlob(unsigned row, unsigned col, bool validateBlob)
{
    if (row >= buffersM.size())
      throw FRError(_("Invalid row index."));
    if (col >= columnDefsM.size())
      throw FRError(_("Invalid col index."));
    IBPP::Blob* b0 = buffersM[row]->getBlob(columnDefsM[col]->getIndex());
    if ((validateBlob) && (!b0))
        throw FRError(_("BLOB data not valid"));
    return b0;
}

// Creates a Blob (DataGridRowBlob-struct) to save data in DataGridRowsBlob.blob
// Finally the BLOB will be set with setBlob(...)
DataGridRowsBlob DataGridRows::setBlobPrepare(unsigned row, unsigned col)
{
    wxString tn(std2wxIdentifier(statementM->ColumnTable(col + 1),
        databaseM->getCharsetConverter()));
    wxString cn(std2wxIdentifier(statementM->ColumnName(col + 1),
        databaseM->getCharsetConverter()));

    Identifier iTn(tn, databaseM->getSqlDialect());
    Identifier iCn(cn, databaseM->getSqlDialect());

    wxString stm = "UPDATE " + iTn.getQuoted()
        + " SET " + iCn.getQuoted()
        + " = ? WHERE ";
    std::map<wxString, UniqueConstraint *>::iterator it =
        statementTablesM.find(tn);
    if (it == statementTablesM.end() || (*it).second == 0)
        throw FRError(_("Blob table not found."));

    DataGridRowsBlob b;
    b.row = row;
    b.col = col;
    b.st = addWhere((*it).second, stm, tn, buffersM[row]);
    b.blob = IBPP::BlobFactory(b.st->DatabasePtr(), b.st->TransactionPtr());
    return b;
}

void DataGridRows::setBlob(DataGridRowsBlob &b)
{
    if (b.blob != 0) // b.blob is 0 if the blob is null
    {   
        b.st->Set(1, b.blob);
        b.st->Execute();  // we execute before updating internal storage
    }
    
    buffersM[b.row]->setBlob(columnDefsM[b.col]->getIndex(), b.blob);
    buffersM[b.row]->setFieldNull(b.col, (b.blob == 0));
    buffersM[b.row]->setFieldNA(b.col, false);
    BlobColumnDef *bcd = dynamic_cast<BlobColumnDef *>(columnDefsM[b.col]);
    if (!bcd)
        throw FRError(_("Not a BLOB column."));
    bcd->reset(buffersM[b.row]);  // reset cached blob data
}

void DataGridRows::exportBlobFile(const wxString& filename, unsigned row,
    unsigned col, ProgressIndicator *pi)
{
    wxFFile fl(filename, "wb+");
    if (!fl.IsOpened())
        throw FRError(_("Cannot open destination file."));
    IBPP::Blob *b0 = getBlob(row,col,true);
    IBPP::Blob b = *b0;

    b->Open();
    if (pi)
    {
        int size;
        b->Info(&size, 0, 0);
        pi->initProgress(_("Saving..."), size);
    }
    while (!pi || !pi->isCanceled())
    {
        uint8_t buffer[32768];
        int size = b->Read((void*)buffer, 32767);
        if (size < 1)
            break;
        fl.Write(buffer, size);
        if (pi)
            pi->stepProgress(size);
    }
    fl.Close();
    b->Close();
}

void DataGridRows::importBlobFile(const wxString& filename, unsigned row,
    unsigned col, ProgressIndicator *pi)
{
    wxFFile fl(filename, "rb");
    if (!fl.IsOpened())
        throw FRError(_("Cannot open BLOB file."));
    if (pi)
        pi->initProgress(_("Loading..."), fl.Length()); // wxFileOffset

    DataGridRowsBlob b = setBlobPrepare(row,col);
    b.blob->Create();
    uint8_t buffer[32768];
    while (!fl.Eof())
    {
        size_t len = fl.Read(buffer, 32767);    // slow when not 32k
        if (len < 1 || (pi && pi->isCanceled()))
            break;
        b.blob->Write(buffer, len);
        if (pi)
            pi->stepProgress(len);
    }
    fl.Close();
    b.blob->Close();
    if (pi && pi->isCanceled())
        return;

    setBlob(b);
}

// returns the executed SQL statement
wxString DataGridRows::setFieldValue(unsigned row, unsigned col,
    const wxString& value, bool setNull)
{
    if (columnDefsM[col]->isReadOnly())
        throw FRError(_("This column is not editable."));

    // user wants to store null
    bool newIsNull = (
        (!dynamic_cast<StringColumnDef*>(columnDefsM[col]) && value.IsEmpty())
        || (setNull && value == "[null]") );
    if (newIsNull && !columnDefsM[col]->isNullable())
        throw FRError(_("This column does not accept NULLs."));

    // to ensure atomicity, we create a temporary buffer, try to store value
    // in it and also in database. if anything fails, we revert to the values
    // from temp buffer
    DataGridRowBuffer *oldRecord;
    // we create a copy of appropriate type
    InsertedGridRowBuffer *test =
        dynamic_cast<InsertedGridRowBuffer *>(buffersM[row]);
    if (test)
        oldRecord = new InsertedGridRowBuffer(test);
    else
        oldRecord = new DataGridRowBuffer(buffersM[row]);
    try
    {
        buffersM[row]->setFieldNA(col, false);
        if (newIsNull)
            buffersM[row]->setFieldNull(col, true);
        else
        {
            columnDefsM[col]->setFromString(buffersM[row], value);
            buffersM[row]->setFieldNull(col, false);
        }

        // run the UPDATE statement
        wxString tn(std2wxIdentifier(statementM->ColumnTable(col + 1),
            databaseM->getCharsetConverter()));
        wxString cn(std2wxIdentifier(statementM->ColumnName(col + 1),
            databaseM->getCharsetConverter()));

        Identifier iTn(tn, databaseM->getSqlDialect());
        Identifier iCn(cn, databaseM->getSqlDialect());

        wxString stm = "UPDATE " + iTn.getQuoted()
            + " SET " + iCn.getQuoted();
        if (newIsNull)
            stm += " = NULL WHERE ";
        else
        {
            if ((statementM->ColumnType(col + 1) == IBPP::SDT::sdString) && (statementM->ColumnSubtype(col + 1) == 1)) //OCTET
                stm += " = x'";
            else
                stm += " = '";
            stm += columnDefsM[col]->getAsFirebirdString(buffersM[row])
                + "' WHERE ";
        }

        std::map<wxString, UniqueConstraint *>::iterator it =
            statementTablesM.find(tn);

        // MB: please do not remove this check. Although it is not needed,
        //     it helped me detect some subtle bugs much easier
        if (it == statementTablesM.end() || (*it).second == 0)
            throw FRError(_("This column should not be editable"));

        IBPP::Statement st = addWhere((*it).second, stm, tn, oldRecord);
        st->Execute();
        delete oldRecord;
        return stm;
    }
    catch(...)
    {
        delete buffersM[row];       // delete the new record as it is invalid
        buffersM[row] = oldRecord;
        throw;
    }
}
<|MERGE_RESOLUTION|>--- conflicted
+++ resolved
@@ -685,18 +685,11 @@
 class Int128ColumnDef : public ResultsetColumnDef
 {
 private:
-<<<<<<< HEAD
-    unsigned offsetM;
-public:
-    Int128ColumnDef(const wxString& name, unsigned offset, bool readOnly,
-        bool nullable);
-=======
     short scaleM;
     unsigned offsetM;
 public:
     Int128ColumnDef(const wxString& name, unsigned offset, bool readOnly,
         bool nullable, short scale);
->>>>>>> b6c46e1b
     virtual wxString getAsString(DataGridRowBuffer* buffer, Database* db);
     virtual unsigned getBufferSize();
     virtual bool isNumeric();
@@ -707,14 +700,9 @@
 };
 
 Int128ColumnDef::Int128ColumnDef(const wxString& name, unsigned offset,
-<<<<<<< HEAD
-    bool readOnly, bool nullable)
-    : ResultsetColumnDef(name, readOnly, nullable), offsetM(offset)
-=======
     bool readOnly, bool nullable, short scale)
     : ResultsetColumnDef(name, readOnly, nullable), offsetM(offset),
         scaleM(scale)
->>>>>>> b6c46e1b
 {
 }
 
@@ -722,11 +710,6 @@
 {
     wxASSERT(buffer);
     int128_t value;
-<<<<<<< HEAD
-    if (!buffer->getValue(offsetM, value))
-        return wxEmptyString;
-    return Int128ToString(value);
-=======
     wxString result;
     if (!buffer->getValue(offsetM, value))
         return wxEmptyString;
@@ -735,7 +718,6 @@
         result.insert(result.length() - scaleM,
                       wxNumberFormatter::GetDecimalSeparator());
     return result;
->>>>>>> b6c46e1b
 }
 
 void Int128ColumnDef::setFromString(DataGridRowBuffer* buffer,
@@ -1954,11 +1936,7 @@
                     columnDef = new Int64ColumnDef(colName, bufferSizeM, readOnly, nullable);
                     break;
                 case IBPP::sdInt128:
-<<<<<<< HEAD
-                    columnDef = new Int128ColumnDef(colName, bufferSizeM, readOnly, nullable);
-=======
                     columnDef = new Int128ColumnDef(colName, bufferSizeM, readOnly, nullable, scale);
->>>>>>> b6c46e1b
                     break;
 
                 case IBPP::sdFloat:
