/*
  Copyright (c) 2004-2022 The FlameRobin Development Team

  Permission is hereby granted, free of charge, to any person obtaining
  a copy of this software and associated documentation files (the
  "Software"), to deal in the Software without restriction, including
  without limitation the rights to use, copy, modify, merge, publish,
  distribute, sublicense, and/or sell copies of the Software, and to
  permit persons to whom the Software is furnished to do so, subject to
  the following conditions:

  The above copyright notice and this permission notice shall be included
  in all copies or substantial portions of the Software.

  THE SOFTWARE IS PROVIDED "AS IS", WITHOUT WARRANTY OF ANY KIND,
  EXPRESS OR IMPLIED, INCLUDING BUT NOT LIMITED TO THE WARRANTIES OF
  MERCHANTABILITY, FITNESS FOR A PARTICULAR PURPOSE AND NONINFRINGEMENT.
  IN NO EVENT SHALL THE AUTHORS OR COPYRIGHT HOLDERS BE LIABLE FOR ANY
  CLAIM, DAMAGES OR OTHER LIABILITY, WHETHER IN AN ACTION OF CONTRACT,
  TORT OR OTHERWISE, ARISING FROM, OUT OF OR IN CONNECTION WITH THE
  SOFTWARE OR THE USE OR OTHER DEALINGS IN THE SOFTWARE.
*/

// For compilers that support precompilation, includes "wx/wx.h".
#include "wx/wxprec.h"

// for all others, include the necessary headers (this file is usually all you
// need because it includes almost all "standard" wxWindows headers
#ifndef WX_PRECOMP
    #include "wx/wx.h"
#endif

#include <wx/datetime.h>
#include <wx/ffile.h>
#include <wx/numformatter.h>
#include <wx/textbuf.h>

#include <algorithm>
#include <bitset>
#include <string>

#include "config/LocalSettings.h"
#include "core/FRError.h"
#include "core/FRInt128.h"
#include "core/Observer.h"
#include "core/ProgressIndicator.h"
#include "core/StringUtils.h"
#include "gui/controls/DataGridRowBuffer.h"
#include "gui/controls/DataGridRows.h"
#include "metadata/column.h"
#include "metadata/database.h"
#include "metadata/table.h"


GridCellFormats::GridCellFormats()
    : ConfigCache(config())
{
}

GridCellFormats& GridCellFormats::get()
{
    static GridCellFormats gcf;
    return gcf;
}

void GridCellFormats::loadFromConfig()
{
    floatingPointPrecisionM = config().get("NumberPrecision", 2);
    if (!config().get("ReformatNumbers", false))
        floatingPointPrecisionM = -1;

    dateFormatM = config().get("DateFormat", wxString("D.M.Y"));
    timeFormatM = config().get("TimeFormat", wxString("H:M:S.T"));
    timestampFormatM = config().get("TimestampFormat",
        wxString("D.N.Y H:M:S.T"));
    showTimezoneInfoM = (ShowTimezoneInfoType)config().get("ShowTimezoneInfo", int(tzName));

    maxBlobKBytesM = config().get("DataGridFetchBlobAmount", 1);
    showBinaryBlobContentM = config().get("GridShowBinaryBlobs", false);
    showBlobContentM = config().get("DataGridFetchBlobs", true);
}

template<typename T>
wxString GridCellFormats::format(T value)
{
    ensureCacheValid();

    if (floatingPointPrecisionM >= 0 && floatingPointPrecisionM <= 18)
        return wxString::Format("%.*f", floatingPointPrecisionM, value);
    return wxString::Format("%f", value);
}

wxString GridCellFormats::formatDate(int year, int month, int day)
{
    ensureCacheValid();

    wxString result;
    for (wxString::const_iterator c = dateFormatM.begin();
        c != dateFormatM.end(); c++)
    {
        switch (wxChar(*c))
        {
            case 'd':
                result += wxString::Format("%d", day);
                break;
            case 'D':
                result += wxString::Format("%02d", day);
                break;
            case 'm':
                result += wxString::Format("%d", month);
                break;
            case 'M':
                result += wxString::Format("%02d", month);
                break;
            case 'y':
                result += wxString::Format("%02d", year % 100);
                break;
            case 'Y':
                result += wxString::Format("%04d", year);
                break;
            default:
                result += *c;
                break;
        }
    }
    return result;
}

bool getNumber(wxString::iterator& ci, wxString::iterator& end, int& toSet)
{
    wxString num;
    while (ci != end)
    {
        wxChar c = (wxChar)*ci;
        if (c < wxChar('0') || c > wxChar('9'))
            break;
        num += c;
        ++ci;
    }
    long l;
    if (num.IsEmpty() || !num.ToLong(&l))
        return false;
    toSet = l;
    return true;
}

bool GridCellFormats::parseDate(wxString::iterator& start,
    wxString::iterator end, bool consumeAll, int& year, int& month, int& day)
{
    ensureCacheValid();

    for (wxString::iterator c = dateFormatM.begin();
        c != dateFormatM.end() && start != end; ++c)
    {
        switch ((wxChar)*c)
        {
            case 'd':
            case 'D':
                if (!consumeAll && (*start < wxChar('0') || *start > wxChar('9')))
                    return true;
                if (!(getNumber(start, end, day) && day >= 1 && day <= 31))
                    return false;
                break;
            case 'm':
            case 'M':
                if (!consumeAll && (*start < wxChar('0') || *start > wxChar('9')))
                    return true;
                if (!(getNumber(start, end, month) && month >= 1 && month <= 12))
                    return false;
                break;
            case 'y':
                if (!consumeAll && (*start < wxChar('0') || *start > wxChar('9')))
                    return true;
                if (!getNumber(start, end, year))
                    return false;
                // see http://www.firebirdsql.org/doc/contrib/FirebirdDateLiterals.html
                if (year < 100)
                {
                    int thisYear = wxDateTime::Now().GetYear();
                    int cy = thisYear / 100;
                    int yearBefore = 100 * cy + year;
                    int yearAfter = yearBefore;
                    if (yearBefore > thisYear)
                        yearBefore -= 100;
                    else
                        yearAfter += 100;
                    if (thisYear - yearBefore <= yearAfter - thisYear)
                        year = yearBefore;
                    else
                        year = yearAfter;
                }
                break;
            case 'Y':
                if (!consumeAll && (*start < wxChar('0') || *start > wxChar('9')))
                    return true;
                if (!getNumber(start, end, year))
                    return false;
                break;
            default:        // other characters must match
                if (*c != *start)
                    return !consumeAll;
                ++start;
                break;
        }
    }
    return true;
}

wxString GridCellFormats::formatTime(IBPP::Time &t, bool hasTz, Database* db)
{
    ensureCacheValid();

    int hour, minute, second, tenththousands;
    t.GetTime(hour, minute, second, tenththousands);

    wxString result;
    for (wxString::iterator c = timeFormatM.begin(); c != timeFormatM.end();
        c++)
    {
        switch ((wxChar)*c)
        {
            case 'h':
                result += wxString::Format("%d", hour);
                break;
            case 'H':
                result += wxString::Format("%02d", hour);
                break;
            case 'm':
                result += wxString::Format("%d", minute);
                break;
            case 'M':
                result += wxString::Format("%02d", minute);
                break;
            case 's':
                result += wxString::Format("%d", second);
                break;
            case 'S':
                result += wxString::Format("%02d", second);
                break;
            case 'T':
                result += wxString::Format("%03d", tenththousands / 10);
                break;
            default:
                result += *c;
                break;
        }
    }
    formatAppendTz(result, t, hasTz, db);
    return result;
}

int GridCellFormats::maxBlobBytesToFetch()
{
    ensureCacheValid();
    return (maxBlobKBytesM > 0) ? 1024 * maxBlobKBytesM : INT_MAX;
}

bool GridCellFormats::parseTime(wxString::iterator& start,
    wxString::iterator end, int& hr, int& mn, int& sc, int& ml)
{
    ensureCacheValid();

    for (wxString::iterator c = timeFormatM.begin();
        c != timeFormatM.end() && start != end; c++)
    {
        switch ((wxChar)*c)
        {
            case 'h':
            case 'H':
                if (!(getNumber(start, end, hr) && hr >= 0 && hr <= 23))
                    return false;
                break;
            case 'm':
            case 'M':
                if (!(getNumber(start, end, mn) && mn >= 0 && mn <= 59))
                    return false;
                break;
            case 's':
            case 'S':
                if (!(getNumber(start, end, sc) && sc >= 0 && sc <= 59))
                    return false;
                break;
            case 'T':
                if (!(getNumber(start, end, ml) && ml >= 0 && ml <= 999))
                    return false;
                break;
            default:        // other characters must match
                if (*c != *start)
                    return false;
                start++;
                break;
        }
    }
    return true;
}

wxString GridCellFormats::formatTimestamp(IBPP::Timestamp &ts, bool hasTz,
    Database* db)
{
    ensureCacheValid();

    int year, month, day, hour, minute, second, tenththousands;
    ts.GetDate(year, month, day);
    ts.GetTime(hour, minute, second, tenththousands);

    wxString result;
    for (wxString::iterator c = timestampFormatM.begin();
        c != timestampFormatM.end(); c++)
    {
        switch ((wxChar)*c)
        {
            case 'd':
                result += wxString::Format("%d", day);
                break;
            case 'D':
                result += wxString::Format("%02d", day);
                break;
            case 'n':
                result += wxString::Format("%d", month);
                break;
            case 'N':
                result += wxString::Format("%02d", month);
                break;
            case 'y':
                result += wxString::Format("%02d", year % 100);
                break;
            case 'Y':
                result += wxString::Format("%04d", year);
                break;
            case 'h':
                result += wxString::Format("%d", hour);
                break;
            case 'H':
                result += wxString::Format("%02d", hour);
                break;
            case 'm':
                result += wxString::Format("%d", minute);
                break;
            case 'M':
                result += wxString::Format("%02d", minute);
                break;
            case 's':
                result += wxString::Format("%d", second);
                break;
            case 'S':
                result += wxString::Format("%02d", second);
                break;
            case 'T':
                result += wxString::Format("%03d", tenththousands / 10);
                break;
            default:
                result += *c;
                break;
        }
    }
    formatAppendTz(result, ts, hasTz, db);

    return result;
}

void GridCellFormats::formatAppendTz(wxString &s, IBPP::Time &t, bool hasTz,
    Database* db)
{
    if ((!hasTz) ||
        (showTimezoneInfoM == tzNone))
        return;

    int timezone = t.GetTimezone();
    if (showTimezoneInfoM == tzRawId)
    {
        s += wxString::Format(" (%05d)", timezone);
    }
    else
    {
        wxString tzName = db->getTimezoneName(timezone);
        s += wxString::Format(" (%s)", tzName);
    }
}

bool GridCellFormats::parseTimestamp(wxString::iterator& start,
    wxString::iterator end, int& year, int& month, int& day,
    int& hr, int& mn, int& sc, int& ml)
{
    ensureCacheValid();

    for (wxString::iterator c = timestampFormatM.begin();
        c != timestampFormatM.end() && start != end; ++c)
    {
        switch ((wxChar)*c)
        {
            case 'd':
            case 'D':
                if (*start < wxChar('0') || *start > wxChar('9'))
                    return true;
                if (!(getNumber(start, end, day) && day >= 1 && day <= 31))
                    return false;
                break;
            case 'n':
            case 'N':
                if (*start < wxChar('0') || *start > wxChar('9'))
                    return true;
                if (!(getNumber(start, end, month) && month >= 1 && month <= 12))
                    return false;
                break;
            case 'y':
                if (*start < wxChar('0') || *start > wxChar('9'))
                    return true;
                if (!getNumber(start, end, year))
                    return false;
                // see http://www.firebirdsql.org/doc/contrib/FirebirdDateLiterals.html
                if (year < 100)
                {
                    int thisYear = wxDateTime::Now().GetYear();
                    int cy = thisYear / 100;
                    int yearBefore = 100 * cy + year;
                    int yearAfter = yearBefore;
                    if (yearBefore > thisYear)
                        yearBefore -= 100;
                    else
                        yearAfter += 100;
                    if (thisYear - yearBefore <= yearAfter - thisYear)
                        year = yearBefore;
                    else
                        year = yearAfter;
                }
                break;
            case 'Y':
                if (*start < wxChar('0') || *start > wxChar('9'))
                    return true;
                if (!getNumber(start, end, year))
                    return false;
                break;
            case 'h':
            case 'H':
                if (!(getNumber(start, end, hr) && hr >= 0 && hr <= 23))
                    return false;
                break;
            case 'm':
            case 'M':
                if (!(getNumber(start, end, mn) && mn >= 0 && mn <= 59))
                    return false;
                break;
            case 's':
            case 'S':
                if (!(getNumber(start, end, sc) && sc >= 0 && sc <= 59))
                    return false;
                break;
            case 'T':
                if (!(getNumber(start, end, ml) && ml >= 0 && ml <= 999))
                    return false;
                break;
            default:        // other characters must match
                if (*c != *start)
                    return false;
                ++start;
                break;
        }
    }
    return true;
}

bool GridCellFormats::showBinaryBlobContent()
{
    ensureCacheValid();
    return showBinaryBlobContentM;
}

bool GridCellFormats::showBlobContent()
{
    ensureCacheValid();
    return showBlobContentM;
}

// ResultsetColumnDef class
ResultsetColumnDef::ResultsetColumnDef(const wxString& name, bool readonly,
    bool nullable)
    : nameM(name), readOnlyM(readonly), nullableM(nullable)
{
}

ResultsetColumnDef::~ResultsetColumnDef()
{
}

// needed to avoid strange date&time formatting if such column is PK/UNQ
wxString ResultsetColumnDef::getAsFirebirdString(DataGridRowBuffer* buffer)
{
    return getAsString(buffer, NULL);
}

wxString ResultsetColumnDef::getName()
{
    return nameM;
}

unsigned ResultsetColumnDef::getIndex()
{
    return 0;
}

bool ResultsetColumnDef::isNumeric()
{
    return false;
}

bool ResultsetColumnDef::isReadOnly()
{
    return readOnlyM;
}

bool ResultsetColumnDef::isNullable()
{
    return nullableM;
}

// DummyColumnDef class
class DummyColumnDef : public ResultsetColumnDef
{
public:
    DummyColumnDef(const wxString& name);
    virtual wxString getAsString(DataGridRowBuffer* buffer, Database* db);
    virtual unsigned getBufferSize();
    virtual void setValue(DataGridRowBuffer* buffer, unsigned col,
        const IBPP::Statement& statement, wxMBConv*, Database* db);
    virtual void setFromString(DataGridRowBuffer* buffer,
        const wxString& source);
};

DummyColumnDef::DummyColumnDef(const wxString& name)
    : ResultsetColumnDef(name)
{
}

wxString DummyColumnDef::getAsString(DataGridRowBuffer*, Database*)
{
    return "[...]";
}

unsigned DummyColumnDef::getBufferSize()
{
    return 0;
}

void DummyColumnDef::setValue(DataGridRowBuffer* /*buffer*/, unsigned /*col*/,
    const IBPP::Statement& /*statement*/, wxMBConv* /*converter*/, Database* /*db*/)
{
}

void DummyColumnDef::setFromString(DataGridRowBuffer* /* buffer */,
         const wxString& /* source */)
{
}

// IntegerColumnDef class
class IntegerColumnDef : public ResultsetColumnDef
{
private:
    unsigned offsetM;
public:
    IntegerColumnDef(const wxString& name, unsigned offset, bool readOnly,
        bool nullable);
    virtual wxString getAsString(DataGridRowBuffer* buffer, Database* db);
    virtual unsigned getBufferSize();
    virtual bool isNumeric();
    virtual void setValue(DataGridRowBuffer* buffer, unsigned col,
        const IBPP::Statement& statement, wxMBConv* converter, Database* db);
    virtual void setFromString(DataGridRowBuffer* buffer,
        const wxString& source);
};

IntegerColumnDef::IntegerColumnDef(const wxString& name, unsigned offset,
    bool readOnly, bool nullable)
    : ResultsetColumnDef(name, readOnly, nullable), offsetM(offset)
{
}

wxString IntegerColumnDef::getAsString(DataGridRowBuffer* buffer, Database*)
{
    wxASSERT(buffer);
    int value;
    if (!buffer->getValue(offsetM, value))
        return wxEmptyString;
    return wxString::Format("%d", value);
}

void IntegerColumnDef::setFromString(DataGridRowBuffer* buffer,
        const wxString& source)
{
    wxASSERT(buffer);
    long value;
    if (!source.ToLong(&value))
        throw FRError(_("Invalid integer numeric value"));
    buffer->setValue(offsetM, (int)value);
}

unsigned IntegerColumnDef::getBufferSize()
{
    return sizeof(int);
}

bool IntegerColumnDef::isNumeric()
{
    return true;
}

void IntegerColumnDef::setValue(DataGridRowBuffer* buffer, unsigned col,
    const IBPP::Statement& statement, wxMBConv*, Database*)
{
    wxASSERT(buffer);
    int value;
    statement->Get(col, value);
    buffer->setValue(offsetM, value);
}

// Int64ColumnDef class
class Int64ColumnDef : public ResultsetColumnDef
{
private:
    unsigned offsetM;
public:
    Int64ColumnDef(const wxString& name, unsigned offset, bool readOnly,
        bool nullable);
    virtual wxString getAsString(DataGridRowBuffer* buffer, Database* db);
    virtual unsigned getBufferSize();
    virtual bool isNumeric();
    virtual void setValue(DataGridRowBuffer* buffer, unsigned col,
        const IBPP::Statement& statement, wxMBConv* converter, Database* db);
    virtual void setFromString(DataGridRowBuffer* buffer,
        const wxString& source);
};

Int64ColumnDef::Int64ColumnDef(const wxString& name, unsigned offset,
    bool readOnly, bool nullable)
    : ResultsetColumnDef(name, readOnly, nullable), offsetM(offset)
{
}

wxString Int64ColumnDef::getAsString(DataGridRowBuffer* buffer, Database*)
{
    wxASSERT(buffer);
    int64_t value;
    if (!buffer->getValue(offsetM, value))
        return wxEmptyString;
    return wxLongLong(value).ToString();
}

void Int64ColumnDef::setFromString(DataGridRowBuffer* buffer,
    const wxString& source)
{
    wxASSERT(buffer);

    wxLongLong_t ll;
    if (source.ToLongLong(&ll))
    {
        buffer->setValue(offsetM, (int64_t)ll);
        return;
    }

    // perhaps underlying library doesn't support 64bit, we try 32:
    long l;
    if (!source.ToLong(&l)) // nope, that fails as well
        throw FRError(_("Invalid 64bit numeric value"));
    buffer->setValue(offsetM, (int64_t)l);
}

unsigned Int64ColumnDef::getBufferSize()
{
    return sizeof(int64_t);
}

bool Int64ColumnDef::isNumeric()
{
    return true;
}

void Int64ColumnDef::setValue(DataGridRowBuffer* buffer, unsigned col,
    const IBPP::Statement& statement, wxMBConv*, Database*)
{
    wxASSERT(buffer);
    int64_t value;
    statement->Get(col, value);
    buffer->setValue(offsetM, value);
}

// Int128ColumnDef class
class Int128ColumnDef : public ResultsetColumnDef
{
private:
    short scaleM;
    unsigned offsetM;
public:
    Int128ColumnDef(const wxString& name, unsigned offset, bool readOnly,
        bool nullable, short scale);
    virtual wxString getAsString(DataGridRowBuffer* buffer, Database* db);
    virtual unsigned getBufferSize();
    virtual bool isNumeric();
    virtual void setValue(DataGridRowBuffer* buffer, unsigned col,
        const IBPP::Statement& statement, wxMBConv* converter, Database* db);
    virtual void setFromString(DataGridRowBuffer* buffer,
        const wxString& source);
};

Int128ColumnDef::Int128ColumnDef(const wxString& name, unsigned offset,
    bool readOnly, bool nullable, short scale)
    : ResultsetColumnDef(name, readOnly, nullable), offsetM(offset),
        scaleM(scale)
{
}

wxString Int128ColumnDef::getAsString(DataGridRowBuffer* buffer, Database*)
{
    wxASSERT(buffer);
    int128_t value;
    wxString result;
    if (!buffer->getValue(offsetM, value))
        return wxEmptyString;
    result = Int128ToString(value);
    if (scaleM > 0)
        result.insert(result.length() - scaleM,
                      wxNumberFormatter::GetDecimalSeparator());
    return result;
}

void Int128ColumnDef::setFromString(DataGridRowBuffer* buffer,
    const wxString& source)
{
    wxASSERT(buffer);

    int128_t v128 = 0;
    if (!StringToInt128(source, &v128))
        throw FRError(_("Invalid int128 numeric value"));
    buffer->setValue(offsetM, v128);
}

unsigned Int128ColumnDef::getBufferSize()
{
    return sizeof(int128_t);
}

bool Int128ColumnDef::isNumeric()
{
    return true;
}

void Int128ColumnDef::setValue(DataGridRowBuffer* buffer, unsigned col,
    const IBPP::Statement& statement, wxMBConv*, Database*)
{
    wxASSERT(buffer);
    IBPP::ibpp_int128_t value;
    statement->Get(col, value);
    buffer->setValue(offsetM, *reinterpret_cast<int128_t*>(&value));
}

// DBKeyColumnDef class
class DBKeyColumnDef : public ResultsetColumnDef
{
private:
    unsigned offsetM;
    unsigned sizeM;
public:
    DBKeyColumnDef(const wxString& name, unsigned offset, unsigned size);
    virtual wxString getAsString(DataGridRowBuffer* buffer, Database* db);
    virtual unsigned getBufferSize();
    virtual bool isNumeric();
    virtual void setValue(DataGridRowBuffer* buffer, unsigned col,
        const IBPP::Statement& statement, wxMBConv* converter, Database* db);
    virtual void setFromString(DataGridRowBuffer* buffer,
        const wxString& source);
    void getDBKey(IBPP::DBKey& dbkey, DataGridRowBuffer* buffer);
};

DBKeyColumnDef::DBKeyColumnDef(const wxString& name, unsigned offset,
    unsigned size)
    : ResultsetColumnDef(name, true, false), offsetM(offset), sizeM(size)
{
}

wxString DBKeyColumnDef::getAsString(DataGridRowBuffer* buffer, Database*)
{
    wxASSERT(buffer);
    wxString ret;
    for (int i = 0; i < (int)sizeM / 8; i++)
    {
        if (i > 0)
            ret += "-";
        int v1, v2;
        buffer->getValue(offsetM+i*8, v1);
        buffer->getValue(offsetM+i*8+4, v2);
        ret += wxString::Format("%08x:%08x", (unsigned)v1, (unsigned)v2);
    }
    return ret;
}

void DBKeyColumnDef::setFromString(DataGridRowBuffer* /*buffer*/,
    const wxString& /*source*/)
{
    // should never be editable
}

unsigned DBKeyColumnDef::getBufferSize()
{
    return sizeM;
}

bool DBKeyColumnDef::isNumeric()
{
    return false;
}

void DBKeyColumnDef::setValue(DataGridRowBuffer* buffer, unsigned col,
    const IBPP::Statement& statement, wxMBConv*, Database*)
{
    wxASSERT(buffer);
    IBPP::DBKey value;
    statement->Get(col, value);
    buffer->setValue(offsetM, value);
}

void DBKeyColumnDef::getDBKey(IBPP::DBKey& dbkey, DataGridRowBuffer* buffer)
{
    wxASSERT(buffer);
    buffer->getValue(offsetM, dbkey, sizeM);
}

// DateColumnDef class
class DateColumnDef : public ResultsetColumnDef
{
private:
    unsigned offsetM;
public:
    DateColumnDef(const wxString& name, unsigned offset, bool readOnly,
        bool nullable);
    virtual wxString getAsFirebirdString(DataGridRowBuffer* buffer);
    virtual wxString getAsString(DataGridRowBuffer* buffer, Database* db);
    virtual unsigned getBufferSize();
    virtual void setValue(DataGridRowBuffer* buffer, unsigned col,
        const IBPP::Statement& statement, wxMBConv* converter, Database* db);
    virtual void setFromString(DataGridRowBuffer* buffer,
        const wxString& source);
};

DateColumnDef::DateColumnDef(const wxString& name, unsigned offset,
    bool readOnly, bool nullable)
    : ResultsetColumnDef(name, readOnly, nullable), offsetM(offset)
{
}

wxString DateColumnDef::getAsString(DataGridRowBuffer* buffer, Database*)
{
    wxASSERT(buffer);
    int value;
    if (!buffer->getValue(offsetM, value))
        return wxEmptyString;

    IBPP::Date date(value);
    int year, month, day;
    date.GetDate(year, month, day);
    return GridCellFormats::get().formatDate(year, month, day);
}

wxString DateColumnDef::getAsFirebirdString(DataGridRowBuffer* buffer)
{
    wxASSERT(buffer);
    int value;
    if (!buffer->getValue(offsetM, value))
        return wxEmptyString;

    IBPP::Date date(value);
    int year, month, day;
    date.GetDate(year, month, day);
    return wxString::Format("%d-%d-%d", year, month, day);
}

void DateColumnDef::setFromString(DataGridRowBuffer* buffer,
    const wxString& source)
{
    wxASSERT(buffer);
    IBPP::Date idt;
    idt.Today();
    int y = idt.Year();  // defaults
    int m = idt.Month();
    int d = idt.Day();

    wxString temp(source);
    temp.Trim(true).Trim(false);

    if (temp.CmpNoCase("TOMORROW") == 0)
        idt.Add(1);
    else if (temp.CmpNoCase("YESTERDAY") == 0)
        idt.Add(-1);
    else if (temp.CmpNoCase("DATE") != 0
        && temp.CmpNoCase("NOW") != 0
        && temp.CmpNoCase("TODAY") != 0
        && temp.CmpNoCase("CURRENT_DATE") != 0
        && temp.CmpNoCase("CURRENT_TIMESTAMP") != 0)
    {
        wxString::iterator it = temp.begin();
        if (!GridCellFormats::get().parseDate(it, temp.end(), true, y, m, d))
            throw FRError(_("Cannot parse date"));
        idt.SetDate(y, m, d);
    }
    buffer->setValue(offsetM, idt.GetDate());
}

unsigned DateColumnDef::getBufferSize()
{
    return sizeof(int);
}

void DateColumnDef::setValue(DataGridRowBuffer* buffer, unsigned col,
    const IBPP::Statement& statement, wxMBConv*, Database*)
{
    wxASSERT(buffer);
    IBPP::Date value;
    statement->Get(col, value);
    buffer->setValue(offsetM, value.GetDate());
}

// TimeColumnDef class
class TimeColumnDef : public ResultsetColumnDef
{
private:
    bool withTimezoneM;
    unsigned offsetM;
    bool readFromBuffer(DataGridRowBuffer* buffer, IBPP::Time &t);
    void writeToBuffer(DataGridRowBuffer* buffer, IBPP::Time &t);
public:
    TimeColumnDef(const wxString& name, unsigned offset, bool readOnly,
        bool nullable, bool withTimezone);
    virtual wxString getAsFirebirdString(DataGridRowBuffer* buffer);
    virtual wxString getAsString(DataGridRowBuffer* buffer, Database* db);
    virtual unsigned getBufferSize();
    virtual void setValue(DataGridRowBuffer* buffer, unsigned col,
        const IBPP::Statement& statement, wxMBConv* converter, Database* db);
    virtual void setFromString(DataGridRowBuffer* buffer,
        const wxString& source);
};

TimeColumnDef::TimeColumnDef(const wxString& name, unsigned offset,
    bool readOnly, bool nullable, bool withTimezone)
    : ResultsetColumnDef(name, readOnly, nullable), offsetM(offset),
        withTimezoneM(withTimezone)
{
}

bool TimeColumnDef::readFromBuffer(DataGridRowBuffer* buffer, IBPP::Time &t)
{
    wxASSERT(buffer);
    int vTime;
    IBPP::Time::TimezoneMode tzMode;
    int vTimezone = 0;

    if (!buffer->getValue(offsetM, vTime))
        return false;

    if (withTimezoneM)
    {
        tzMode = IBPP::Time::tmTimezone;
        if (!buffer->getValue(offsetM + sizeof(int), vTimezone))
            return wxEmptyString;
    }
    else
    {
        tzMode = IBPP::Time::tmNone;
        vTimezone = IBPP::Time::TZ_NONE;
    }
    t.SetTime(tzMode, vTime, vTimezone);
    return true;
}

void TimeColumnDef::writeToBuffer(DataGridRowBuffer* buffer, IBPP::Time &t)
{
    wxASSERT(buffer);
    buffer->setValue(offsetM, t.GetTime());
    if (withTimezoneM)
        buffer->setValue(offsetM + sizeof(int), t.GetTimezone());
}

wxString TimeColumnDef::getAsString(DataGridRowBuffer* buffer, Database* db)
{
    IBPP::Time time;

    if (!readFromBuffer(buffer, time))
        return wxEmptyString;

    return GridCellFormats::get().formatTime(time, withTimezoneM, db);
}

wxString TimeColumnDef::getAsFirebirdString(DataGridRowBuffer* buffer)
{
    IBPP::Time time;

    if (!readFromBuffer(buffer, time))
        return wxEmptyString;

    int hour, minute, second, tenththousands;
    time.GetTime(hour, minute, second, tenththousands);
    return wxString::Format("%d:%d:%d.%d", hour, minute, second,
        tenththousands / 10);
}

void TimeColumnDef::setFromString(DataGridRowBuffer* buffer,
    const wxString& source)
{
    wxASSERT(buffer);
    IBPP::Time itm;
    itm.Now();

    wxString temp(source);
    temp.Trim(true).Trim(false);

    if (temp.CmpNoCase("TIME") != 0 && temp.CmpNoCase("NOW") != 0)
    {
        wxString::iterator it = temp.begin();
        int hr = 0, mn = 0, sc = 0, ms = 0;
        if (!GridCellFormats::get().parseTime(it, temp.end(), hr, mn, sc, ms))
            throw FRError(_("Cannot parse time"));
        itm.SetTime(IBPP::Time::tmNone, hr, mn, sc, 10 * ms, IBPP::Time::TZ_NONE);
    }
    writeToBuffer(buffer, itm);
}

unsigned TimeColumnDef::getBufferSize()
{
    int result = sizeof(int);
    if (withTimezoneM)
        result += sizeof(int);
    return result;
}

void TimeColumnDef::setValue(DataGridRowBuffer* buffer, unsigned col,
    const IBPP::Statement& statement, wxMBConv*, Database*)
{
    wxASSERT(buffer);
    IBPP::Time value;
    statement->Get(col, value);
    writeToBuffer(buffer, value);
}

// TimestampColumnDef class
class TimestampColumnDef : public ResultsetColumnDef
{
private:
    bool withTimezoneM;
    unsigned offsetM;
    bool readFromBuffer(DataGridRowBuffer* buffer, IBPP::Timestamp &ts);
    void writeToBuffer(DataGridRowBuffer* buffer, IBPP::Timestamp &ts);
public:
    TimestampColumnDef(const wxString& name, unsigned offset, bool readOnly,
        bool nullable, bool withTimezone);
    virtual wxString getAsFirebirdString(DataGridRowBuffer* buffer);
    virtual wxString getAsString(DataGridRowBuffer* buffer, Database* db);
    virtual unsigned getBufferSize();
    virtual void setValue(DataGridRowBuffer* buffer, unsigned col,
        const IBPP::Statement& statement, wxMBConv* converter, Database* db);
    virtual void setFromString(DataGridRowBuffer* buffer,
        const wxString& source);
};

TimestampColumnDef::TimestampColumnDef(const wxString& name, unsigned offset,
    bool readOnly, bool nullable, bool withTimezone)
    : ResultsetColumnDef(name, readOnly, nullable), offsetM(offset),
        withTimezoneM(withTimezone)
{
}

void TimestampColumnDef::writeToBuffer(DataGridRowBuffer* buffer, IBPP::Timestamp &ts)
{
    wxASSERT(buffer);
    buffer->setValue(offsetM, ts.GetDate());
    buffer->setValue(offsetM + sizeof(int), ts.GetTime());
    if (withTimezoneM)
        buffer->setValue(offsetM + sizeof(int) * 2, ts.GetTimezone());
}

bool TimestampColumnDef::readFromBuffer(DataGridRowBuffer* buffer, IBPP::Timestamp &ts)
{
    wxASSERT(buffer);
    int vDate, vTime;
    IBPP::Time::TimezoneMode tzMode;

    if (!buffer->getValue(offsetM, vDate))
        return false;

    if (!buffer->getValue(offsetM + sizeof(int), vTime))
        return false;

    int vTimezone = 0;
    if (withTimezoneM)
    {
        tzMode = IBPP::Time::tmTimezone;
        if (!buffer->getValue(offsetM + sizeof(int) * 2, vTimezone))
            return wxEmptyString;
    }
    else
    {
        tzMode = IBPP::Time::tmNone;
        vTimezone = IBPP::Time::TZ_NONE;
    }

    ts.SetDate(vDate);
    ts.SetTime(tzMode, vTime, vTimezone);

    return true;
}

wxString TimestampColumnDef::getAsString(DataGridRowBuffer* buffer, Database* db)
{
    IBPP::Timestamp ts;

    if (!readFromBuffer(buffer, ts))
        return wxEmptyString;

    return GridCellFormats::get().formatTimestamp(ts, withTimezoneM, db);
}

wxString TimestampColumnDef::getAsFirebirdString(DataGridRowBuffer* buffer)
{
    IBPP::Timestamp ts;

    if (!readFromBuffer(buffer, ts))
        return wxEmptyString;

    int year, month, day, hour, minute, second, tenththousands;
    ts.GetDate(year, month, day);
    ts.GetTime(hour, minute, second, tenththousands);

    return wxString::Format("%d-%d-%d %d:%d:%d.%d", year, month, day,
        hour, minute, second, tenththousands / 10);
}

void TimestampColumnDef::setFromString(DataGridRowBuffer* buffer,
        const wxString& source)
{
    wxASSERT(buffer);
    IBPP::Timestamp its;
    its.Today(); // defaults to no time

    wxString temp(source);
    temp.Trim(true).Trim(false);

    if (temp.CmpNoCase("TOMORROW") == 0)
        its.Add(1);
    else if (temp.CmpNoCase("YESTERDAY") == 0)
        its.Add(-1);
    else if ((temp.CmpNoCase("NOW") == 0) || 
             (temp.CmpNoCase("CURRENT_TIMESTAMP") == 0))
        its.Now(); // with time
    else if (temp.CmpNoCase("DATE") != 0
        && temp.CmpNoCase("TODAY") != 0)
    {
        // get date
        int y = its.Year();  // defaults
        int m = its.Month();
        int d = its.Day();
        int hr = 0, mn = 0, sc = 0, ms = 0;
        wxString::iterator it = temp.begin();
        if (!GridCellFormats::get().parseTimestamp(it, temp.end(),
            y, m, d, hr, mn, sc, ms))
        {
            throw FRError(_("Cannot parse timestamp"));
        }
        its.SetDate(y, m, d);
        its.SetTime(IBPP::Time::tmNone, hr, mn, sc, 10 * ms, IBPP::Time::TZ_NONE);
    }

    writeToBuffer(buffer, its);
}

unsigned TimestampColumnDef::getBufferSize()
{
    int result = 2 * sizeof(int);
    if (withTimezoneM)
        result += sizeof(int);
    return result;
}

void TimestampColumnDef::setValue(DataGridRowBuffer* buffer, unsigned col,
    const IBPP::Statement& statement, wxMBConv*, Database*)
{
    wxASSERT(buffer);
    IBPP::Timestamp value;
    statement->Get(col, value);
    writeToBuffer(buffer, value);
}

// FloatColumnDef class
class FloatColumnDef : public ResultsetColumnDef
{
private:
    unsigned offsetM;
public:
    FloatColumnDef(const wxString& name, unsigned offset, bool readOnly,
        bool nullable);
    virtual wxString getAsString(DataGridRowBuffer* buffer, Database* db);
    virtual unsigned getBufferSize();
    virtual bool isNumeric();
    virtual void setValue(DataGridRowBuffer* buffer, unsigned col,
        const IBPP::Statement& statement, wxMBConv* converter, Database* db);
    virtual void setFromString(DataGridRowBuffer* buffer,
        const wxString& source);
};

FloatColumnDef::FloatColumnDef(const wxString& name, unsigned offset,
        bool readOnly, bool nullable)
    : ResultsetColumnDef(name, readOnly, nullable), offsetM(offset)
{
}

wxString FloatColumnDef::getAsString(DataGridRowBuffer* buffer, Database*)
{
    wxASSERT(buffer);
    float value;
    if (!buffer->getValue(offsetM, value))
        return wxEmptyString;

    return GridCellFormats::get().format<float>(value);
}

void FloatColumnDef::setFromString(DataGridRowBuffer* buffer,
    const wxString& source)
{
    wxASSERT(buffer);
    double d;
    if (!source.ToDouble(&d))
        throw FRError(_("Invalid float numeric value"));
    buffer->setValue(offsetM, (float)d);
}

unsigned FloatColumnDef::getBufferSize()
{
    return sizeof(float);
}

bool FloatColumnDef::isNumeric()
{
    return true;
}

void FloatColumnDef::setValue(DataGridRowBuffer* buffer, unsigned col,
    const IBPP::Statement& statement, wxMBConv*, Database*)
{
    wxASSERT(buffer);
    float value;
    statement->Get(col, value);
    buffer->setValue(offsetM, value);
}

// DoubleColumnDef class
class DoubleColumnDef : public ResultsetColumnDef
{
private:
    unsigned offsetM;
    short scaleM;
public:
    DoubleColumnDef(const wxString& name, unsigned offset, bool readOnly,
        bool nullable, short scale);
    virtual wxString getAsString(DataGridRowBuffer* buffer, Database* db);
    virtual unsigned getBufferSize();
    virtual bool isNumeric();
    virtual void setValue(DataGridRowBuffer* buffer, unsigned col,
        const IBPP::Statement& statement, wxMBConv* converter, Database* db);
    virtual void setFromString(DataGridRowBuffer* buffer,
        const wxString& source);
};

DoubleColumnDef::DoubleColumnDef(const wxString& name, unsigned offset,
        bool readOnly, bool nullable, short scale)
    : ResultsetColumnDef(name, readOnly, nullable), offsetM(offset),
        scaleM(scale)
{
}

wxString DoubleColumnDef::getAsString(DataGridRowBuffer* buffer, Database*)
{
    wxASSERT(buffer);
    double value;
    if (!buffer->getValue(offsetM, value))
        return wxEmptyString;

    if (scaleM)
        return wxString::Format("%.*f", scaleM, value);
    return GridCellFormats::get().format<double>(value);
}

void DoubleColumnDef::setFromString(DataGridRowBuffer* buffer,
    const wxString& source)
{
    wxASSERT(buffer);
    double d;
    if (!source.ToDouble(&d))
        throw FRError(_("Invalid double numeric value"));
    buffer->setValue(offsetM, d);
}

unsigned DoubleColumnDef::getBufferSize()
{
    return sizeof(double);
}

bool DoubleColumnDef::isNumeric()
{
    return true;
}

void DoubleColumnDef::setValue(DataGridRowBuffer* buffer, unsigned col,
    const IBPP::Statement& statement, wxMBConv*, Database*)
{
    wxASSERT(buffer);
    double value;
    statement->Get(col, value);
    buffer->setValue(offsetM, value);
}

// Dec16ColumnDef class
class Dec16ColumnDef : public ResultsetColumnDef
{
private:
    unsigned offsetM;
public:
    Dec16ColumnDef(const wxString& name, unsigned offset, bool readOnly,
        bool nullable);
    virtual wxString getAsString(DataGridRowBuffer* buffer, Database* db);
    virtual unsigned getBufferSize();
    virtual bool isNumeric();
    virtual void setValue(DataGridRowBuffer* buffer, unsigned col,
        const IBPP::Statement& statement, wxMBConv* converter, Database* db);
    virtual void setFromString(DataGridRowBuffer* buffer,
        const wxString& source);
};

Dec16ColumnDef::Dec16ColumnDef(const wxString& name, unsigned offset,
        bool readOnly, bool nullable)
    : ResultsetColumnDef(name, readOnly, nullable), offsetM(offset)
{
}

wxString Dec16ColumnDef::getAsString(DataGridRowBuffer* buffer, Database*)
{
    wxASSERT(buffer);
    dec16_t value;
    if (!buffer->getValue(offsetM, value))
        return wxEmptyString;
    return Dec16DPDToString(value);
}

void Dec16ColumnDef::setFromString(DataGridRowBuffer* buffer,
    const wxString& source)
{
    wxASSERT(buffer);
    dec16_t value;
    if (!StringToDec16DPD(source, &value))
        throw FRError(_("Invalid decimal34 numeric value"));
    buffer->setValue(offsetM, value);
}

unsigned Dec16ColumnDef::getBufferSize()
{
    return sizeof(dec16_t);
}

bool Dec16ColumnDef::isNumeric()
{
    return true;
}

void Dec16ColumnDef::setValue(DataGridRowBuffer* buffer, unsigned col,
    const IBPP::Statement& statement, wxMBConv*, Database*)
{
    wxASSERT(buffer);
    dec16_t value;
    statement->Get(col, value);
    buffer->setValue(offsetM, value);
}

// Dec34ColumnDef class
class Dec34ColumnDef : public ResultsetColumnDef
{
private:
    unsigned offsetM;
public:
    Dec34ColumnDef(const wxString& name, unsigned offset, bool readOnly,
        bool nullable);
    virtual wxString getAsString(DataGridRowBuffer* buffer, Database* db);
    virtual unsigned getBufferSize();
    virtual bool isNumeric();
    virtual void setValue(DataGridRowBuffer* buffer, unsigned col,
        const IBPP::Statement& statement, wxMBConv* converter, Database* db);
    virtual void setFromString(DataGridRowBuffer* buffer,
        const wxString& source);
};

Dec34ColumnDef::Dec34ColumnDef(const wxString& name, unsigned offset,
        bool readOnly, bool nullable)
    : ResultsetColumnDef(name, readOnly, nullable), offsetM(offset)
{
}

wxString Dec34ColumnDef::getAsString(DataGridRowBuffer* buffer, Database*)
{
    wxASSERT(buffer);
    dec34_t value;
    if (!buffer->getValue(offsetM, value))
        return wxEmptyString;
    return Dec34DPDToString(value);
}

void Dec34ColumnDef::setFromString(DataGridRowBuffer* buffer,
    const wxString& source)
{
    wxASSERT(buffer);
    dec34_t value;
    if (!StringToDec34DPD(source, &value))
        throw FRError(_("Invalid decimal34 numeric value"));
    buffer->setValue(offsetM, value);
}

unsigned Dec34ColumnDef::getBufferSize()
{
    return sizeof(dec34_t);
}

bool Dec34ColumnDef::isNumeric()
{
    return true;
}

void Dec34ColumnDef::setValue(DataGridRowBuffer* buffer, unsigned col,
    const IBPP::Statement& statement, wxMBConv*, Database*)
{
    wxASSERT(buffer);
    dec34_t value;
    statement->Get(col, value);
    buffer->setValue(offsetM, value);
}

// BlobColumnDef class
class BlobColumnDef : public ResultsetColumnDef
{
private:
    unsigned indexM, stringIndexM;
    bool textualM;
    wxMBConv* converterM;
public:
    BlobColumnDef(const wxString& name, bool readOnly, bool nullable,
        unsigned stringIndex, unsigned blobIndex, bool textual, wxMBConv* converterM = 0);
    void reset(DataGridRowBuffer* buffer);
    virtual unsigned getIndex();
    virtual wxString getAsString(DataGridRowBuffer* buffer, Database* db);
    virtual unsigned getBufferSize();
    virtual void setValue(DataGridRowBuffer* buffer, unsigned col,
        const IBPP::Statement& statement, wxMBConv* converter, Database* db);
    virtual void setFromString(DataGridRowBuffer* buffer,
        const wxString& source);
    bool isTextual() { return textualM; };
};

BlobColumnDef::BlobColumnDef(const wxString& name, bool readOnly,
        bool nullable, unsigned stringIndex, unsigned blobIndex, bool textual, wxMBConv* converterM)
    : ResultsetColumnDef(name, readOnly, nullable), indexM(blobIndex),
        textualM(textual), stringIndexM(stringIndex), converterM(converterM)
{
    //readOnlyM = true;   // TODO: uncomment this when we make BlobDialog
}

void BlobColumnDef::reset(DataGridRowBuffer* buffer)
{
    buffer->setStringLoaded(stringIndexM, false);
}

unsigned BlobColumnDef::getIndex()
{
    return indexM;
}

wxString BlobColumnDef::getAsString(DataGridRowBuffer* grid_buffer, Database*)
{
    wxASSERT(grid_buffer);
    if (grid_buffer->isStringLoaded(stringIndexM))
        return grid_buffer->getString(stringIndexM);
    if (!GridCellFormats::get().showBlobContent())
        return _("[BLOB]");
    if (!textualM && !GridCellFormats::get().showBinaryBlobContent())
        return _("[BINARY]");

    IBPP::Blob *b0 = grid_buffer->getBlob(indexM);
    if (!b0)
        return "";
    IBPP::Blob b = *b0;
    try
    {
        b->Open();
    }
    catch(...)
    {
        return _("[ERROR]");
    }

    std::string result;
    int bytesToFetch = GridCellFormats::get().maxBlobBytesToFetch();
    while (bytesToFetch > 0)
    {
        char buffer[1025];
        int size = b->Read((void*)buffer, 1024);
        if (size < 1)
            break;
        bytesToFetch -= size;
        if (textualM)
        {
            std::string s(buffer, size);
            result += s;    // we don't convert here due to incomplete strings
        }
        else    // binary (show as hexadecimal)
        {
            for (int i=0; i<size; i+=8)
            {
                int last = 8;
                if (i+last >= size)
                    last = size - i;
                for (int j=0; j<last; j++)
                {
                    result += wx2std(wxString::Format("%02X",
                        (unsigned char)(buffer[i+j])));
                }
                result += " ";
                if (((i + 8) % 32) == 0)
                    result += "\n";
            }
        }
    }
    b->Close();
    wxString wxs(result.c_str(), *converterM);
    if (bytesToFetch <= 0)    // there was more data to fetch
    {               // incomplete strings might not get translated properly
        while (wxs.IsEmpty() && result.length() > 0)
        {
            result.erase(result.length()-1, 1); // remove last byte
            wxs = wxString(result.c_str(), *converterM);   // try converting again
        }
    }
    grid_buffer->setString(stringIndexM, wxs);
    return wxs;
}

void BlobColumnDef::setFromString(DataGridRowBuffer* /*buffer*/,
    const wxString& /*source*/)
{
    // wxASSERT(buffer);
    // TODO: is this called from anywhere? - blobs will have a custom editor
    // buffer->setString(indexM, source);
}

unsigned BlobColumnDef::getBufferSize()
{
    return 0;
}

void BlobColumnDef::setValue(DataGridRowBuffer* buffer, unsigned col,
    const IBPP::Statement& statement, wxMBConv*, Database* db)
{
    wxASSERT(buffer);
    IBPP::Blob b = IBPP::BlobFactory(statement->DatabasePtr(),
        statement->TransactionPtr());
    statement->Get(col, b);
    buffer->setBlob(indexM, b);
    converterM = db->getCharsetConverter(); // store for later when we fetch the data
}

// StringColumnDef class
class StringColumnDef : public ResultsetColumnDef
{
protected:
    unsigned indexM;
    int charSizeM;
public:
    StringColumnDef(const wxString& name, unsigned stringIndex, bool readOnly,
        bool nullable, int charSize);
    virtual unsigned getIndex();
    virtual wxString getAsFirebirdString(DataGridRowBuffer* buffer);
    virtual wxString getAsString(DataGridRowBuffer* buffer, Database* db);
    virtual unsigned getBufferSize();
    virtual void setValue(DataGridRowBuffer* buffer, unsigned col,
        const IBPP::Statement& statement, wxMBConv* converter, Database* db);
    virtual void setFromString(DataGridRowBuffer* buffer,
        const wxString& source);
};

StringColumnDef::StringColumnDef(const wxString& name, unsigned stringIndex,
    bool readOnly, bool nullable, int charSize)
    : ResultsetColumnDef(name, readOnly, nullable), indexM(stringIndex),
      charSizeM(charSize)
{
}

unsigned StringColumnDef::getIndex()
{
    return indexM;
}

wxString StringColumnDef::getAsFirebirdString(DataGridRowBuffer* buffer)
{
    wxASSERT(buffer);
    wxString s(buffer->getString(indexM));
    // SF bug #1889800: quote chars have to be escaped
    s.Replace("'", "''");
    return s;
}

wxString StringColumnDef::getAsString(DataGridRowBuffer* buffer, Database*)
{
    wxASSERT(buffer);
    return buffer->getString(indexM);
}

void StringColumnDef::setFromString(DataGridRowBuffer* buffer,
        const wxString& source)
{
    wxASSERT(buffer);
    // TODO: if CHARACTER SET OCTETS - check if it is a valid hexdec string
    buffer->setString(indexM, source);
}

unsigned StringColumnDef::getBufferSize()
{
    return 0;
}

void StringColumnDef::setValue(DataGridRowBuffer* buffer, unsigned col,
    const IBPP::Statement& statement, wxMBConv* converter, Database* db)
{
    wxASSERT(buffer);
    if (statement->ColumnType(col) == IBPP::sdBoolean) // Firebird v3
    {
        bool value; // UGLY, must create a specific Columm (child one ?)
        statement->Get(col, value);
        wxString val = value ? "true" : "false";
        buffer->setString(indexM, val);
    }
    else if (statement->ColumnSubtype(col) == 1)   // charset OCTETS
    {
        std::string value;
        statement->Get(col, value);
        wxString val;
        for (std::string::size_type p = 0; p < value.length(); p++)
            val += wxString::Format("%02x", uint8_t(value[p]));
        buffer->setString(indexM, val);
    }
    else
    {
        std::string value;
        wxMBConv* converter = db->getCharsetConverter();
        statement->Get(col, value);
        wxString val = wxString(value.c_str(), *converter);
        size_t trimLen = val.Strip().Length();
        if (val.Length() > size_t(charSizeM))
            val.Truncate(trimLen > size_t(charSizeM) ? trimLen : charSizeM);
        buffer->setString(indexM, val);
    }
}

class BooleanColumnDef : public StringColumnDef // Firebird v3
{
public:
    BooleanColumnDef(const wxString& name, unsigned stringIndex, bool readOnly, bool nullable);
    virtual void setValue(DataGridRowBuffer* buffer, unsigned col, const IBPP::Statement& statement);
};

BooleanColumnDef::BooleanColumnDef(const wxString& name, unsigned stringIndex,
    bool readOnly, bool nullable) : StringColumnDef(name, stringIndex, readOnly, nullable, 5)
{
}

void BooleanColumnDef::setValue(DataGridRowBuffer* buffer, unsigned col,
    const IBPP::Statement& statement)
{
    wxASSERT(buffer);
    bool value;
    statement->Get(col, value);
    wxString val = value ? "true" : "false";
    buffer->setString(StringColumnDef::indexM, val);
}

// DataGridRows class
DataGridRows::DataGridRows(Database* db)
    : bufferSizeM(0), databaseM(db), readOnlyM(false)
{
}

DataGridRows::~DataGridRows()
{
    clear();
}

ResultsetColumnDef* DataGridRows::getColumnDef(unsigned col)
{
    return columnDefsM[col];
}

void DataGridRows::addRow(DataGridRowBuffer* buffer)
{
    if (buffersM.size() == buffersM.capacity())
        buffersM.reserve(buffersM.capacity() + 1024);
    buffersM.push_back(buffer);
}

void DataGridRows::addRow(const IBPP::Statement& statement)
{
    DataGridRowBuffer* buffer = new DataGridRowBuffer(columnDefsM.size());
    // if anything fails, make sure we release the memory
    try
    {
        // starts with last column -> with highest buffer offset and
        // string array index to allocate all needed memory at once
        unsigned col = columnDefsM.size();
        do
        {
            // IBPP column counts are 1-based, not 0-based...
            unsigned colIBPP = col--;
            bool isNull = statement->IsNull(colIBPP);
            buffer->setFieldNull(col, isNull);
            if (!isNull)
            {
                columnDefsM[col]->setValue(buffer, colIBPP, statement,
                    databaseM->getCharsetConverter(), databaseM);
            }
        }
        while (col > 0);
    }
    catch(...)
    {
        delete buffer;
        throw;
    }
    addRow(buffer);
}

    void freeBuffer(DataGridRowBuffer* buffer) { delete buffer; }

    void freeColumnDef(ResultsetColumnDef* columnDef) { delete columnDef; }

void DataGridRows::clear()
{
    if (buffersM.size())
    {
        for_each(buffersM.begin(), buffersM.end(), freeBuffer);
        buffersM.clear();
    }
    if (columnDefsM.size())
    {
        for_each(columnDefsM.begin(), columnDefsM.end(), freeColumnDef);
        columnDefsM.clear();
    }
    statementTablesM.clear();
    deleteFromM = statementTablesM.end();
    dbKeysM.clear();
    bufferSizeM = 0;
}

bool DataGridRows::canRemoveRow(size_t row)
{
    if (row >= buffersM.size())
        return false;
    // check that it is safe to call statementM->Columns()
    if (statementM->Type() == IBPP::stUnknown)
        return false;
    if (!buffersM[row]->isDeletableIsSet())
    {
        // find table with valid constraint
        bool tableok = false;
        for (std::map<wxString, UniqueConstraint *>::iterator it =
            statementTablesM.begin(); !tableok && it != statementTablesM.end();
            ++it)
        {
            if ((*it).second == 0)
                continue;
            // check if some of PK/UNQ columns contains N/A for that row
            tableok = true;
            for (ColumnConstraint::const_iterator ci = (*it).second->begin();
                ci != (*it).second->end(); ++ci)
            {
                for (int c2 = 1; c2 <= statementM->Columns(); ++c2)
                {
                    wxString cn(std2wxIdentifier(statementM->ColumnName(c2),
                        databaseM->getCharsetConverter()));
                    if ((*ci) != cn)
                        continue;
                    wxString tn(std2wxIdentifier(statementM->ColumnTable(c2),
                        databaseM->getCharsetConverter()));
                    if (tn == (*it).first && buffersM[row]->isFieldNA(c2-1))
                    {
                        tableok = false;
                        break;
                    }
                }
            }
        }
        buffersM[row]->setIsDeletable(tableok);
    }
    return buffersM[row]->isDeletable();
}

bool DataGridRows::removeRows(size_t from, size_t count, wxString& stm)
{
    if (statementTablesM.begin() == statementTablesM.end())
        return false;

    if (deleteFromM == statementTablesM.end())  // only ask for the first time
    {
        wxArrayString tables;
        for (std::map<wxString, UniqueConstraint *>::iterator it =
            statementTablesM.begin(); it != statementTablesM.end(); ++it)
        {
            if ((*it).second != 0)
                tables.Add((*it).first);
        }
        if (tables.GetCount() == 0) // no tables found
            return false;
        wxString tab;
        if (tables.GetCount() == 1) // exactly one table
            tab = tables[0];
        else
        {
            tab = wxGetSingleChoice(_("Select a table"),
                _("Multiple tables found"), tables, 0);
            if (tab.IsEmpty())
                return false;
        }
        deleteFromM = statementTablesM.find(tab);
    }

    for (size_t pos = 0; pos < count; ++pos)
    {
        if (pos > 0)
            stm += wxTextBuffer::GetEOL();
        wxString s = "DELETE FROM "
            + Identifier((*deleteFromM).first).getQuoted() + " WHERE ";
        IBPP::Statement st = addWhere((*deleteFromM).second, s,
            (*deleteFromM).first, buffersM[from+pos]);
        st->Execute();
        stm += s + ";";
    }

    std::vector<DataGridRowBuffer*>::iterator i2, it = buffersM.begin();
    from += count - 1;
    while (from--)
    {
        if (++it == buffersM.end())     // should never happen
            return false;
    }
    while (count--)
    {
        i2 = it;
        if (it != buffersM.begin ())//Prevents it from going before the first one
          it--;
        (*i2)->setIsDeleted(true);
    }
    return true;
}

unsigned DataGridRows::getRowCount()
{
    return buffersM.size();
}

unsigned DataGridRows::getRowFieldCount()
{
    return columnDefsM.size();
}

wxString DataGridRows::getRowFieldName(unsigned col)
{
    if (col < columnDefsM.size())
        return columnDefsM[col]->getName();
    return wxEmptyString;
}

void checkColumnsPresent(const Database* database,
    const IBPP::Statement& statement, UniqueConstraint** locator)
{
    wxString tableName = (*locator)->getTable()->getName_();
    for (ColumnConstraint::const_iterator ci = (*locator)->begin(); ci !=
        (*locator)->end(); ++ci)
    {
        bool found = false;
        for (int c2 = 1; c2 <= statement->Columns(); ++c2)
        {
            wxString cn(std2wxIdentifier(statement->ColumnName(c2),
                database->getCharsetConverter()));
            wxString tn(std2wxIdentifier(statement->ColumnTable(c2),
                database->getCharsetConverter()));
            if (cn == (*ci) && tn == tableName)
            {
                found = true;
                break;
            }
        }
        if (!found)     // some columns missing
        {
            *locator = 0;
            break;
        }
    }
}
// We need collect all the table names and find their primary/unique keys.
// If all PK/UNQ columns are available in the list, that table's fields are
// editable (unless they are computed fields). We also read NULL info here.
// We also use RDB$DB_KEY column if present
void DataGridRows::getColumnInfo(Database *db, unsigned col, bool& readOnly,
    bool& nullable)
{
    if (readOnlyM) // read-only transaction
    {
        readOnly = true;
        return;
    }

    if (statementM->ColumnType(col) == IBPP::sdString
        && statementM->ColumnSubtype(col) == 1) // charset OCTETS
    {                       // TODO: to make those editable, we need to
        //readOnly = true;    // enter values as parameters. This should
        //return;             // probably be done together with BLOB support
    }

    wxString tabName(std2wxIdentifier(statementM->ColumnTable(col),
        databaseM->getCharsetConverter()));
    Table *t = dynamic_cast<Table *>(db->findRelation(Identifier(tabName)));
    if (!t)
    {
        readOnly = true;
        return;
    }

    UniqueConstraint *locator = 0;  // used to build WHERE clause
    std::map<wxString, UniqueConstraint *>::iterator tabIt =
        statementTablesM.find(tabName);
    if (tabIt != statementTablesM.end())    // table checked before
        locator = (*tabIt).second;
    else
    {
        locator = t->getPrimaryKey();
        if (locator)    // check if this PK is usable (all fields present)
            checkColumnsPresent(databaseM, statementM, &locator);
        if (!locator)   // PK not present or not usable, try UNQ
        {
            std::vector<UniqueConstraint> *uq = t->getUniqueConstraints();
            if (uq)
            {
                for (std::vector<UniqueConstraint>::iterator ui = uq->begin();
                    ui != uq->end(); ++ui)
                {
                    locator = &(*ui);
                    checkColumnsPresent(databaseM, statementM, &locator);
                    if (locator)
                        break;
                }
            }
        }
        if (!locator)   // neither PK nor UNQ found, look for RDB$DB_KEY
        {
            UniqueConstraint uc;
            uc.getColumns().push_back("DB_KEY");
            uc.setParent(t);
            locator = &uc;
            checkColumnsPresent(databaseM, statementM, &locator);
            if (locator)    // DB_KEY present
            {
                dbKeysM.push_back(uc);
                locator = &dbKeysM.back();
            }
        }
        statementTablesM.insert(
            std::pair<wxString, UniqueConstraint*>(tabName, locator));
    }

    readOnly = (locator == 0);
    nullable = false;
    if (!readOnly)  // table is not RO, but column might be, so we search
    {
        wxString cn(std2wxIdentifier(statementM->ColumnName(col),
            databaseM->getCharsetConverter()));
        t->ensureChildrenLoaded();
        Column* c = t->findColumn(cn).get();
        readOnly = (c == 0 || !c->getComputedSource().empty());
        if (!readOnly)  // it is editable, so check if nullable
            nullable = c->isNullable(CheckDomainNullability);
    }

    /* wxMessageBox(wxString::Format("TABLE: %s (RO=%d), COLUMN: %s (RO=%d, NULL=%d)"),
        tabName.c_str(),
        locator ? 0 : 1,
        wxString(statementM->ColumnName(col)).c_str(),
        readOnly ? 1 : 0,
        nullable ? 1 : 0)
    );*/
}

bool DataGridRows::initialize(const IBPP::Statement& statement)
{
    statementM = statement;

    clear();
    // column definitions may have an index into the string array,
    // an offset into the buffer, or use no data at all
    unsigned colCount = statement->Columns();
    columnDefsM.reserve(colCount);
    bufferSizeM = 0;
    unsigned stringIndex = 0;
    unsigned blobIndex = 0;

    // Create column definitions and compute the necessary buffer size
    // and string array length when all fields contain data
    for (unsigned col = 1; col <= colCount; ++col)
    {
        bool readOnly, nullable;
        getColumnInfo(databaseM, col, readOnly, nullable);

        wxString colName(statement->ColumnAlias(col),
            *databaseM->getCharsetConverter());
        if (colName.empty())
        {
            colName = wxString(statement->ColumnName(col),
                *databaseM->getCharsetConverter());
        }

        IBPP::SDT type = statement->ColumnType(col);
        short scale = statement->ColumnScale(col);
        if ((scale > 0) &&
            (type != IBPP::sdInt128) &&
            (type != IBPP::sdDec16) &&
            (type != IBPP::sdDec34))
            type = IBPP::sdDouble;

        ResultsetColumnDef* columnDef = 0;
        if (std::string(statement->ColumnName(col)) == "DB_KEY")
            columnDef = new DBKeyColumnDef(colName, bufferSizeM, statement->ColumnSize(col));
        else
        {
            switch (type)
            {
                case IBPP::sdBoolean: // Firebird v3
                    columnDef = new BooleanColumnDef(colName, stringIndex, readOnly, nullable);
                    ++stringIndex;
                    break;
                case IBPP::sdDate:
                    columnDef = new DateColumnDef(colName, bufferSizeM, readOnly, nullable);
                    break;
                case IBPP::sdTime:
                    columnDef = new TimeColumnDef(colName, bufferSizeM, readOnly, nullable, false);
                    break;
                case IBPP::sdTimeTz:
                    columnDef = new TimeColumnDef(colName, bufferSizeM, readOnly, nullable, true);
                    break;
                case IBPP::sdTimestamp:
                    columnDef = new TimestampColumnDef(colName, bufferSizeM, readOnly, nullable, false);
                    break;
                case IBPP::sdTimestampTz:
                    columnDef = new TimestampColumnDef(colName, bufferSizeM, readOnly, nullable, true);
                    break;

                case IBPP::sdSmallint:
                case IBPP::sdInteger:
                    columnDef = new IntegerColumnDef(colName, bufferSizeM, readOnly, nullable);
                    break;
                case IBPP::sdLargeint:
                    columnDef = new Int64ColumnDef(colName, bufferSizeM, readOnly, nullable);
                    break;
                case IBPP::sdInt128:
                    columnDef = new Int128ColumnDef(colName, bufferSizeM, readOnly, nullable, scale);
                    break;

                case IBPP::sdFloat:
                    columnDef = new FloatColumnDef(colName, bufferSizeM, readOnly, nullable);
                    break;
                case IBPP::sdDouble:
                    columnDef = new DoubleColumnDef(colName, bufferSizeM, readOnly, nullable, scale);
                    break;
                case IBPP::sdDec16:
                    columnDef = new Dec16ColumnDef(colName, bufferSizeM, readOnly, nullable);
                    break;
                case IBPP::sdDec34:
                    columnDef = new Dec34ColumnDef(colName, bufferSizeM, readOnly, nullable);
                    break;

                case IBPP::sdString:
                {
                    CharacterSet cs = databaseM->getCharsetById(statement->ColumnSubtype(col));
                    int bpc = cs.getBytesPerChar();
                    int size = statement->ColumnSize(col);
                    if (bpc)
                        size /= bpc;
                    columnDef = new StringColumnDef(colName, stringIndex, readOnly, nullable, size);
                    ++stringIndex;
                    break;
                }
                case IBPP::sdBlob:
                    columnDef = new BlobColumnDef(colName, readOnly, nullable, stringIndex, blobIndex, statement->ColumnSubtype(col) == 1, this->databaseM->getCharsetConverter());
                    ++blobIndex;    // stores blob handle
                    ++stringIndex;  // stored blob data (fetched on demand)
                    break;
                default:
                    // IBPP::sdArray not really handled ATM
                    columnDef = new DummyColumnDef(colName);
                    break;
            }
        }
        wxASSERT(columnDef);
        bufferSizeM += columnDef->getBufferSize();
        columnDefsM.push_back(columnDef);
    }
    return true;
}

bool DataGridRows::isColumnNullable(unsigned col)
{
    if (col >= columnDefsM.size())
        return false;
    return columnDefsM[col]->isNullable();
}

bool DataGridRows::isColumnNumeric(unsigned col)
{
    if (col >= columnDefsM.size())
        return false;
    return columnDefsM[col]->isNumeric();
}

bool DataGridRows::isColumnReadonly(unsigned col)
{
    if (col >= columnDefsM.size())
        return false;
    return columnDefsM[col]->isReadOnly();
}

bool DataGridRows::getFieldInfo(unsigned row, unsigned col,
    DataGridFieldInfo& info)
{
    if (col >= columnDefsM.size() || row >= buffersM.size())
        return false;
    info.rowInserted = buffersM[row]->isInserted();
    info.rowDeleted = buffersM[row]->isDeleted();
    info.fieldReadOnly = readOnlyM || info.rowDeleted
        || isColumnReadonly(col) || isFieldReadonly(row, col);
    info.fieldModified = !info.rowDeleted
        && buffersM[row]->isFieldModified(col);
    info.fieldNull = buffersM[row]->isFieldNull(col);
    info.fieldNA = buffersM[row]->isFieldNA(col);
    info.fieldNumeric = isColumnNumeric(col);
    info.fieldBlob = isBlobColumn(col);
    return true;
}

bool DataGridRows::isFieldReadonly(unsigned row, unsigned col)
{
    if (col >= columnDefsM.size() || row >= buffersM.size())
        return false;
    if (columnDefsM[col]->isReadOnly())
        return true;

    // if row is loaded from the database and not inserted by user, we don't
    // need to check anything else
    if (!buffersM[row]->isInserted())
        return false;

    // TODO: this needs to be cached too

    wxString table(std2wxIdentifier(statementM->ColumnTable(col + 1),
        databaseM->getCharsetConverter()));
    std::map<wxString, UniqueConstraint *>::iterator it =
        statementTablesM.find(table);
    if (it == statementTablesM.end() || (*it).second == 0)
        return true;

    // check if some of PK/UNQ columns contains N/A for that row
    for (ColumnConstraint::const_iterator ci = (*it).second->begin(); ci !=
        (*it).second->end(); ++ci)
    {
        for (int c2 = 1; c2 <= statementM->Columns(); ++c2)
        {
            wxString cn(std2wxIdentifier(statementM->ColumnName(c2),
                databaseM->getCharsetConverter()));
            if ((*ci) != cn)
                continue;
            wxString tn(std2wxIdentifier(statementM->ColumnTable(c2),
                databaseM->getCharsetConverter()));
            if (tn == table && buffersM[row]->isFieldNA(c2-1))
                return true;
        }
    }
    return false;
}

wxString DataGridRows::getFieldValue(unsigned row, unsigned col)
{
    if (row >= buffersM.size() || col >= columnDefsM.size())
        return wxEmptyString;
    return columnDefsM[col]->getAsString(buffersM[row], databaseM);
}

bool DataGridRows::isFieldNull(unsigned row, unsigned col)
{
    if (row >= buffersM.size())
        return false;
    return buffersM[row]->isFieldNull(col);
}

bool DataGridRows::isFieldNA(unsigned row, unsigned col)
{
    if (row >= buffersM.size())
        return false;
    return buffersM[row]->isFieldNA(col);
}

IBPP::Statement DataGridRows::addWhere(UniqueConstraint* uq, wxString& stm,
    const wxString& table, DataGridRowBuffer *buffer)
{
    bool have_dbkey = false;
    for (ColumnConstraint::const_iterator ci = uq->begin(); ci !=
        uq->end(); ++ci)
    {
        if ((*ci) == "DB_KEY")
        {
            stm += " RDB$DB_KEY = ?";
            have_dbkey = true;
            break;
        }
        for (int c2 = 1; c2 <= statementM->Columns(); ++c2)
        {
            wxString cn(std2wxIdentifier(statementM->ColumnName(c2),
                databaseM->getCharsetConverter()));
            wxString tn(std2wxIdentifier(statementM->ColumnTable(c2),
                databaseM->getCharsetConverter()));
            if (cn == (*ci) && tn == table) // found it, add to WHERE list
            {
                if (buffer->isFieldNA(c2-1))
                    throw FRError(_("N/A value in key column."));
                if (ci != uq->begin())
                    stm += " AND ";
                if ((statementM->ColumnType(c2) == IBPP::SDT::sdString) && (statementM->ColumnSubtype(c2) == 1) ) //OCTET
                    stm += Identifier(cn).getQuoted() + " = x'";
                else
                    stm += Identifier(cn).getQuoted() + " = '";

                stm += columnDefsM[c2-1]->getAsFirebirdString(buffer);
                stm += "'";
                break;
            }
        }
    }

    IBPP::Statement st = IBPP::StatementFactory(statementM->DatabasePtr(),
        statementM->TransactionPtr());
    st->Prepare(wx2std(stm, databaseM->getCharsetConverter()));
    if (have_dbkey)  // find the column and set the parameter
    {
        for (int c2 = 1; c2 <= statementM->Columns(); ++c2)
        {
            wxString cn(std2wxIdentifier(statementM->ColumnName(c2),
                databaseM->getCharsetConverter()));
            wxString tn(std2wxIdentifier(statementM->ColumnTable(c2),
                databaseM->getCharsetConverter()));
            if (cn == "DB_KEY" && tn == table)
            {
                DBKeyColumnDef *dbk =
                    dynamic_cast<DBKeyColumnDef *>(columnDefsM[c2-1]);
                if (!dbk)
                    throw FRError(_("Invalid Column"));
                if (buffer->isFieldNA(c2-1))
                    throw FRError(_("N/A value in DB_KEY column."));
                IBPP::DBKey dbkey;
                dbk->getDBKey(dbkey, buffer);
                // if updating BLOB, param = 2, else param = 1
                st->Set(st->Parameters(), dbkey);
            }
        }
    }
    return st;
}

bool DataGridRows::isBlobColumn(unsigned col, bool* pIsTextual)
{
    BlobColumnDef* bcd = dynamic_cast<BlobColumnDef *>(columnDefsM[col]);
    if ((pIsTextual) && (bcd))
        *pIsTextual = bcd->isTextual();
    return (0 != bcd);
}

IBPP::Blob* DataGridRows::getBlob(unsigned row, unsigned col, bool validateBlob)
{
    if (row >= buffersM.size())
      throw FRError(_("Invalid row index."));
    if (col >= columnDefsM.size())
      throw FRError(_("Invalid col index."));
    IBPP::Blob* b0 = buffersM[row]->getBlob(columnDefsM[col]->getIndex());
    if ((validateBlob) && (!b0))
        throw FRError(_("BLOB data not valid"));
    return b0;
}

// Creates a Blob (DataGridRowBlob-struct) to save data in DataGridRowsBlob.blob
// Finally the BLOB will be set with setBlob(...)
DataGridRowsBlob DataGridRows::setBlobPrepare(unsigned row, unsigned col)
{
    wxString tn(std2wxIdentifier(statementM->ColumnTable(col + 1),
        databaseM->getCharsetConverter()));
    wxString cn(std2wxIdentifier(statementM->ColumnName(col + 1),
        databaseM->getCharsetConverter()));

    Identifier iTn(tn, databaseM->getSqlDialect());
    Identifier iCn(cn, databaseM->getSqlDialect());

    wxString stm = "UPDATE " + iTn.getQuoted()
        + " SET " + iCn.getQuoted()
        + " = ? WHERE ";
    std::map<wxString, UniqueConstraint *>::iterator it =
        statementTablesM.find(tn);
    if (it == statementTablesM.end() || (*it).second == 0)
        throw FRError(_("Blob table not found."));

    DataGridRowsBlob b;
    b.row = row;
    b.col = col;
    b.st = addWhere((*it).second, stm, tn, buffersM[row]);
    b.blob = IBPP::BlobFactory(b.st->DatabasePtr(), b.st->TransactionPtr());
    return b;
}

void DataGridRows::setBlob(DataGridRowsBlob &b)
{
    if (b.blob != 0) // b.blob is 0 if the blob is null
    {   
        b.st->Set(1, b.blob);
        b.st->Execute();  // we execute before updating internal storage
    }
    
    buffersM[b.row]->setBlob(columnDefsM[b.col]->getIndex(), b.blob);
    buffersM[b.row]->setFieldNull(b.col, (b.blob == 0));
    buffersM[b.row]->setFieldNA(b.col, false);
    BlobColumnDef *bcd = dynamic_cast<BlobColumnDef *>(columnDefsM[b.col]);
    if (!bcd)
        throw FRError(_("Not a BLOB column."));
    bcd->reset(buffersM[b.row]);  // reset cached blob data
}

void DataGridRows::exportBlobFile(const wxString& filename, unsigned row,
    unsigned col, ProgressIndicator *pi)
{
    wxFFile fl(filename, "wb+");
    if (!fl.IsOpened())
        throw FRError(_("Cannot open destination file."));
    IBPP::Blob *b0 = getBlob(row,col,true);
    IBPP::Blob b = *b0;

    b->Open();
    if (pi)
    {
        int size;
        b->Info(&size, 0, 0);
        pi->initProgress(_("Saving..."), size);
    }
    while (!pi || !pi->isCanceled())
    {
        uint8_t buffer[32768];
        int size = b->Read((void*)buffer, 32767);
        if (size < 1)
            break;
        fl.Write(buffer, size);
        if (pi)
            pi->stepProgress(size);
    }
    fl.Close();
    b->Close();
}

void DataGridRows::importBlobFile(const wxString& filename, unsigned row,
    unsigned col, ProgressIndicator *pi)
{
    wxFFile fl(filename, "rb");
    if (!fl.IsOpened())
        throw FRError(_("Cannot open BLOB file."));
    if (pi)
        pi->initProgress(_("Loading..."), fl.Length()); // wxFileOffset

    DataGridRowsBlob b = setBlobPrepare(row,col);
    b.blob->Create();
    uint8_t buffer[32768];
    while (!fl.Eof())
    {
        size_t len = fl.Read(buffer, 32767);    // slow when not 32k
        if (len < 1 || (pi && pi->isCanceled()))
            break;
        b.blob->Write(buffer, len);
        if (pi)
            pi->stepProgress(len);
    }
    fl.Close();
    b.blob->Close();
    if (pi && pi->isCanceled())
        return;

    setBlob(b);
}

// returns the executed SQL statement
wxString DataGridRows::setFieldValue(unsigned row, unsigned col,
    const wxString& value, bool setNull)
{
    LocalSettings localSet;

    wxString localValue = value;
    double localDouble = 0;
<<<<<<< HEAD
    
=======

>>>>>>> 14905056
    
    if (IBPP::isRationalNumber(statementM->ColumnType(col + 1)) && localValue.ToDouble(&localDouble) && (value.Contains(",") || value.Contains(".")))
    {
        if (localValue.ToDouble(&localDouble) && localValue.Contains(","))
        {
            localSet.setDataBaseLenguage();

            localValue = std::to_string(localDouble);
            if (localValue.Contains(",")) {
                localValue.Replace(",", ".", true);
            }
        }
    }
    

    if (columnDefsM[col]->isReadOnly())
        throw FRError(_("This column is not editable."));

    // user wants to store null
    bool newIsNull = (
        (!dynamic_cast<StringColumnDef*>(columnDefsM[col]) && localValue.IsEmpty())
        || (setNull && localValue == "[null]") );
    if (newIsNull && !columnDefsM[col]->isNullable())
        throw FRError(_("This column does not accept NULLs."));

    // to ensure atomicity, we create a temporary buffer, try to store value
    // in it and also in database. if anything fails, we revert to the values
    // from temp buffer
    DataGridRowBuffer *oldRecord;
    // we create a copy of appropriate type
    InsertedGridRowBuffer *test =
        dynamic_cast<InsertedGridRowBuffer *>(buffersM[row]);
    if (test)
        oldRecord = new InsertedGridRowBuffer(test);
    else
        oldRecord = new DataGridRowBuffer(buffersM[row]);
    try
    {
        buffersM[row]->setFieldNA(col, false);
        if (newIsNull)
            buffersM[row]->setFieldNull(col, true);
        else
        {
            columnDefsM[col]->setFromString(buffersM[row], localValue);
            buffersM[row]->setFieldNull(col, false);
        }

        // run the UPDATE statement
        wxString tn(std2wxIdentifier(statementM->ColumnTable(col + 1),
            databaseM->getCharsetConverter()));
        wxString cn(std2wxIdentifier(statementM->ColumnName(col + 1),
            databaseM->getCharsetConverter()));

        Identifier iTn(tn, databaseM->getSqlDialect());
        Identifier iCn(cn, databaseM->getSqlDialect());

        wxString stm = "UPDATE " + iTn.getQuoted()
            + " SET " + iCn.getQuoted();
        if (newIsNull)
            stm += " = NULL WHERE ";
        else
        {
            if ((statementM->ColumnType(col + 1) == IBPP::SDT::sdString) && (statementM->ColumnSubtype(col + 1) == 1)) //OCTET
                stm += " = x'";
            else
                stm += " = '";
            stm += columnDefsM[col]->getAsFirebirdString(buffersM[row])
                + "' WHERE ";
        }

        std::map<wxString, UniqueConstraint *>::iterator it =
            statementTablesM.find(tn);

        // MB: please do not remove this check. Although it is not needed,
        //     it helped me detect some subtle bugs much easier
        if (it == statementTablesM.end() || (*it).second == 0)
            throw FRError(_("This column should not be editable"));

        IBPP::Statement st = addWhere((*it).second, stm, tn, oldRecord);
        st->Execute();
        delete oldRecord;

        return stm;

    }
    catch(...)
    {
        delete buffersM[row];       // delete the new record as it is invalid
        buffersM[row] = oldRecord;
        throw;
    }
}
<|MERGE_RESOLUTION|>--- conflicted
+++ resolved
@@ -2408,11 +2408,6 @@
 
     wxString localValue = value;
     double localDouble = 0;
-<<<<<<< HEAD
-    
-=======
-
->>>>>>> 14905056
     
     if (IBPP::isRationalNumber(statementM->ColumnType(col + 1)) && localValue.ToDouble(&localDouble) && (value.Contains(",") || value.Contains(".")))
     {
