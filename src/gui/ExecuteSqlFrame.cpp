/*
  Copyright (c) 2004-2016 The FlameRobin Development Team

  Permission is hereby granted, free of charge, to any person obtaining
  a copy of this software and associated documentation files (the
  "Software"), to deal in the Software without restriction, including
  without limitation the rights to use, copy, modify, merge, publish,
  distribute, sublicense, and/or sell copies of the Software, and to
  permit persons to whom the Software is furnished to do so, subject to
  the following conditions:

  The above copyright notice and this permission notice shall be included
  in all copies or substantial portions of the Software.

  THE SOFTWARE IS PROVIDED "AS IS", WITHOUT WARRANTY OF ANY KIND,
  EXPRESS OR IMPLIED, INCLUDING BUT NOT LIMITED TO THE WARRANTIES OF
  MERCHANTABILITY, FITNESS FOR A PARTICULAR PURPOSE AND NONINFRINGEMENT.
  IN NO EVENT SHALL THE AUTHORS OR COPYRIGHT HOLDERS BE LIABLE FOR ANY
  CLAIM, DAMAGES OR OTHER LIABILITY, WHETHER IN AN ACTION OF CONTRACT,
  TORT OR OTHERWISE, ARISING FROM, OUT OF OR IN CONNECTION WITH THE
  SOFTWARE OR THE USE OR OTHER DEALINGS IN THE SOFTWARE.
*/

// For compilers that support precompilation, includes "wx/wx.h".
#include "wx/wxprec.h"

// for all others, include the necessary headers (this file is usually all you
// need because it includes almost all "standard" wxWindows headers
#ifndef WX_PRECOMP
    #include "wx/wx.h"
#endif

#include <wx/artprov.h>
#include <wx/dnd.h>
#include <wx/file.h>
#include <wx/fontdlg.h>
#include <wx/stopwatch.h>
#include <wx/tokenzr.h>

#include <algorithm>
#include <map>
#include <vector>

#include "config/Config.h"
#include "core/ArtProvider.h"
#include "core/CodeTemplateProcessor.h"
#include "core/FRError.h"
#include "core/StringUtils.h"
#include "core/URIProcessor.h"
#include "engine/MetadataLoader.h"
#include "gui/AdvancedMessageDialog.h"
#include "gui/CommandIds.h"
#include "gui/CommandManager.h"
#include "gui/controls/ControlUtils.h"
#include "gui/controls/DataGrid.h"
#include "gui/controls/DataGridTable.h"
#include "gui/GUIURIHandlerHelper.h"
#include "gui/MetadataItemPropertiesFrame.h"
#include "gui/ProgressDialog.h"
#include "gui/EditBlobDialog.h"
#include "gui/ExecuteSql.h"
#include "gui/ExecuteSqlFrame.h"
#include "gui/FRLayoutConfig.h"
#include "gui/InsertDialog.h"
#include "gui/InsertParametersDialog.h"
#include "gui/StatementHistoryDialog.h"
#include "gui/StyleGuide.h"
#include "frutils.h"
#include "logger.h"
#include "metadata/column.h"
#include "metadata/CreateDDLVisitor.h"
#include "metadata/database.h"
#include "metadata/exception.h"
#include "metadata/function.h"
#include "metadata/generator.h"
#include "metadata/MetadataItemURIHandlerHelper.h"
#include "metadata/procedure.h"
#include "metadata/server.h"
#include "metadata/table.h"
#include "metadata/view.h"
#include "sql/Identifier.h"
#include "sql/IncompleteStatement.h"
#include "sql/MultiStatement.h"
#include "sql/SelectStatement.h"
#include "sql/SqlStatement.h"
#include "sql/StatementBuilder.h"
#include "statementHistory.h"

class SqlEditorDropTarget : public wxDropTarget
{
public:
    SqlEditorDropTarget(ExecuteSqlFrame* frame, SqlEditor* editor,
        Database* database);
    virtual wxDragResult OnData(wxCoord x, wxCoord y, wxDragResult def);
    virtual bool OnDropFiles(wxCoord x, wxCoord y,
        const wxArrayString& filenames);
    virtual bool OnDropText(wxCoord x, wxCoord y, const wxString& text);
private:
    ExecuteSqlFrame* frameM;
    SqlEditor* editorM;
    Database* databaseM;

    wxFileDataObject* fileDataM;
    wxTextDataObject* textDataM;
};

SqlEditorDropTarget::SqlEditorDropTarget(ExecuteSqlFrame* frame,
        SqlEditor* editor, Database* database)
    : frameM(frame), editorM(editor), databaseM(database)
{
    wxDataObjectComposite* dataobj = new wxDataObjectComposite;
    dataobj->Add(fileDataM = new wxFileDataObject);
    dataobj->Add(textDataM = new wxTextDataObject);
    SetDataObject(dataobj);
}

wxDragResult SqlEditorDropTarget::OnData(wxCoord x, wxCoord y,
    wxDragResult def)
{
    if (!GetData())
        return wxDragNone;

    wxDataObjectComposite* dataobj = (wxDataObjectComposite*) m_dataObject;
    // test for wxDF_FILENAME
    if (dataobj->GetReceivedFormat() == fileDataM->GetFormat())
    {
        if (OnDropFiles(x, y, fileDataM->GetFilenames()))
            return def;
    }
    else
    // try everything else as dropped text
    if (OnDropText(x, y, textDataM->GetText()))
        return def;
    return wxDragNone;
}

bool SqlEditorDropTarget::OnDropFiles(wxCoord, wxCoord,
    const wxArrayString& filenames)
{
    return (filenames.GetCount() == 1 && frameM->loadSqlFile(filenames[0]));
}

// TODO: This needs to be reworked to use the tokenizer
//       Perhaps we could have a SelectStatement class, that would be able to:
//       - load the select statement
//       - alter some of it (add new table, column, etc.)
//       - dump statement back to editor
bool SqlEditorDropTarget::OnDropText(wxCoord, wxCoord, const wxString& text)
{
    if (text.Mid(0, 7) != "OBJECT:")
        return false;

    long address;
    if (!text.Mid(7).ToLong(&address))
        return false;
    MetadataItem *m = (MetadataItem *)address;

    DatabasePtr db = m->getDatabase();
    if (db.get() != databaseM)
    {
        wxMessageBox(_("Cannot use objects from different databases."),
            _("Wrong database."), wxOK | wxICON_WARNING);
        return false;
    }

    wxString columns;
    Table* t = 0;
    Column* c = dynamic_cast<Column*>(m);
    if (c)
        t = c->getTable();
    else
        t = dynamic_cast<Table*>(m);
    if (t == 0)
    {
        wxMessageBox(_("Only tables and table columns can be dropped."),
            _("Object type not supported."), wxOK | wxICON_WARNING);
        return false;
    }

    SelectStatement sstm(editorM->GetText());
    if (!sstm.isValidSelectStatement())
    {
        StatementBuilder sb;
        sb << kwSELECT << ' ' << kwFROM << ' '; // blank statement
        sstm.setStatement(sb);
    }

    // add the column(s)
    if (c)
    {
        sstm.addColumn(t->getQuotedName() + "." + c->getQuotedName());
    }
    else
    {
        t->ensureChildrenLoaded();
        for (ColumnPtrs::const_iterator it = t->begin(); it != t->end(); ++it)
        {
            sstm.addColumn(
                t->getQuotedName() + "." + (*it)->getQuotedName());
        }
    }

    // read in the table names, and find position where FROM clause ends
    std::vector<wxString> tableNames;
    sstm.getTables(tableNames);

    // if table is not there, add it
    if (std::find(tableNames.begin(), tableNames.end(), t->getQuotedName())
        == tableNames.end())
    {
        std::vector<ForeignKey> relatedTables;
        if (Table::tablesRelate(tableNames, t, relatedTables)) // foreign keys
        {
            wxArrayString as;
            for (std::vector<ForeignKey>::iterator it = relatedTables.begin();
                it != relatedTables.end(); ++it)
            {
                wxString addme = (*it).getReferencedTable() + ":  "
                    + (*it).getJoin(false); // false = unquoted
                if (as.Index(addme) == wxNOT_FOUND)
                    as.Add(addme);
            }
            wxString join_list;
            if (as.GetCount() > 1)    // let the user decide
            {
                int selected = ::wxGetSingleChoiceIndex(
                    _("Multiple foreign keys found"),
                    _("Select the desired table"), as);
                if (selected == -1)
                    return false;
                join_list = relatedTables[selected].getJoin(true /*quoted*/);
            }
            else
                join_list = relatedTables[0].getJoin(true);

            // FIXME: dummy test value
            // can_be_null = (check if any of the FK fields can be null)
            bool can_be_null = true;
            wxString joinType = (can_be_null ? "LEFT JOIN":"JOIN");
            sstm.addTable(t->getQuotedName(), joinType, join_list);
        }
        else
        {
            sstm.addTable(t->getQuotedName(), "CARTESIAN", "");
        }
    }

    editorM->SetText(sstm.getStatement());
    return true;
}

// Setup the Scintilla editor
SqlEditor::SqlEditor(wxWindow *parent, wxWindowID id)
    : SearchableEditor(parent, id)
{
    wxString s;
    if (config().getValue("SqlEditorFont", s) && !s.empty())
    {
        wxFont f;
        f.SetNativeFontInfo(s);
        if (f.Ok())
            StyleSetFont(wxSTC_STYLE_DEFAULT, f);
    }
    else
    {
        wxFont font(frlayoutconfig().getEditorFontSize(), wxFONTFAMILY_MODERN, wxFONTSTYLE_NORMAL, wxFONTWEIGHT_NORMAL);
        StyleSetFont(wxSTC_STYLE_DEFAULT, font);
    }

    int charset;
    if (config().getValue("SqlEditorCharset", charset))
        StyleSetCharacterSet(wxSTC_STYLE_DEFAULT, charset);

    setup();
}

bool SqlEditor::hasSelection()
{
    return GetSelectionStart() != GetSelectionEnd();
}


void SqlEditor::markText(int start, int end)
{
    centerCaret(true);
    GotoPos(end);
    GotoPos(start);
    SetSelectionStart(start);
    SetSelectionEnd(end);
    centerCaret(false);
}

void SqlEditor::setChars(bool firebirdIdentifierOnly)
{
    SetKeyWords(0, SqlTokenizer::getKeywordsString(SqlTokenizer::kwLowerCase));
    wxString chars("_0123456789ABCDEFGHIJKLMNOPQRSTUVWXYZabcdefghijklmnopqrstuvwxyz\"$");

    if (!firebirdIdentifierOnly)
    {
        // see Document::SetDefaultCharClasses in stc/Document.cxx
        for (int ch = 0x80; ch < 0x0100; ch++)
            if (isalnum(ch))
                chars += wxChar(ch);
    }
    SetWordChars(chars);
}

//! This code has to be called each time the font has changed, so that the control updates
void SqlEditor::setup()
{
    StyleClearAll();
    StyleSetForeground(0,  wxColour(0x80, 0x00, 0x00));
    StyleSetForeground(1,  wxColour(0x00, 0xa0, 0x00));        // multiline comment
    StyleSetForeground(2,  wxColour(0x00, 0xa0, 0x00));        // one-line comment
    StyleSetForeground(3,  wxColour(0x00, 0xff, 0x00));
    StyleSetForeground(4,  wxColour(0x00, 0x00, 0xff));        // number
    StyleSetForeground(5,  wxColour(0x00, 0x00, 0x7f));        // keyword
    StyleSetForeground(6,  wxColour(0x00, 0x00, 0xff));        // 'single quotes'
    StyleSetForeground(7,  wxColour(0xff, 0x00, 0xff));
    StyleSetForeground(8,  wxColour(0x00, 0x7f, 0x7f));
    StyleSetForeground(9,  wxColour(0xff, 0x00, 0x00));
    StyleSetForeground(10, wxColour(0x00, 0x00, 0x00));        // ops
    StyleSetForeground(11, wxColour(0x00, 0x00, 0x00));
    StyleSetBackground(wxSTC_STYLE_BRACELIGHT, wxColour(0xff, 0xcc, 0x00));        // brace highlight
    StyleSetBackground(wxSTC_STYLE_BRACEBAD, wxColour(0xff, 0x33, 0x33));        // brace bad highlight
    StyleSetBold(5,  TRUE);
    StyleSetBold(10, TRUE);
    StyleSetBold(wxSTC_STYLE_BRACELIGHT, TRUE);
    StyleSetBold(wxSTC_STYLE_BRACEBAD, TRUE);
    StyleSetItalic(2, TRUE);
    StyleSetItalic(1, TRUE);
    SetLexer(wxSTC_LEX_SQL);
    setChars(false);

    int tabSize = config().get("sqlEditorTabSize", 4);
    SetTabWidth(tabSize);
    SetIndent(tabSize);
    SetUseTabs(false);
    SetTabIndents(true);
    SetBackSpaceUnIndents(true);
    AutoCompSetIgnoreCase(true);
    AutoCompSetAutoHide(true);        // info in ScintillaDoc.html file (in scintilla source package)
    SetMarginWidth(0, 40);            // turn on the linenumbers margin, set width to 40pixels
    SetMarginWidth(1, 0);             // turn off the folding margin
    SetMarginType(0, 1);              // set margin type to linenumbers
    if (config().get("sqlEditorShowEdge", false))
    {
        SetEdgeMode(wxSTC_EDGE_LINE);
        SetEdgeColumn(config().get("sqlEditorEdgeColumn", 50));
    }

    if (!config().get("sqlEditorSmartHomeKey", true))
        CmdKeyAssign(wxSTC_KEY_HOME, wxSTC_KEYMOD_NORM, wxSTC_CMD_HOMEDISPLAY);

    centerCaret(false);
}

BEGIN_EVENT_TABLE(SqlEditor, wxStyledTextCtrl)
    EVT_CONTEXT_MENU(SqlEditor::OnContextMenu)
    EVT_KILL_FOCUS(SqlEditor::OnKillFocus)
END_EVENT_TABLE()

void SqlEditor::OnContextMenu(wxContextMenuEvent& event)
{
    if (AutoCompActive() || CallTipActive())
        return;
    SetFocus();

    wxMenu m;
    m.Append(wxID_UNDO, _("&Undo"));
    m.Append(wxID_REDO, _("&Redo"));
    m.AppendSeparator();
    m.Append(wxID_CUT,    _("Cu&t"));
    m.Append(wxID_COPY,   _("&Copy"));
    m.Append(wxID_PASTE,  _("&Paste"));
    m.Append(wxID_DELETE, _("&Delete"));
    m.AppendSeparator();
    m.Append(wxID_SELECTALL,       _("Select &All"));
    m.Append(Cmds::Query_Execute_selection,
        _("E&xecute selected"));

    int slen = GetSelectionEnd() - GetSelectionStart();
    if (slen && slen < 50)     // something (small) is selected
    {
        wxString sel = GetSelectedText().Strip();
        size_t p = sel.find_first_of("\n\r\t");
        if (p != wxString::npos)
            sel.Remove(p);
        m.Append(Cmds::Find_Selected_Object,
            _("S&how properties for ") + sel);
    }
    PopupMenu(&m, calcContextMenuPosition(event.GetPosition(), this));
}

void SqlEditor::OnKillFocus(wxFocusEvent& event)
{
// Milan: this makes STC crash on Mac (tested on Mavericks and Yosemite with wx3.0.x
//        because showing autocomplete box makes the edit control use focus)
#ifndef __WXMAC__
    if (AutoCompActive())
        AutoCompCancel();
#endif
    if (CallTipActive())
        CallTipCancel();
    event.Skip();   // let the STC do it's job
}

void SqlEditor::setFont()
{
    // step 1 of 2: set font
    wxFont f, f2;
    wxString s;        // since we can't get the font from control we ask config() for it
    if (config().getValue("SqlEditorFont", s) && !s.empty())
    {
        f.SetNativeFontInfo(s);
        f2 = ::wxGetFontFromUser(this, f);
    }
    else                // if config() doesn't have it, we'll use the default
    {
        wxFont font(frlayoutconfig().getEditorFontSize(), wxFONTFAMILY_MODERN, wxFONTSTYLE_NORMAL, wxFONTWEIGHT_NORMAL);
        f2 = ::wxGetFontFromUser(this, font);
    }

    if (!f2.Ok())    // user Canceled
        return;
    StyleSetFont(wxSTC_STYLE_DEFAULT, f2);

    // step 2 of 2: set charset
    std::map<wxString, int> sets;        // create human-readable names from wxSTC charsets
    sets["CHARSET_ANSI"] = 0;
    sets["CHARSET_EASTEUROPE"] = 238;
    sets["CHARSET_GB2312"] = 134;
    sets["CHARSET_HANGUL"] = 129;
    sets["CHARSET_HEBREW"] = 177;
    sets["CHARSET_SHIFTJIS"] = 128;
    #ifdef __WXMSW__
    sets["CHARSET_DEFAULT"] = 1;        // according to scintilla docs these only work on Windows
    sets["CHARSET_BALTIC"] = 186;        // so we won't offer them
    sets["CHARSET_CHINESEBIG5"] = 136;
    sets["CHARSET_GREEK"] = 161;
    sets["CHARSET_MAC"] = 77;
    sets["CHARSET_OEM"] = 255;
    sets["CHARSET_RUSSIAN"] = 204;
    sets["CHARSET_SYMBOL"] = 2;
    sets["CHARSET_TURKISH"] = 162;
    sets["CHARSET_JOHAB"] = 130;
    sets["CHARSET_ARABIC"] = 178;
    sets["CHARSET_VIETNAMESE"] = 163;
    sets["CHARSET_THAI"] = 222;
    #endif
    wxArrayString slist;  // copy to wxArrayString
    slist.Alloc(sets.size());
    std::map<wxString, int>::iterator it;
    for (it = sets.begin(); it != sets.end(); ++it)
        slist.Add((*it).first);

    wxString c = wxGetSingleChoice(_("Select charset to use"), _("Setting font for editor"), slist, this);
    if (c.IsEmpty())    // Canceled
        return;
    it = sets.find(c);
    if (it == sets.end())
        return;        // should never happen

    StyleSetCharacterSet(wxSTC_STYLE_DEFAULT, (*it).second);
    if (wxYES == wxMessageBox(_("Would you like to keep these settings permanently?"), _("SQL Editor"), wxYES_NO|wxICON_QUESTION))
    {
        wxString fontdesc = f2.GetNativeFontInfoDesc();
        if (!fontdesc.IsEmpty())
            config().setValue("SqlEditorFont", fontdesc);
        config().setValue("SqlEditorCharset", (*it).second);
    }
    setup();    // make control accept new settings
    showInformationDialog(wxGetTopLevelParent(this), _("The SQL editor font has been changed."),
        _("This setting affects only the SQL editor font. The font used in the result set data grid has to be changed separately."),
        AdvancedMessageDialogButtonsOk(), config(), "DIALOG_WarnFont", _("Do not show this information again"));
}

class ScrollAtEnd
{
private:
    wxStyledTextCtrl *controlM;
public:
    ScrollAtEnd(wxStyledTextCtrl *c)
        :controlM(c)
    {
    }
    ~ScrollAtEnd()
    {
        scroll();
    }
    void cancel()
    {
        controlM = 0;
    }
    void scroll()
    {
        if (controlM)
            controlM->ScrollToLine(controlM->GetLineCount()-1);
    }
};

// MB: we don't use the 'parent' parameter here, because of some ugly bugs.
//     For example, if user clicks the 'drop trigger' link on the trigger
//     property page, it creates new ExecuteSqlFrame with trigger property
//     page as a parent. When dropping SQL statement is committed, it destroys
//     the trigger object and the observer pattern takes the trigger property
//     page down with it - since it is the parent of ExecuteSqlFrame it takes
//     down the ExecuteSqlFrame as well, and the code in commitTransaction
//     function keeps executing in an invalid object.
//     This is equivallent to 'delete this' in the middle of some function
//
//     I have hard-coded the app's top window as the parent to all SQL frames
//     here as a sure way to prevent the problem. I didn't go into removing
//     the parent parameter everywhere as we might want to find some nice way
//     to make this work, and maybe we won't want to have the top frame as a
//     parent sometime.
ExecuteSqlFrame::ExecuteSqlFrame(wxWindow* WXUNUSED(parent), int id,
        wxString title,
        DatabasePtr db, const wxPoint& pos, const wxSize& size, long style)
    : BaseFrame(wxTheApp->GetTopWindow(), id, title, pos, size, style),
        Observer(), databaseM(db.get())
{
    wxASSERT(db);

    loadingM = true;
    updateEditorCaretPosM = true;
    updateFrameTitleM = true;

    transactionIsolationLevelM = IBPP::ilConcurrency;
    transactionLockResolutionM = IBPP::lrWait;
    transactionAccessModeM = IBPP::amWrite;

    timerBlobEditorM.SetOwner(this, TIMER_ID_UPDATE_BLOB);

    CommandManager cm;
    buildToolbar(cm);
    buildMainMenu(cm);

    panel_contents = new wxPanel(this, -1, wxDefaultPosition, wxDefaultSize,
        wxTAB_TRAVERSAL);
    splitter_window_1 = new wxSplitterWindow(panel_contents, -1);
    styled_text_ctrl_sql = new SqlEditor(splitter_window_1, ID_stc_sql);

    notebook_1 = new wxNotebook(splitter_window_1, -1, wxDefaultPosition,
        wxDefaultSize, 0);
    notebook_pane_1 = new wxPanel(notebook_1, -1);
    styled_text_ctrl_stats = new wxStyledTextCtrl(notebook_pane_1, wxID_ANY,
        wxDefaultPosition, wxDefaultSize, wxBORDER_THEME);
    styled_text_ctrl_stats->SetWrapMode(wxSTC_WRAP_WORD);
    styled_text_ctrl_stats->StyleSetForeground(1, *wxRED);
    styled_text_ctrl_stats->StyleSetForeground(2, *wxBLUE);
    notebook_1->AddPage(notebook_pane_1, _("Statistics"));

    notebook_pane_2 = new wxPanel(notebook_1, -1);
    grid_data = new DataGrid(notebook_pane_2, ID_grid_data);
    notebook_1->AddPage(notebook_pane_2, _("Data"));

    statusbar_1 = CreateStatusBar(4);
    SetStatusBarPane(-1);

    editBlobDlgM = 0;

    set_properties();
    do_layout();

    // observe database object to close on disconnect / destruction
    databaseM->attachObserver(this, false);

    executedStatementsM.clear();
    inTransaction(false);    // enable/disable controls
    setKeywords();           // set words for autocomplete feature

    historyPositionM = StatementHistory::get(databaseM).size();

    // set drop target for DnD
    styled_text_ctrl_sql->SetDropTarget(
        new SqlEditorDropTarget(this, styled_text_ctrl_sql, databaseM));

    setViewMode(false, vmEditor);
    loadingM = false;
}

Database* ExecuteSqlFrame::getDatabase() const
{
    return databaseM;
}

void ExecuteSqlFrame::buildToolbar(CommandManager& cm)
{
    //toolBarM = CreateToolBar( wxTB_FLAT|wxTB_HORIZONTAL|wxTB_TEXT, wxID_ANY );
    toolBarM = CreateToolBar( wxTB_FLAT | wxTB_HORIZONTAL, wxID_ANY );

#ifdef __WXGTK20__
    wxSize bmpSize(24, 24);
#else
    wxSize bmpSize(16, 16);
#endif
    toolBarM->SetToolBitmapSize(bmpSize);

    toolBarM->AddTool( wxID_NEW, _("New"),
        wxArtProvider::GetBitmap(wxART_NEW, wxART_TOOLBAR, bmpSize), wxNullBitmap,
        wxITEM_NORMAL, cm.getToolbarHint(_("New window"), wxID_NEW));
    toolBarM->AddTool( wxID_OPEN, _("Open"),
        wxArtProvider::GetBitmap(wxART_FILE_OPEN, wxART_TOOLBAR, bmpSize), wxNullBitmap,
        wxITEM_NORMAL, cm.getToolbarHint(_("Load a file"), wxID_OPEN));
    toolBarM->AddTool( wxID_SAVE, _("Save"),
        wxArtProvider::GetBitmap(wxART_FILE_SAVE, wxART_TOOLBAR, bmpSize), wxNullBitmap,
        wxITEM_NORMAL, cm.getToolbarHint(_("Save to file"), wxID_SAVE));
    toolBarM->AddTool( wxID_SAVEAS, _("Save as"),
        wxArtProvider::GetBitmap(wxART_FILE_SAVE_AS, wxART_TOOLBAR, bmpSize), wxNullBitmap,
        wxITEM_NORMAL, cm.getToolbarHint(_("Save under different name"), wxID_SAVEAS));
    toolBarM->AddSeparator();

    toolBarM->AddTool( wxID_BACKWARD, _("Back"),
        wxArtProvider::GetBitmap(wxART_GO_BACK, wxART_TOOLBAR, bmpSize), wxNullBitmap,
        wxITEM_NORMAL, cm.getToolbarHint(_("Go to previous statement"), wxID_BACKWARD));
    toolBarM->AddTool( wxID_FORWARD, _("Next"),
        wxArtProvider::GetBitmap(wxART_GO_FORWARD, wxART_TOOLBAR, bmpSize), wxNullBitmap,
        wxITEM_NORMAL, cm.getToolbarHint(_("Go to next statement"), wxID_FORWARD));
    toolBarM->AddTool( Cmds::History_Search, _("History"),
        wxArtProvider::GetBitmap(ART_History, wxART_TOOLBAR, bmpSize), wxNullBitmap,
        wxITEM_NORMAL, cm.getToolbarHint(_("Browse and search statement history"), Cmds::History_Search));
    toolBarM->AddSeparator();
	
    toolBarM->AddTool( Cmds::Query_Execute, _("Execute"),
        wxArtProvider::GetBitmap(ART_ExecuteStatement, wxART_TOOLBAR, bmpSize), wxNullBitmap,
        wxITEM_NORMAL, cm.getToolbarHint(_("Execute statement(s)"), Cmds::Query_Execute));
    toolBarM->AddTool( Cmds::Query_Show_plan, _("Show plan"),
        wxArtProvider::GetBitmap(ART_ShowExecutionPlan, wxART_TOOLBAR, bmpSize), wxNullBitmap,
        wxITEM_NORMAL, cm.getToolbarHint(_("Show query execution plan"), Cmds::Query_Show_plan));
    toolBarM->AddTool( Cmds::Query_Commit, _("Commit"),
        wxArtProvider::GetBitmap(ART_CommitTransaction, wxART_TOOLBAR, bmpSize), wxNullBitmap,
        wxITEM_NORMAL, cm.getToolbarHint(_("Commit transaction"), Cmds::Query_Commit));
    toolBarM->AddTool( Cmds::Query_Rollback, _("Rollback"),
         wxArtProvider::GetBitmap(ART_RollbackTransaction, wxART_TOOLBAR, bmpSize), wxNullBitmap,
        wxITEM_NORMAL, cm.getToolbarHint(_("Rollback transaction"), Cmds::Query_Rollback));
    toolBarM->AddSeparator();

    toolBarM->AddTool( Cmds::DataGrid_Insert_row, _("Insert row(s)"),
        wxArtProvider::GetBitmap(ART_InsertRow, wxART_TOOLBAR, bmpSize), wxNullBitmap,
        wxITEM_NORMAL, cm.getToolbarHint(_("Insert row(s) into recordset"), Cmds::DataGrid_Insert_row));
    toolBarM->AddTool( Cmds::DataGrid_Delete_row, _("Delete row(s)"),
        wxArtProvider::GetBitmap(ART_DeleteRow, wxART_TOOLBAR, bmpSize), wxNullBitmap,
        wxITEM_NORMAL, cm.getToolbarHint(_("Delete row(s) from recordset"), Cmds::DataGrid_Delete_row));
    toolBarM->AddSeparator();
	
    toolBarM->AddTool( Cmds::View_SplitView, _("Toggle split view"),
        wxArtProvider::GetBitmap(ART_ToggleView, wxART_TOOLBAR, bmpSize), wxNullBitmap,
        wxITEM_CHECK, cm.getToolbarHint(_("Toggle split view"), Cmds::View_SplitView));

    toolBarM->Realize();
}

void ExecuteSqlFrame::buildMainMenu(CommandManager& cm)
{
    menuBarM = new wxMenuBar();

    wxMenu* fileMenu = new wxMenu(); // dynamic menus, created at runtime
    fileMenu->Append(wxID_NEW,
        cm.getMainMenuItemText(_("&New..."), wxID_NEW));
    fileMenu->Append(wxID_OPEN,
        cm.getMainMenuItemText(_("&Open..."), wxID_OPEN));
    fileMenu->Append(wxID_SAVE,
        cm.getMainMenuItemText(_("&Save"), wxID_SAVE));
    fileMenu->Append(wxID_SAVEAS,
        cm.getMainMenuItemText(_("Save &As..."), wxID_SAVEAS));
    fileMenu->AppendSeparator();
    fileMenu->Append(wxID_CLOSE,
        cm.getMainMenuItemText(_("&Close"), wxID_CLOSE));
    menuBarM->Append(fileMenu, _("&File"));

    wxMenu* editMenu = new wxMenu();
    editMenu->Append(wxID_UNDO,
        cm.getMainMenuItemText(_("&Undo"), wxID_UNDO));
    editMenu->Append(wxID_REDO,
        cm.getMainMenuItemText(_("&Redo"), wxID_REDO));
    editMenu->AppendSeparator();
    editMenu->Append(wxID_CUT,
        cm.getMainMenuItemText(_("Cu&t"), wxID_CUT));
    editMenu->Append(wxID_COPY,
        cm.getMainMenuItemText(_("&Copy"), wxID_COPY));
    editMenu->Append(wxID_PASTE,
        cm.getMainMenuItemText(_("&Paste"), wxID_PASTE));
    editMenu->Append(wxID_DELETE,
        cm.getMainMenuItemText(_("&Delete"), wxID_DELETE));
    editMenu->AppendSeparator();
    editMenu->Append(wxID_SELECTALL,
        cm.getMainMenuItemText(_("Select &all"), wxID_SELECTALL));
    editMenu->AppendSeparator();
    editMenu->Append(wxID_REPLACE,
        cm.getMainMenuItemText(_("Fi&nd and replace"), wxID_REPLACE));
    menuBarM->Append(editMenu, _("&Edit"));

    wxMenu* viewMenu = new wxMenu();
    viewMenu->AppendRadioItem(Cmds::View_Editor,
        cm.getMainMenuItemText(_("Sql &editor"), Cmds::View_Editor));
    viewMenu->AppendRadioItem(Cmds::View_Statistics,
        cm.getMainMenuItemText(_("&Log view"), Cmds::View_Statistics));
    viewMenu->AppendRadioItem(Cmds::View_Data,
        cm.getMainMenuItemText(_("&Data grid"), Cmds::View_Data));
    viewMenu->AppendSeparator();
    viewMenu->AppendCheckItem(Cmds::View_SplitView,
        cm.getMainMenuItemText(_("&Split view"), Cmds::View_SplitView));
    viewMenu->AppendSeparator();
    viewMenu->Append(Cmds::View_Set_editor_font, _("Set editor &font"));
    viewMenu->AppendSeparator();
    viewMenu->AppendCheckItem(Cmds::View_Wrap_long_lines,
        _("&Wrap long lines"));
    menuBarM->Append(viewMenu, _("&View"));

    wxMenu* historyMenu = new wxMenu();
    historyMenu->Append(wxID_FORWARD, _("&Next"));
    historyMenu->Append(wxID_BACKWARD, _("&Previous"));
    historyMenu->AppendSeparator();
    historyMenu->Append(Cmds::History_Search, _("&Search"));
    historyMenu->AppendSeparator();
    historyMenu->AppendCheckItem(Cmds::History_EnableLogging,
        _("&Enable logging"));
    menuBarM->Append(historyMenu, _("&History"));

    wxMenu* statementMenu = new wxMenu();
    statementMenu->Append(Cmds::Query_Execute,
        cm.getMainMenuItemText(_("&Execute"), Cmds::Query_Execute));
    statementMenu->Append(Cmds::Query_Show_plan,
        cm.getMainMenuItemText(_("Show execution &plan"), Cmds::Query_Show_plan));
    statementMenu->Append(Cmds::Query_Execute_selection,
        cm.getMainMenuItemText(_("Execute &selection"), Cmds::Query_Execute_selection));
    statementMenu->Append(Cmds::Query_Execute_from_cursor,
        cm.getMainMenuItemText(_("Exec&ute from cursor"), Cmds::Query_Execute_from_cursor));
    statementMenu->AppendSeparator();

    wxMenu* stmtPropMenu = new wxMenu();
    stmtPropMenu->AppendRadioItem(Cmds::Query_TransactionConcurrency,
        cm.getMainMenuItemText(_("Concurrency isolation mode"), Cmds::Query_TransactionConcurrency));
    stmtPropMenu->AppendRadioItem(Cmds::Query_TransactionReadDirty,
        cm.getMainMenuItemText(_("Dirty read isolation mode"), Cmds::Query_TransactionReadDirty));
    stmtPropMenu->AppendRadioItem(Cmds::Query_TransactionReadCommitted,
        cm.getMainMenuItemText(_("Read committed isolation mode"), Cmds::Query_TransactionReadCommitted));
    stmtPropMenu->AppendRadioItem(Cmds::Query_TransactionConsistency,
        cm.getMainMenuItemText(_("Consistency isolation mode"), Cmds::Query_TransactionConsistency));
    stmtPropMenu->AppendSeparator();
    stmtPropMenu->AppendCheckItem(Cmds::Query_TransactionLockResolution,
        cm.getMainMenuItemText(_("Wait for lock resolution"), Cmds::Query_TransactionLockResolution));
    stmtPropMenu->AppendSeparator();
    stmtPropMenu->AppendCheckItem(Cmds::Query_TransactionReadOnly,
        cm.getMainMenuItemText(_("Read only transaction"), Cmds::Query_TransactionReadOnly));
    statementMenu->AppendSubMenu(stmtPropMenu, _("Transaction settings"));

    statementMenu->AppendSeparator();
    statementMenu->Append(Cmds::Query_Commit,
        cm.getMainMenuItemText(_("&Commit transaction"), Cmds::Query_Commit));
    statementMenu->Append(Cmds::Query_Rollback,
        cm.getMainMenuItemText(_("&Rollback transaction"), Cmds::Query_Rollback));
    menuBarM->Append(statementMenu, _("&Statement"));

    wxMenu* gridMenu = new wxMenu();
    gridMenu->Append(Cmds::DataGrid_Insert_row,      _("I&nsert row"));
    gridMenu->Append(Cmds::DataGrid_Delete_row,      _("&Delete row"));
    gridMenu->AppendSeparator();
    gridMenu->Append(wxID_COPY,                      _("&Copy"));
    gridMenu->Append(Cmds::DataGrid_Copy_as_insert,  _("Copy &as insert statements"));
    gridMenu->Append(Cmds::DataGrid_Copy_as_update,  _("Copy as &update statements"));
    gridMenu->AppendSeparator();
    gridMenu->Append(Cmds::DataGrid_EditBlob, _("Edit BLOB..."));
    gridMenu->Append(Cmds::DataGrid_ImportBlob, _("Import BLOB from file..."));
    gridMenu->Append(Cmds::DataGrid_ExportBlob, _("Save BLOB to file..."));
    gridMenu->AppendSeparator();
    gridMenu->Append(Cmds::DataGrid_SetFieldToNULL,  _("Set field to &NULL"));
    gridMenu->AppendSeparator();
    gridMenu->Append(Cmds::DataGrid_FetchAll,        _("&Fetch all records"));
    gridMenu->Append(Cmds::DataGrid_CancelFetchAll,  _("&Stop fetching all records"));
    gridMenu->AppendSeparator();
    gridMenu->Append(Cmds::DataGrid_Save_as_html,    _("Save as &html"));
    gridMenu->Append(Cmds::DataGrid_Save_as_csv,     _("Save as cs&v"));
    gridMenu->AppendSeparator();
    gridMenu->Append(Cmds::DataGrid_Set_header_font, _("Set h&eader font"));
    gridMenu->Append(Cmds::DataGrid_Set_cell_font,   _("Set cell f&ont"));
    gridMenu->AppendSeparator();
    gridMenu->AppendCheckItem(Cmds::DataGrid_Log_changes, _("&Log data changes"));
    menuBarM->Append(gridMenu, _("&Grid"));

    SetMenuBar(menuBarM);

    // logging is always enabled by default
    menuBarM->Check(Cmds::History_EnableLogging, true);
}

void ExecuteSqlFrame::set_properties()
{
    SetSize(wxSize(628, 488));

    int statusbar_widths[] = { -2, 100, 60, -1 };
    statusbar_1->SetStatusWidths(4, statusbar_widths);

    statusbar_1->SetStatusText(databaseM->getConnectionInfoString(), 0);
    statusbar_1->SetStatusText("Rows fetched", 1);
    statusbar_1->SetStatusText("Cursor position", 2);
    statusbar_1->SetStatusText("Transaction status", 3);

    grid_data->SetTable(new DataGridTable(statementM, databaseM), true);
    splitter_window_1->Initialize(styled_text_ctrl_sql);
    viewModeM = vmEditor;

    SetIcon(wxArtProvider::GetIcon(ART_ExecuteSqlFrame, wxART_FRAME_ICON));

    closeWhenTransactionDoneM = false;
    autoCommitM = config().get("autoCommitDDL", false);
}

void ExecuteSqlFrame::do_layout()
{
    // log control notebook pane
    wxBoxSizer* sizerPane1 = new wxBoxSizer(wxHORIZONTAL);
    sizerPane1->Add(styled_text_ctrl_stats, 1, wxEXPAND);
    notebook_pane_1->SetSizer(sizerPane1);

    // data grid notebook pane
    wxBoxSizer* sizerPane2 = new wxBoxSizer(wxHORIZONTAL);
    sizerPane2->Add(grid_data, 1, wxEXPAND);
    notebook_pane_2->SetSizer(sizerPane2);

    // splitter is only control in panel_contents
    wxBoxSizer* sizerContents = new wxBoxSizer(wxHORIZONTAL);
    sizerContents->Add(splitter_window_1, 1, wxEXPAND);
    panel_contents->SetSizer(sizerContents);
    sizerContents->Fit(this);
    sizerContents->SetSizeHints(this);
}

bool ExecuteSqlFrame::doCanClose()
{
    bool saveFile = false;
    if (filenameM.IsOk() && styled_text_ctrl_sql->GetModify())
    {
        Raise();
        int res = showQuestionDialog(this, _("Do you want to save changes to the file?"),
            wxString::Format(_("You have made changes to the file\n\n%s\n\nwhich will be lost if you close without saving."),
            filenameM.GetFullPath().c_str()),
            AdvancedMessageDialogButtonsYesNoCancel(_("&Save"), _("Do&n't Save")));
        if (res != wxYES && res != wxNO)
            return false;
        saveFile = res == wxYES;
    }

    if (transactionM != 0 && transactionM->Started())
    {
        Raise();
        int res = showQuestionDialog(this, _("Do you want to commit the active transaction?"),
            _("If you don't commit the transaction then it will be automatically rolled back, and all changes made by statements executed in this transaction will be lost."),
            AdvancedMessageDialogButtonsYesNoCancel(_("&Commit Transaction"), _("&Rollback Transaction")),
            config(), "DIALOG_ActiveTransaction", _("Don't ask again, &always commit/rollback"));
        if (res != wxYES && res != wxNO)
            return false;
        if (res == wxYES && !commitTransaction())
            return false;
    }

    if (saveFile && !styled_text_ctrl_sql->SaveFile(filenameM.GetFullPath()))
        return false;
    return true;
}

void ExecuteSqlFrame::doBeforeDestroy()
{
    // prevent editor from updating the invalid dataset
    if (grid_data->IsCellEditControlEnabled())
        grid_data->EnableCellEditControl(false);
    // make sure that further calls to update() will not call Close() again
    databaseM = 0;
}

void ExecuteSqlFrame::showProperties(wxString objectName)
{
    MetadataItem *m = databaseM->findByName(objectName);
    if (!m)
        m = databaseM->findByName(objectName.Upper());

    if (m)
    {
        MetadataItemPropertiesFrame::showPropertyPage(m);
        return;
    }

    wxMessageBox(
        wxString::Format(_("Object %s has not been found in this database."),
            objectName.c_str()),
        _("Search failed."), wxOK | wxICON_INFORMATION);
}

BEGIN_EVENT_TABLE(ExecuteSqlFrame, wxFrame)
    EVT_STC_UPDATEUI(ExecuteSqlFrame::ID_stc_sql, ExecuteSqlFrame::OnSqlEditUpdateUI)
    EVT_STC_CHARADDED(ExecuteSqlFrame::ID_stc_sql, ExecuteSqlFrame::OnSqlEditCharAdded)
    EVT_STC_CHANGE(ExecuteSqlFrame::ID_stc_sql, ExecuteSqlFrame::OnSqlEditChanged)
    EVT_STC_START_DRAG(ExecuteSqlFrame::ID_stc_sql, ExecuteSqlFrame::OnSqlEditStartDrag)
    EVT_SPLITTER_UNSPLIT(wxID_ANY, ExecuteSqlFrame::OnSplitterUnsplit)
    EVT_CHAR_HOOK(ExecuteSqlFrame::OnKeyDown)
    EVT_CHILD_FOCUS(ExecuteSqlFrame::OnChildFocus)
    EVT_IDLE(ExecuteSqlFrame::OnIdle)
    EVT_ACTIVATE(ExecuteSqlFrame::OnActivate)

    EVT_MENU(wxID_NEW,      ExecuteSqlFrame::OnMenuNew)
    EVT_MENU(wxID_OPEN,     ExecuteSqlFrame::OnMenuOpen)
    EVT_MENU(wxID_SAVE,     ExecuteSqlFrame::OnMenuSaveOrSaveAs)
    EVT_MENU(wxID_SAVEAS,   ExecuteSqlFrame::OnMenuSaveOrSaveAs)
    EVT_MENU(wxID_CLOSE,    ExecuteSqlFrame::OnMenuClose)

    EVT_MENU(wxID_UNDO,     ExecuteSqlFrame::OnMenuUndo)
    EVT_MENU(wxID_REDO,     ExecuteSqlFrame::OnMenuRedo)
    EVT_MENU(wxID_CUT,      ExecuteSqlFrame::OnMenuCut)
    EVT_MENU(wxID_COPY,     ExecuteSqlFrame::OnMenuCopy)
    EVT_MENU(wxID_PASTE,    ExecuteSqlFrame::OnMenuPaste)
    EVT_MENU(wxID_DELETE,   ExecuteSqlFrame::OnMenuDelete)
    EVT_MENU(wxID_SELECTALL,ExecuteSqlFrame::OnMenuSelectAll)
    EVT_MENU(wxID_REPLACE,  ExecuteSqlFrame::OnMenuReplace)

    EVT_UPDATE_UI(wxID_UNDO,    ExecuteSqlFrame::OnMenuUpdateUndo)
    EVT_UPDATE_UI(wxID_REDO,    ExecuteSqlFrame::OnMenuUpdateRedo)
    EVT_UPDATE_UI(wxID_CUT,     ExecuteSqlFrame::OnMenuUpdateCut)
    EVT_UPDATE_UI(wxID_COPY,    ExecuteSqlFrame::OnMenuUpdateCopy)
    EVT_UPDATE_UI(wxID_PASTE,   ExecuteSqlFrame::OnMenuUpdatePaste)
    EVT_UPDATE_UI(wxID_DELETE,  ExecuteSqlFrame::OnMenuUpdateDelete)

    EVT_MENU(Cmds::View_Editor, ExecuteSqlFrame::OnMenuSelectView)
    EVT_UPDATE_UI(Cmds::View_Editor, ExecuteSqlFrame::OnMenuUpdateSelectView)
    EVT_MENU(Cmds::View_Statistics, ExecuteSqlFrame::OnMenuSelectView)
    EVT_UPDATE_UI(Cmds::View_Statistics, ExecuteSqlFrame::OnMenuUpdateSelectView)
    EVT_MENU(Cmds::View_Data, ExecuteSqlFrame::OnMenuSelectView)
    EVT_UPDATE_UI(Cmds::View_Data, ExecuteSqlFrame::OnMenuUpdateSelectView)
    EVT_MENU(Cmds::View_SplitView, ExecuteSqlFrame::OnMenuSplitView)
    EVT_UPDATE_UI(Cmds::View_SplitView, ExecuteSqlFrame::OnMenuUpdateSplitView)
    EVT_MENU(Cmds::View_Set_editor_font, ExecuteSqlFrame::OnMenuSetEditorFont)
    EVT_MENU(Cmds::View_Wrap_long_lines, ExecuteSqlFrame::OnMenuToggleWrap)

    EVT_MENU(Cmds::Find_Selected_Object,   ExecuteSqlFrame::OnMenuFindSelectedObject)

    EVT_MENU(wxID_FORWARD,         ExecuteSqlFrame::OnMenuHistoryNext)
    EVT_MENU(wxID_BACKWARD,        ExecuteSqlFrame::OnMenuHistoryPrev)
    EVT_MENU(Cmds::History_Search, ExecuteSqlFrame::OnMenuHistorySearch)
    EVT_UPDATE_UI(wxID_FORWARD,    ExecuteSqlFrame::OnMenuUpdateHistoryNext)
    EVT_UPDATE_UI(wxID_BACKWARD,   ExecuteSqlFrame::OnMenuUpdateHistoryPrev)

    EVT_MENU(Cmds::Query_Execute,             ExecuteSqlFrame::OnMenuExecute)
    EVT_MENU(Cmds::Query_Show_plan,           ExecuteSqlFrame::OnMenuShowPlan)
    EVT_MENU(Cmds::Query_Execute_selection,   ExecuteSqlFrame::OnMenuExecuteSelection)
    EVT_MENU(Cmds::Query_Execute_from_cursor, ExecuteSqlFrame::OnMenuExecuteFromCursor)
    EVT_UPDATE_UI(Cmds::Query_Execute,             ExecuteSqlFrame::OnMenuUpdateWhenExecutePossible)
    EVT_UPDATE_UI(Cmds::Query_Show_plan,           ExecuteSqlFrame::OnMenuUpdateWhenExecutePossible)
    EVT_UPDATE_UI(Cmds::Query_Execute_selection,   ExecuteSqlFrame::OnMenuUpdateWhenExecutePossible)
    EVT_UPDATE_UI(Cmds::Query_Execute_from_cursor, ExecuteSqlFrame::OnMenuUpdateWhenExecutePossible)
    EVT_MENU(Cmds::Query_Commit,              ExecuteSqlFrame::OnMenuCommit)
    EVT_MENU(Cmds::Query_Rollback,            ExecuteSqlFrame::OnMenuRollback)
    EVT_UPDATE_UI(Cmds::Query_Commit,         ExecuteSqlFrame::OnMenuUpdateWhenInTransaction)
    EVT_UPDATE_UI(Cmds::Query_Rollback,       ExecuteSqlFrame::OnMenuUpdateWhenInTransaction)
    EVT_MENU_RANGE(Cmds::Query_TransactionConcurrency,      Cmds::Query_TransactionConsistency, ExecuteSqlFrame::OnMenuTransactionIsolationLevel)
    EVT_UPDATE_UI_RANGE(Cmds::Query_TransactionConcurrency, Cmds::Query_TransactionConsistency, ExecuteSqlFrame::OnMenuUpdateTransactionIsolationLevel)
    EVT_MENU(Cmds::Query_TransactionLockResolution,         ExecuteSqlFrame::OnMenuTransactionLockResolution)
    EVT_UPDATE_UI(Cmds::Query_TransactionLockResolution,    ExecuteSqlFrame::OnMenuUpdateTransactionLockResolution)
    EVT_MENU(Cmds::Query_TransactionReadOnly,       ExecuteSqlFrame::OnMenuTransactionReadOnly)
    EVT_UPDATE_UI(Cmds::Query_TransactionReadOnly,  ExecuteSqlFrame::OnMenuUpdateTransactionReadOnly)

    EVT_MENU(Cmds::DataGrid_Insert_row,      ExecuteSqlFrame::OnMenuGridInsertRow)
    EVT_MENU(Cmds::DataGrid_Delete_row,      ExecuteSqlFrame::OnMenuGridDeleteRow)
    EVT_MENU(Cmds::DataGrid_SetFieldToNULL,  ExecuteSqlFrame::OnMenuGridSetFieldToNULL)
    EVT_MENU(Cmds::DataGrid_Copy_as_insert,  ExecuteSqlFrame::OnMenuGridCopyAsInsert)
    EVT_MENU(Cmds::DataGrid_Copy_as_inList,  ExecuteSqlFrame::OnMenuGridCopyAsInList)
    EVT_MENU(Cmds::DataGrid_Copy_as_update,  ExecuteSqlFrame::OnMenuGridCopyAsUpdate)
    EVT_MENU(Cmds::DataGrid_EditBlob,        ExecuteSqlFrame::OnMenuGridEditBlob)
    EVT_MENU(Cmds::DataGrid_ImportBlob,      ExecuteSqlFrame::OnMenuGridImportBlob)
    EVT_MENU(Cmds::DataGrid_ExportBlob,      ExecuteSqlFrame::OnMenuGridExportBlob)
    EVT_MENU(Cmds::DataGrid_Save_as_html,    ExecuteSqlFrame::OnMenuGridSaveAsHtml)
    EVT_MENU(Cmds::DataGrid_Save_as_csv,     ExecuteSqlFrame::OnMenuGridSaveAsCsv)
    EVT_MENU(Cmds::DataGrid_Set_header_font, ExecuteSqlFrame::OnMenuGridGridHeaderFont)
    EVT_MENU(Cmds::DataGrid_Set_cell_font,   ExecuteSqlFrame::OnMenuGridGridCellFont)
    EVT_MENU(Cmds::DataGrid_FetchAll,        ExecuteSqlFrame::OnMenuGridFetchAll)
    EVT_MENU(Cmds::DataGrid_CancelFetchAll,  ExecuteSqlFrame::OnMenuGridCancelFetchAll)

    EVT_UPDATE_UI(Cmds::DataGrid_Insert_row,     ExecuteSqlFrame::OnMenuUpdateGridInsertRow)
    EVT_UPDATE_UI(Cmds::DataGrid_Delete_row,     ExecuteSqlFrame::OnMenuUpdateGridDeleteRow)
    EVT_UPDATE_UI(Cmds::DataGrid_SetFieldToNULL, ExecuteSqlFrame::OnMenuUpdateGridCanSetFieldToNULL)
    EVT_UPDATE_UI(Cmds::DataGrid_Copy_as_insert, ExecuteSqlFrame::OnMenuUpdateGridHasData)
    EVT_UPDATE_UI(Cmds::DataGrid_Copy_as_update, ExecuteSqlFrame::OnMenuUpdateGridHasData)
    EVT_UPDATE_UI(Cmds::DataGrid_EditBlob,       ExecuteSqlFrame::OnMenuUpdateGridCellIsBlob)
    EVT_UPDATE_UI(Cmds::DataGrid_ImportBlob,     ExecuteSqlFrame::OnMenuUpdateGridCellIsBlob)
    EVT_UPDATE_UI(Cmds::DataGrid_ExportBlob,     ExecuteSqlFrame::OnMenuUpdateGridCellIsBlob)
    EVT_UPDATE_UI(Cmds::DataGrid_Save_as_html,   ExecuteSqlFrame::OnMenuUpdateGridHasSelection)
    EVT_UPDATE_UI(Cmds::DataGrid_Save_as_csv,    ExecuteSqlFrame::OnMenuUpdateGridHasSelection)
    EVT_UPDATE_UI(Cmds::DataGrid_FetchAll,       ExecuteSqlFrame::OnMenuUpdateGridFetchAll)
    EVT_UPDATE_UI(Cmds::DataGrid_CancelFetchAll, ExecuteSqlFrame::OnMenuUpdateGridCancelFetchAll)


    EVT_COMMAND(ExecuteSqlFrame::ID_grid_data, wxEVT_FRDG_ROWCOUNT_CHANGED, \
        ExecuteSqlFrame::OnGridRowCountChanged)
    EVT_COMMAND(ExecuteSqlFrame::ID_grid_data, wxEVT_FRDG_STATEMENT, \
        ExecuteSqlFrame::OnGridStatementExecuted)
    EVT_COMMAND(ExecuteSqlFrame::ID_grid_data, wxEVT_FRDG_INVALIDATEATTR, \
        ExecuteSqlFrame::OnGridInvalidateAttributeCache)
    EVT_COMMAND(ExecuteSqlFrame::ID_grid_data, wxEVT_FRDG_SUM, \
        ExecuteSqlFrame::OnGridSum)

    EVT_GRID_CMD_SELECT_CELL(ExecuteSqlFrame::ID_grid_data, ExecuteSqlFrame::OnGridCellChange)
    EVT_GRID_CMD_LABEL_LEFT_DCLICK(ExecuteSqlFrame::ID_grid_data, ExecuteSqlFrame::OnGridLabelLeftDClick)

    EVT_TIMER(ExecuteSqlFrame::TIMER_ID_UPDATE_BLOB, ExecuteSqlFrame::OnBlobEditorUpdate)
END_EVENT_TABLE()

// Avoiding the annoying thing that you cannot click inside the selection and have it deselected and have caret there
void ExecuteSqlFrame::OnSqlEditStartDrag(wxStyledTextEvent& event)
{
    wxPoint mp = ::wxGetMousePosition();
    int p = styled_text_ctrl_sql->PositionFromPoint(styled_text_ctrl_sql->ScreenToClient(mp));
    styled_text_ctrl_sql->SetSelectionStart(p);    // deselect text
    styled_text_ctrl_sql->SetSelectionEnd(p);
    // cancel drag operation, because drag and drop editing is disabled
    // by our own SqlEditorDropTarget anyway
    event.SetDragText(wxEmptyString);
}

//! display editor col:row in StatusBar and do highlighting of braces ()
void ExecuteSqlFrame::OnSqlEditUpdateUI(wxStyledTextEvent& WXUNUSED(event))
{
    if (loadingM)
        return;

    // mghie: do not update the statusbar from here, because that slows
    //        everything down a lot on Mac OS X
    updateEditorCaretPosM = true;

    // check for braces, and highlight
    int p = styled_text_ctrl_sql->GetCurrentPos();
    int c1 = styled_text_ctrl_sql->GetCharAt(p);
    int c2 = (p > 1 ? styled_text_ctrl_sql->GetCharAt(p-1) : 0);

    if (c2=='(' || c2==')' || c1=='(' || c1==')')
    {
        int sp = (c2=='(' || c2==')') ? p-1 : p;

        int q = styled_text_ctrl_sql->BraceMatch(sp);
        if (q == wxSTC_INVALID_POSITION)
            styled_text_ctrl_sql->BraceBadLight(sp);
        else
            styled_text_ctrl_sql->BraceHighlight(sp, q);

        // remove calltip if needed
        if (styled_text_ctrl_sql->CallTipActive() && (c1==')' || c2==')')
            && q == styled_text_ctrl_sql->CallTipPosAtStart() - 1)
        {
            styled_text_ctrl_sql->CallTipCancel();
        }
    }
    else
        styled_text_ctrl_sql->BraceBadLight(wxSTC_INVALID_POSITION);    // remove light
}

//! returns true if there is a word in "wordlist" that starts with "word"
bool HasWord(wxString word, wxString& wordlist)
{
    word.MakeUpper();

    wxStringTokenizer tkz(wordlist, " ");
    while (tkz.HasMoreTokens())
    {
        if (tkz.GetNextToken().Upper().StartsWith(word))
            return true;
    }
    return false;
}

//! autocomplete stuff
void ExecuteSqlFrame::OnSqlEditCharAdded(wxStyledTextEvent& event)
{
    int pos = styled_text_ctrl_sql->GetCurrentPos();
    if (pos == 0)
        return;

    int c = event.GetKey();
    if (c == '\n')
    {
        if (config().get("sqlEditorAutoIndent", true))
        {
            int lineNum = styled_text_ctrl_sql->LineFromPosition(pos - 1);
            int linestart = styled_text_ctrl_sql->PositionFromLine(lineNum);
            int indpos = styled_text_ctrl_sql->GetLineIndentPosition(lineNum);
            wxString indent(styled_text_ctrl_sql->GetTextRange(linestart,
                indpos));
            int selpos = styled_text_ctrl_sql->GetSelectionStart();
            styled_text_ctrl_sql->InsertText(selpos, indent);
            styled_text_ctrl_sql->GotoPos(selpos + indent.Length());
        }
    }
    else if (c == '(')
    {
        if (config().get("SQLEditorCalltips", true))
        {
            int start = styled_text_ctrl_sql->WordStartPosition(pos - 2, true);
            if (start != -1 && start != pos - 2)
            {
                wxString word = styled_text_ctrl_sql->GetTextRange(start, pos - 1).Upper();
                wxString calltip;
                Procedure* p = dynamic_cast<Procedure*>(databaseM->findByNameAndType(ntProcedure, word));
                if (p)
                    calltip = p->getDefinition();
                Function* f = dynamic_cast<Function*>(databaseM->findByNameAndType(ntFunction, word));
                if (f)
                    calltip = f->getDefinition();
                if (!calltip.empty())
                {
                    styled_text_ctrl_sql->CallTipShow(start, calltip);
                    styled_text_ctrl_sql->CallTipSetHighlight(0, pos - 1 - start);    // start, end
                }
            }
        }
    }
    else
    {
        if (config().get("AutocompleteEnabled", true))
        {
            #ifndef __WXGTK20__
            bool allow = config().get("autoCompleteQuoted", true);
            if (!allow)
            {
                // needed since event that updates the style happens later
                ::wxSafeYield();
                if (styled_text_ctrl_sql->GetStyleAt(pos - 1) != 7)   // not in quotes
                    allow = true;
            }
            #else
            bool allow = true;  // ::wxSafeYield kills the focus on gtk2
                                // so, until we make a parser to detect whether we're
                                // inside quotes or not - this #ifdef stays
            #endif
            if (allow)
            {
                if (styled_text_ctrl_sql->CallTipActive())
                {
                    if (!config().get("AutoCompleteDisableWhenCalltipShown", true))
                        autoComplete(false);
                }
                else
                    autoComplete(false);
            }
        }
    }

    // join table ON __autocomplete FK relation__
    if (c == 'N' && pos > 1 && 'O' == styled_text_ctrl_sql->GetCharAt(pos-2))
    {
        // TODO:
        // autocomplete JOIN table t2 ON ... write FK relation automatically
        // IncompleteStatement is(databaseM, styled_text_ctrl_sql->GetText());
        // wxString join = is.getJoin(pos);
        // if (!join.IsEmpty())
        //    add "join" to sql editor
    }
}

void ExecuteSqlFrame::OnSqlEditChanged(wxStyledTextEvent& WXUNUSED(event))
{
    updateFrameTitleM = true;
}

void ExecuteSqlFrame::autoCompleteColumns(int pos, int len)
{
    int start;
    if (pos > 2 && styled_text_ctrl_sql->GetCharAt(pos-2) == '"')
    {   // first we check if object name is quoted
        start = pos-3;
        while (start > -1 && styled_text_ctrl_sql->GetCharAt(start) != '"')
            --start;
    }
    else
    {   // only allow chars valid for FB identifier
        styled_text_ctrl_sql->setChars(true);
        start = styled_text_ctrl_sql->WordStartPosition(pos-1, true);
        styled_text_ctrl_sql->setChars(false); // reset to default behavior
        if (start == -1)
            return;
    }
    wxString table = styled_text_ctrl_sql->GetTextRange(start, pos-1);
    IncompleteStatement is(databaseM, styled_text_ctrl_sql->GetText());
    wxString columns = is.getObjectColumns(table, pos, len);//When the user are typing something, you need to sort de result, else intelisense won't work properly
    if (columns.IsEmpty())
        return;
    if (HasWord(styled_text_ctrl_sql->GetTextRange(pos, pos+len), columns))
        styled_text_ctrl_sql->AutoCompShow(len, columns);
}

void ExecuteSqlFrame::autoComplete(bool force)
{
    if (styled_text_ctrl_sql->AutoCompActive())
        return;

    int autoCompleteChars = 1;
    if (!force)
    {
        autoCompleteChars = config().get("AutocompleteChars", 3);
        if (autoCompleteChars <= 0)
            return;
    }

    int pos = styled_text_ctrl_sql->GetCurrentPos();
    int start = styled_text_ctrl_sql->WordStartPosition(pos, true);
    if (start > 1 && styled_text_ctrl_sql->GetCharAt(start - 1) == '.')
    {
        autoCompleteColumns(start, pos-start);
        return;
    }

    if (start != -1 && pos - start >= autoCompleteChars)
    {
        // GTK version crashes if nothing matches, so this check must be made for GTK
        // For MSW, it doesn't crash but it flashes on the screen (also not very nice)
        if (HasWord(styled_text_ctrl_sql->GetTextRange(start, pos), keywordsM))
            styled_text_ctrl_sql->AutoCompShow(pos-start, keywordsM);
    }
}

void ExecuteSqlFrame::OnMenuFindSelectedObject(wxCommandEvent& WXUNUSED(event))
{
    wxString sel = styled_text_ctrl_sql->GetSelectedText();
    int p = sel.Find(" ");
    if (p != -1)
        sel.Remove(p);
    showProperties(sel);
}

//! handle function keys
void ExecuteSqlFrame::OnKeyDown(wxKeyEvent& event)
{
    int key = event.GetKeyCode();
    if (!event.HasModifiers() && key == WXK_F3)
    {
        styled_text_ctrl_sql->find(false);
        return;
    }

    if (wxWindow::FindFocus() == styled_text_ctrl_sql)
    {
        if (!styled_text_ctrl_sql->AutoCompActive())
        {
            enum { acSpace=0, acTab };
            int acc = acSpace;
            config().getValue("AutoCompleteKey", acc);
            if (acc == acSpace && event.ControlDown() && key == WXK_SPACE)
            {
                autoComplete(true);
                return;
            }

            // TAB completion works when there is no white space before cursor and there is no selection
            if (acc == acTab && key == WXK_TAB && styled_text_ctrl_sql->GetSelectionStart() == styled_text_ctrl_sql->GetSelectionEnd())
            {
                int p = styled_text_ctrl_sql->GetCurrentPos();
                if (p > 0)
                {
                    int ch = styled_text_ctrl_sql->GetCharAt(p-1);
                    if (ch != ' ' && (ch < 0x09 || ch > 0x0d))        // <- as taken from scintilla/src/Document.cxx
                    {
                        autoComplete(true);
                        return;                    // don't Skip the event
                    }
                }
            }
        }
        else if (key == WXK_RETURN)
        {
            if (!config().get("AutoCompleteWithEnter", true))
                styled_text_ctrl_sql->AutoCompCancel();
        }
    }
    event.Skip();
}

void ExecuteSqlFrame::OnChildFocus(wxChildFocusEvent& WXUNUSED(event))
{
    doUpdateFocusedControlM = true;
}

void ExecuteSqlFrame::OnIdle(wxIdleEvent& event)
{
    if (doUpdateFocusedControlM)
        updateViewMode();
    if (updateEditorCaretPosM)
    {
        updateEditorCaretPosM = false;

        int p = styled_text_ctrl_sql->GetCurrentPos();
        int row = styled_text_ctrl_sql->GetCurrentLine();
        int col = p - styled_text_ctrl_sql->PositionFromLine(row);
        statusbar_1->SetStatusText(wxString::Format("%d : %d",
            row + 1, col + 1), 2);
    }
    if (updateFrameTitleM)
    {
        updateFrameTitleM = false;
        updateFrameTitle();
    }
    event.Skip();
}

void ExecuteSqlFrame::OnActivate(wxActivateEvent& event)
{
    if (event.GetActive() && filenameM.FileExists())
    {
        wxDateTime modified = filenameM.GetModificationTime();
        if (filenameModificationTimeM != modified)
        {
            filenameModificationTimeM = modified;

            Raise();
            int res = showQuestionDialog(this,
                _("Do you want to load external modifications to this file?"),
                wxString::Format(_("The file\n\n%s\n\nhas been modified by another program. Do you want to reload it?\nIf you reload the file now your own modifications will be lost."),
                filenameM.GetFullPath().c_str()),
                AdvancedMessageDialogButtonsOkCancel(_("&Reload"), _("Do&n't Reload")));
            if (res == wxOK)
                loadSqlFile(filenameM.GetFullPath());
        }
    }
    event.Skip();
}

void ExecuteSqlFrame::OnMenuNew(wxCommandEvent& WXUNUSED(event))
{
    ExecuteSqlFrame *eff = new ExecuteSqlFrame(GetParent(), -1,
        _("Execute SQL statements"), databaseM->shared_from_this());
    eff->setSql(styled_text_ctrl_sql->GetSelectedText());
    eff->Show();
}

void ExecuteSqlFrame::OnMenuOpen(wxCommandEvent& WXUNUSED(event))
{
    wxFileDialog fd(this, _("Open File"),
        filenameM.GetPath(), filenameM.GetName(),
        _("SQL script files (*.sql)|*.sql|All files (*.*)|*.*"),
        wxFD_OPEN | wxFD_CHANGE_DIR);
    if (wxID_OK == fd.ShowModal())
        loadSqlFile(fd.GetPath());
}

void ExecuteSqlFrame::OnMenuSaveOrSaveAs(wxCommandEvent& event)
{
    wxString filename(filenameM.GetFullPath());
    if (event.GetId() == wxID_SAVEAS || !filenameM.IsOk())
    {
        wxFileDialog fd(this, _("Save File As"),
            filenameM.GetPath(), filenameM.GetName(),
            _("SQL script files (*.sql)|*.sql|All files (*.*)|*.*"),
            wxFD_SAVE | wxFD_CHANGE_DIR | wxFD_OVERWRITE_PROMPT);
        if (wxID_OK != fd.ShowModal())
            return;
        filename = fd.GetPath();
    }

    if (styled_text_ctrl_sql->SaveFile(filename))
    {
        filenameM = filename;
        filenameModificationTimeM = wxFileName(filenameM).GetModificationTime();
        updateFrameTitleM = true;
        statusbar_1->SetStatusText((_("File saved")), 2);
    }
}

void ExecuteSqlFrame::OnMenuClose(wxCommandEvent& WXUNUSED(event))
{
    Close();
}

void ExecuteSqlFrame::OnMenuUndo(wxCommandEvent& WXUNUSED(event))
{
    if (viewModeM == vmEditor)
        styled_text_ctrl_sql->Undo();
}

void ExecuteSqlFrame::OnMenuUpdateUndo(wxUpdateUIEvent& event)
{
    event.Enable(viewModeM == vmEditor && styled_text_ctrl_sql->CanUndo());
}

void ExecuteSqlFrame::OnMenuRedo(wxCommandEvent& WXUNUSED(event))
{
    if (viewModeM == vmEditor)
        styled_text_ctrl_sql->Redo();
}

void ExecuteSqlFrame::OnMenuUpdateRedo(wxUpdateUIEvent& event)
{
    event.Enable(viewModeM == vmEditor && styled_text_ctrl_sql->CanRedo());
}

void ExecuteSqlFrame::OnMenuCopy(wxCommandEvent& WXUNUSED(event))
{
    if (viewModeM == vmEditor)
        styled_text_ctrl_sql->Copy();
    else if (viewModeM == vmGrid)
        grid_data->copyToClipboard();
}

void ExecuteSqlFrame::OnMenuUpdateCopy(wxUpdateUIEvent& event)
{
    bool enableCmd = false;
    if (viewModeM == vmEditor)
        enableCmd = styled_text_ctrl_sql->hasSelection();
    else if (viewModeM == vmGrid)
        enableCmd = grid_data->getDataGridTable() && grid_data->GetNumberRows();
    event.Enable(enableCmd);
}

void ExecuteSqlFrame::OnMenuCut(wxCommandEvent& WXUNUSED(event))
{
    if (viewModeM == vmEditor)
        styled_text_ctrl_sql->Cut();
}

void ExecuteSqlFrame::OnMenuUpdateCut(wxUpdateUIEvent& event)
{
    event.Enable(viewModeM == vmEditor && styled_text_ctrl_sql->hasSelection());
}

void ExecuteSqlFrame::OnMenuDelete(wxCommandEvent& WXUNUSED(event))
{
    if (viewModeM == vmEditor)
        styled_text_ctrl_sql->Clear();
}

void ExecuteSqlFrame::OnMenuUpdateDelete(wxUpdateUIEvent& event)
{
    event.Enable(viewModeM == vmEditor && styled_text_ctrl_sql->hasSelection());
}

void ExecuteSqlFrame::OnMenuPaste(wxCommandEvent& WXUNUSED(event))
{
    if (viewModeM == vmEditor)
        styled_text_ctrl_sql->Paste();
}

void ExecuteSqlFrame::OnMenuUpdatePaste(wxUpdateUIEvent& event)
{
    event.Enable(viewModeM == vmEditor && styled_text_ctrl_sql->CanPaste());
}

void ExecuteSqlFrame::OnMenuSelectAll(wxCommandEvent& WXUNUSED(event))
{
    if (viewModeM == vmEditor)
        styled_text_ctrl_sql->SelectAll();
    else if (viewModeM == vmLogCtrl)
        styled_text_ctrl_stats->SelectAll();
    else if (viewModeM == vmGrid)
        grid_data->SelectAll();
}

void ExecuteSqlFrame::OnMenuReplace(wxCommandEvent &WXUNUSED(event))
{
    styled_text_ctrl_sql->find(true);
}

void ExecuteSqlFrame::OnMenuUpdateWhenInTransaction(wxUpdateUIEvent& event)
{
    event.Enable(inTransactionM && !grid_data->IsCellEditControlEnabled());
}

void ExecuteSqlFrame::OnMenuSelectView(wxCommandEvent& event)
{
    if (event.GetId() == Cmds::View_Editor)
        setViewMode(vmEditor);
    else if (event.GetId() == Cmds::View_Statistics)
        setViewMode(vmLogCtrl);
    else if (event.GetId() == Cmds::View_Data)
        setViewMode(vmGrid);
    else
        wxCHECK_RET(false, "event id not handled");
}

void ExecuteSqlFrame::OnMenuUpdateSelectView(wxUpdateUIEvent& event)
{
    if (event.GetId() == Cmds::View_Editor && viewModeM == vmEditor)
        event.Check(true);
    else if (event.GetId() == Cmds::View_Statistics && viewModeM == vmLogCtrl)
        event.Check(true);
    else if (event.GetId() == Cmds::View_Data && viewModeM == vmGrid)
        event.Check(true);
}

void ExecuteSqlFrame::OnMenuSplitView(wxCommandEvent& WXUNUSED(event))
{
    setViewMode(!splitter_window_1->IsSplit(), viewModeM);
}

void ExecuteSqlFrame::OnMenuUpdateSplitView(wxUpdateUIEvent& event)
{
    event.Check(splitter_window_1->IsSplit());
}

void ExecuteSqlFrame::OnMenuSetEditorFont(wxCommandEvent& WXUNUSED(event))
{
    styled_text_ctrl_sql->setFont();
}

void ExecuteSqlFrame::OnMenuToggleWrap(wxCommandEvent& WXUNUSED(event))
{
    const int mode = styled_text_ctrl_sql->GetWrapMode();
    styled_text_ctrl_sql->SetWrapMode(
        (mode == wxSTC_WRAP_WORD) ? wxSTC_WRAP_NONE : wxSTC_WRAP_WORD);
}

void ExecuteSqlFrame::OnMenuHistoryNext(wxCommandEvent& WXUNUSED(event))
{
    StatementHistory& sh = StatementHistory::get(databaseM);
    if (historyPositionM != sh.size())  // we're already at the end?
    {
        StatementHistory::Position pos = historyPositionM + 1;
        wxString sql(pos == sh.size() ? localBuffer : sh.get(pos));
        if (setSql(sql))
            historyPositionM = pos;
    }
}

void ExecuteSqlFrame::OnMenuHistoryPrev(wxCommandEvent& WXUNUSED(event))
{
    StatementHistory& sh = StatementHistory::get(databaseM);
    if (historyPositionM > 0 && sh.size() > 0)
    {
        if (historyPositionM == sh.size())
        {
            // we're on local buffer => store it
            localBuffer = styled_text_ctrl_sql->GetText();
        }
        StatementHistory::Position pos = historyPositionM - 1;
        if (setSql(sh.get(pos)))
            historyPositionM = pos;
    }
}

void ExecuteSqlFrame::OnMenuHistorySearch(wxCommandEvent& WXUNUSED(event))
{
    StatementHistory& sh = StatementHistory::get(databaseM);
    StatementHistoryDialog *shf = new StatementHistoryDialog(this, &sh);
    if (shf->ShowModal() == wxID_OK)
        setSql(shf->getSql());
}

void ExecuteSqlFrame::OnMenuUpdateHistoryNext(wxUpdateUIEvent& event)
{
    StatementHistory& sh = StatementHistory::get(databaseM);
    event.Enable(sh.size() > historyPositionM);
}

void ExecuteSqlFrame::OnMenuUpdateHistoryPrev(wxUpdateUIEvent& event)
{
    StatementHistory& sh = StatementHistory::get(databaseM);
    event.Enable(historyPositionM > 0 && sh.size() > 0);
}

void ExecuteSqlFrame::OnMenuExecute(wxCommandEvent& WXUNUSED(event))
{
    clearLogBeforeExecution();
    prepareAndExecute(false);
}

void ExecuteSqlFrame::OnMenuShowPlan(wxCommandEvent& WXUNUSED(event))
{
    prepareAndExecute(true);
}

void ExecuteSqlFrame::OnMenuExecuteFromCursor(wxCommandEvent& WXUNUSED(event))
{
    clearLogBeforeExecution();

    wxString sql(
        styled_text_ctrl_sql->GetTextRange(
            styled_text_ctrl_sql->GetCurrentPos(),
            styled_text_ctrl_sql->GetLength()
        )
    );
    parseStatements(sql, false, false, styled_text_ctrl_sql->GetCurrentPos());
}

void ExecuteSqlFrame::OnMenuExecuteSelection(wxCommandEvent& WXUNUSED(event))
{
    clearLogBeforeExecution();
    if (config().get("TreatAsSingleStatement", false))
        execute(styled_text_ctrl_sql->GetSelectedText(), ";");
    else
        parseStatements(styled_text_ctrl_sql->GetSelectedText(),
            false,
            false,
            styled_text_ctrl_sql->GetSelectionStart()
            );
}

void ExecuteSqlFrame::OnMenuGridFetchAll(wxCommandEvent& WXUNUSED(event))
{
    grid_data->fetchAll();
}

void ExecuteSqlFrame::OnMenuGridCancelFetchAll(wxCommandEvent& WXUNUSED(event))
{
    grid_data->cancelFetchAll();
}

void ExecuteSqlFrame::OnMenuUpdateGridCellIsBlob(wxUpdateUIEvent& event)
{
    DataGridTable* dgt = grid_data->getDataGridTable();
    event.Enable(dgt && grid_data->GetNumberRows() &&
        dgt->isBlobColumn(grid_data->GetGridCursorCol()));
}

void ExecuteSqlFrame::closeBlobEditor(bool saveBlobValue)
{
    if ((editBlobDlgM) && (editBlobDlgM->IsShown()))
    {
        if (saveBlobValue)
            editBlobDlgM->Close();
        else
            editBlobDlgM->closeDontSave();
    }
}

void ExecuteSqlFrame::updateBlobEditor()
{
    DataGridTable* dgt = grid_data->getDataGridTable();
    if (!dgt || !grid_data->GetNumberRows())
        return;
    unsigned row = grid_data->GetGridCursorRow();
    unsigned col = grid_data->GetGridCursorCol();

    if (!editBlobDlgM->IsShown())
    {
        editBlobDlgM->Show();
        editBlobDlgM->Update();
    }

    editBlobDlgM->setBlob(grid_data, dgt, &statementM, row, col);
    SetFocus();
    grid_data->SetFocus();
}

void ExecuteSqlFrame::OnMenuGridEditBlob(wxCommandEvent& WXUNUSED(event))
{
    if (!editBlobDlgM)
    {
        editBlobDlgM = new EditBlobDialog(this);
    }
    updateBlobEditor();
}

void ExecuteSqlFrame::OnMenuGridExportBlob(wxCommandEvent& WXUNUSED(event))
{
    DataGridTable* dgt = grid_data->getDataGridTable();
    if (!dgt || !grid_data->GetNumberRows())
        return;
    if (!dgt->isBlobColumn(grid_data->GetGridCursorCol()))
        throw FRError(_("Not a BLOB column"));
    wxString filename = ::wxFileSelector(_("Select a file"), "",
        "", "", "*",
        wxFD_SAVE | wxFD_OVERWRITE_PROMPT, this);
    if (filename.IsEmpty())
        return;

    ProgressDialog pd(this, _("Saving BLOB to file"));
    pd.doShow();
    dgt->exportBlobFile(filename, grid_data->GetGridCursorRow(),
        grid_data->GetGridCursorCol(), &pd);
}

void ExecuteSqlFrame::OnMenuGridImportBlob(wxCommandEvent& WXUNUSED(event))
{
    DataGridTable* dgt = grid_data->getDataGridTable();
    if (!dgt || !grid_data->GetNumberRows())
        return;
    if (!dgt->isBlobColumn(grid_data->GetGridCursorCol()))
        throw FRError(_("Not a BLOB column"));
    wxString filename = ::wxFileSelector(_("Select a file"), "",
        "", "", "*",
        wxFD_OPEN | wxFD_FILE_MUST_EXIST, this);
   if (filename.IsEmpty())
        return;

    ProgressDialog pd(this, _("Importing BLOB from file"));
    pd.doShow();
    dgt->importBlobFile(filename, grid_data->GetGridCursorRow(),
        grid_data->GetGridCursorCol(), &pd);
}

void ExecuteSqlFrame::OnMenuGridInsertRow(wxCommandEvent& WXUNUSED(event))
{
    DataGridTable *tb = grid_data->getDataGridTable();
    if (tb && grid_data->GetNumberCols())
    {
        wxArrayString tables;
        tb->getTableNames(tables);
        wxString tab;
        if (tables.GetCount() == 0)
            throw FRError(_("No valid tables found."));
        if (tables.GetCount() == 1)
            tab = tables[0];
        else
        {   // show list of tables for user to select into which one to insert
            tab = wxGetSingleChoice(_("Select a table"),
                _("Multiple tables found"), tables, this);
            if (tab.IsEmpty())
                return;
        }

        // show dialog to enter values
        InsertDialog* id = new InsertDialog(this, tab, tb, statementM,
            databaseM);
        id->Show();
        Disable();
    }
}

// this returns an array of row numbers of fully selected rows, or the number
// of the active row
wxArrayInt getSelectedGridRows(DataGrid* grid)
{
    wxArrayInt rows;
    if (grid)
    {
        // add fully selected rows
        rows = grid->GetSelectedRows();

        // add rows in selection blocks that span all columns
        wxGridCellCoordsArray tlCells(grid->GetSelectionBlockTopLeft());
        wxGridCellCoordsArray brCells(grid->GetSelectionBlockBottomRight());
        wxASSERT(tlCells.GetCount() == brCells.GetCount());
        for (size_t i = 0; i < tlCells.GetCount(); ++i)
        {
            wxGridCellCoords tl = tlCells[i];
            wxGridCellCoords br = brCells[i];
            if (tl.GetCol() == 0 && br.GetCol() == grid->GetNumberCols() - 1)
            {
                size_t len = br.GetRow() - tl.GetRow() + 1;
                size_t first = rows.GetCount();
                rows.SetCount(first + len);
                for (size_t j = 0; j < len; ++j)
                    rows[first + j] = tl.GetRow() + j;
            }
        }
        // add the row of the active cell if nothing else is selected
        if (!rows.GetCount())
            rows.Add(grid->GetGridCursorRow());
    }
    return rows;
}

void ExecuteSqlFrame::OnMenuGridDeleteRow(wxCommandEvent& WXUNUSED(event))
{
    if (!grid_data->getDataGridTable() || !grid_data->GetNumberRows())
        return;

    // M.B. when this is enabled the grid behaves strange on GTK2 (wx2.8.6)
    // when deleting multiple items. I didn't test other platforms
    // grid_data->BeginBatch();

    wxArrayInt rows(getSelectedGridRows(grid_data));
    size_t count = rows.GetCount();
    if (count > 1)
    {
        bool agreed = wxOK == showQuestionDialog(this,
            _("Do you really want to delete multiple rows?"),
            wxString::Format(_("You have more than one row selected. Are you sure you wish to delete all %d selected rows?"), count),
            AdvancedMessageDialogButtonsOkCancel(_("Delete")));
        if (!agreed)
            return;
    }

    // Since we are not really removing the rows (only changing the color)
    // we can go from first to last. If we decide to revert to old code
    // we should go from last to first.
    for (size_t i = 0; i < rows.GetCount(); i++)
    {
        if (grid_data->DeleteRows(rows[i], 1))
            grid_data->DeselectRow(rows[i]);
        else
            break;
    }

    // grid_data->EndBatch();   // see comment for BeginBatch above
}

void ExecuteSqlFrame::OnMenuGridSetFieldToNULL(wxCommandEvent& WXUNUSED(event))
{
    DataGridTable* dgt = grid_data->getDataGridTable();
    if (!dgt)
        return;

    // get selection into array (cells)
    wxGridCellCoordsArray cells = grid_data->getSelectedCells();

    int count = cells.size();
    if (count == 0)
    {
        wxGridCellCoords curCell(grid_data->GetGridCursorRow(),
            grid_data->GetGridCursorCol());
        cells.push_back(curCell);
    }
    if (count > 1)
    {
        bool agreed = wxOK == showQuestionDialog(this,
            _("Do you really want to set multiple fields to NULL?"),
            wxString::Format(_("You have more than one data field selected. Are you sure you wish to set all %d selected fields to NULL?"), count),
            AdvancedMessageDialogButtonsOkCancel(_("Set to NULL")));
        if (!agreed)
            return;
    }

    // check, if a selected column is readonly
    // -> prepare - get distinct list of columns
    std::set<int> colsReadonly;
    for (int i = 0; i < count; i++)
        colsReadonly.insert(cells[i].GetCol());
    // -> remove all fiels that are nullable and not readonly
    std::set<int>::iterator col;
    for (col = colsReadonly.begin(); col != colsReadonly.end();)
    {
        if (!dgt->isReadonlyColumn(*col) && dgt->isNullableColumn(*col))
            colsReadonly.erase(col++);
        else
            ++col;
    }
    // generate a string for message with column names
    wxString colNames = wxEmptyString;
    for (col = colsReadonly.begin(); col != colsReadonly.end(); col++)
    {
        if (colNames != wxEmptyString)
            colNames += ", ";
        colNames += dgt->GetColLabelValue(*col);
    }
    // -> if colNames != "" the user has readonly columns selected
    // -> we will inform him
    if (colNames != wxEmptyString)
    {
        showQuestionDialog(this,
            _("You have read-only or not nullable fields selected!"),
            wxString::Format(_("The following fields are read-only or not nullable:\n%s\n\nThey can not be set to NULL!"), colNames.c_str()),
            AdvancedMessageDialogButtonsOk());
    }

    // set fields to NULL
    for (int i = 0; i < count; i++)
    {
        int row = cells[i].GetRow();
        int col = cells[i].GetCol();

        // do not set to null if field is not nullable or readonly
        if (colsReadonly.find(col) != colsReadonly.end())
            continue;

        dgt->setValueToNull(row, col);

        // if visible, update BLOB editor
        if (editBlobDlgM && editBlobDlgM->IsShown()
            && grid_data->GetGridCursorCol() == col
            && grid_data->GetGridCursorRow() == row)
        {
            editBlobDlgM->setBlob(grid_data, dgt, &statementM, row, col, false);
        }
    }

    // fields that change from NOT NULL to NULL need to update the text color
    grid_data->refreshAndInvalidateAttributes();
}

void ExecuteSqlFrame::OnMenuGridCopyAsInsert(wxCommandEvent& WXUNUSED(event))
{
    grid_data->copyToClipboardAsInsert();
}

void ExecuteSqlFrame::OnMenuGridCopyAsInList(wxCommandEvent& WXUNUSED(event))
{
    grid_data->copyToClipboardAsInList();
}

void ExecuteSqlFrame::OnMenuGridCopyAsUpdate(wxCommandEvent& WXUNUSED(event))
{
    grid_data->copyToClipboardAsUpdate();
}

void ExecuteSqlFrame::OnMenuGridSaveAsHtml(wxCommandEvent& WXUNUSED(event))
{
    grid_data->saveAsHTML();
}

void ExecuteSqlFrame::OnMenuGridSaveAsCsv(wxCommandEvent& WXUNUSED(event))
{
    CodeTemplateProcessor ctp(0, this);
    wxString code;
    ctp.processTemplateFile(code,
        config().getSysTemplateFileName("save_as_csv"), 0);

    wxString fileName;
    if (!ctp.getConfig().getValue("CSVExportFileName", fileName))
        return;

    int i;
    if (!ctp.getConfig().getValue("CSVFieldDelimiter", i))
        return;
    static const wxChar fieldDelimiters[] = { '\t', ',', ';' };
    if (i < 0 || i >= sizeof(fieldDelimiters) / sizeof(wxChar))
        return;
    wxChar fieldDelimiter(fieldDelimiters[i]);

    if (!ctp.getConfig().getValue("CSVTextDelimiter", i))
        return;
    static const wxChar textDelimiters[] = { '\0', '"', '\'' };
    if (i < 0 || i >= sizeof(textDelimiters) / sizeof(wxChar))
        return;
    wxChar textDelimiter(textDelimiters[i]);

    grid_data->saveAsCSV(fileName, fieldDelimiter, textDelimiter);
}

void ExecuteSqlFrame::OnMenuGridGridHeaderFont(wxCommandEvent& WXUNUSED(event))
{
    grid_data->setHeaderFont();
}

void ExecuteSqlFrame::OnMenuGridGridCellFont(wxCommandEvent& WXUNUSED(event))
{
    grid_data->setCellFont();
}

void ExecuteSqlFrame::OnMenuUpdateGridHasSelection(wxUpdateUIEvent& event)
{
    event.Enable(grid_data->IsSelection());
}

void ExecuteSqlFrame::OnMenuUpdateGridFetchAll(wxUpdateUIEvent& event)
{
    DataGridTable* table = grid_data->getDataGridTable();
    event.Enable(table && table->canFetchMoreRows()
        && !table->getFetchAllRows());
}

void ExecuteSqlFrame::OnMenuUpdateGridCancelFetchAll(wxUpdateUIEvent& event)
{
    DataGridTable* table = grid_data->getDataGridTable();
    event.Enable(table && table->canFetchMoreRows()
        && table->getFetchAllRows());
}

void ExecuteSqlFrame::OnMenuUpdateGridCanSetFieldToNULL(wxUpdateUIEvent& event)
{
    if (DataGridTable* dgt = grid_data->getDataGridTable())
    {
        std::vector<bool> selCols(grid_data->getColumnsWithSelectedCells());
        for (size_t i = 0; i < selCols.size(); i++)
        {
            if (selCols[i] && !dgt->isReadonlyColumn(i))
            {
                event.Enable(true);
                return;
            }
        }
        if (!dgt->isReadonlyColumn(grid_data->GetGridCursorRow()))
        {
            event.Enable(true);
            return;
        }
    }
    event.Enable(false);
}

bool ExecuteSqlFrame::loadSqlFile(const wxString& filename)
{
    if (filenameM.IsOk() && styled_text_ctrl_sql->GetModify())
    {
        Raise();
        int res = showQuestionDialog(this, _("Do you want to save changes to the file?"),
            wxString::Format(_("You have made changes to the file\n\n%s\n\nwhich will be lost if you load another file."),
            filenameM.GetFullPath().c_str()),
            AdvancedMessageDialogButtonsYesNoCancel(_("&Save"), _("Do&n't Save")));
        if (res != wxYES && res != wxNO)
            return false;
        if (res == wxYES && !styled_text_ctrl_sql->SaveFile(filenameM.GetFullPath()))
            return false;
    }

    if (!styled_text_ctrl_sql->LoadFile(filename))
        return false;
    filenameM = filename;
    filenameModificationTimeM = wxFileName(filenameM).GetModificationTime();
    updateFrameTitleM = true;
    return true;
}

//! enable/disable and show/hide controls depending of transaction status
void ExecuteSqlFrame::inTransaction(bool started)
{
    inTransactionM = started;
    splitScreen();
    if (started)
        statusbar_1->SetStatusText(_("Transaction started"), 3);
    else
    {
        grid_data->ClearGrid();
        statusbar_1->SetStatusText(wxEmptyString, 1);
    }
}

bool ExecuteSqlFrame::setSql(wxString sql)
{
    if (filenameM.IsOk() && styled_text_ctrl_sql->GetModify())
    {
        Raise();
        int res = showQuestionDialog(this, _("Do you want to save changes to the file?"),
            wxString::Format(_("You have made changes to the file\n\n%s\n\nwhich will be lost if you set a different statement."),
            filenameM.GetFullPath().c_str()),
            AdvancedMessageDialogButtonsYesNoCancel(_("&Save"), _("Do&n't Save")));
        if (res != wxYES && res != wxNO)
            return false;
        if (res == wxYES && !styled_text_ctrl_sql->SaveFile(filenameM.GetFullPath()))
            return false;
    }

    styled_text_ctrl_sql->SetText(sql);
    styled_text_ctrl_sql->EmptyUndoBuffer();

    filenameM = wxEmptyString;
    filenameModificationTimeM = wxDateTime();
    updateFrameTitleM = true;
    return true;
}

void ExecuteSqlFrame::clearLogBeforeExecution()
{
    if (config().get("SQLEditorExecuteClears", false))
        styled_text_ctrl_stats->ClearAll();
}

void ExecuteSqlFrame::prepareAndExecute(bool prepareOnly)
{
    bool hasSelection = styled_text_ctrl_sql->GetSelectionStart()
        != styled_text_ctrl_sql->GetSelectionEnd();
    bool ok;
    if (hasSelection && config().get("OnlyExecuteSelected", false))
    {
        if (config().get("TreatAsSingleStatement", false))
        {
            ok = execute(styled_text_ctrl_sql->GetSelectedText(), ";",
                prepareOnly);
        }
        else
        {
            ok = parseStatements(styled_text_ctrl_sql->GetSelectedText(),
                false, prepareOnly, styled_text_ctrl_sql->GetSelectionStart());
        }
    }
    else
    {
        ok = parseStatements(styled_text_ctrl_sql->GetText(), false,
            prepareOnly);
    }

    if (ok || config().get("historyStoreUnsuccessful", true))
    {
        // add to history
        StatementHistory& sh = StatementHistory::get(databaseM);
        sh.add(styled_text_ctrl_sql->GetText());
        historyPositionM = sh.size();
    }

    if (!inTransactionM)
        setViewMode(false, vmEditor);
}

//! adapted so we don't have to change all the other code that utilizes SQL editor
void ExecuteSqlFrame::executeAllStatements(bool closeWhenDone)
{
    clearLogBeforeExecution();
    bool ok = parseStatements(styled_text_ctrl_sql->GetText(), closeWhenDone);
    if (config().get("historyStoreGenerated", true) &&
        (ok || config().get("historyStoreUnsuccessful", true)))
    {
        // add buffer to history
        StatementHistory& sh = StatementHistory::get(databaseM);
        sh.add(styled_text_ctrl_sql->GetText());
        historyPositionM = sh.size();
    }

    if (closeWhenDone && autoCommitM && !inTransactionM)
        Close();
}

//! Parses all sql statements in STC
//! when autoexecute is TRUE, program just waits user to click Commit/Rollback and closes window
//! when autocommit DDL is also set then frame is closed at once if commit was successful
bool ExecuteSqlFrame::parseStatements(const wxString& statements,
    bool closeWhenDone, bool prepareOnly, int selectionOffset)
{
    wxBusyCursor cr;
    MultiStatement ms(statements);
    while (true)
    {
        SingleStatement ss = ms.getNextStatement();
        if (!ss.isValid())
            break;

        wxString newTerminator, autoDDLSetting;
        if (ss.isCommitStatement())
        {
            if (!commitTransaction())
                return false;
        }
        else if (ss.isRollbackStatement())
            rollbackTransaction();
        else if (ss.isSetTermStatement(newTerminator))
        {
            if (newTerminator.empty())
            {
                ::wxMessageBox(_("SET TERM command found without terminator.\nStopping further execution."),
                    _("Warning"), wxOK | wxICON_WARNING);
                return false;
            }
        }
        else if (ss.isSetAutoDDLStatement(autoDDLSetting))
        {
            if (autoDDLSetting.CmpNoCase("ON") == 0)
                autoCommitM = true;
            else if (autoDDLSetting.CmpNoCase("OFF") == 0)
                autoCommitM = false;
            else if (autoDDLSetting.empty())
                autoCommitM = !autoCommitM;
            else
            {
                ::wxMessageBox(_("SET AUTODDL command found with invalid parameter (has to be \"ON\" or \"OFF\").\nStopping further execution."),
                    _("Warning"), wxOK | wxICON_WARNING);
                return false;
            }
        }
        else if (!ss.isEmptyStatement()
            && !execute(ss.getSql(), ms.getTerminator(), prepareOnly))
        {
            int stmtStart = selectionOffset + ms.getStart();
            // STC uses UTF-8 internally in Unicode build
            // account for possible differences in string length
            // if system charset != UTF-8
            std::string stmt(wx2std(ss.getSql(), &wxConvUTF8));
            int stmtEnd = stmtStart + stmt.size();
            styled_text_ctrl_sql->markText(stmtStart, stmtEnd);
            styled_text_ctrl_sql->SetFocus();
            return false;
        }
    }

    if (closeWhenDone)
    {
        closeWhenTransactionDoneM = true;
        // TODO: HOWTO focus toolbar button? button_commit->SetFocus();
    }

    ScrollAtEnd sae(styled_text_ctrl_stats);
    log(_("Script execution finished."));
    return true;
}

void ExecuteSqlFrame::OnMenuUpdateWhenExecutePossible(wxUpdateUIEvent& event)
{
    event.Enable(!closeWhenTransactionDoneM);
}

wxString IBPPtype2string(Database *db, IBPP::SDT t, int subtype, int size,
    int scale)
{
    if (scale > 0)
        return wxString::Format("NUMERIC(%d,%d)", size==4 ? 9:18, scale);
    if (t == IBPP::sdString)
    {
        int bpc = db->getCharsetById(subtype).getBytesPerChar();
        return wxString::Format("STRING(%d)", bpc ? size/bpc : size);
    }
    switch (t)
    {
        case IBPP::sdArray:     return "ARRAY";
        case IBPP::sdBlob:      return wxString::Format(
                                    "BLOB SUB_TYPE %d", subtype);
        case IBPP::sdDate:      return "DATE";
        case IBPP::sdTime:      return "TIME";
        case IBPP::sdTimestamp: return "TIMESTAMP";
        case IBPP::sdSmallint:  return "SMALLINT";
        case IBPP::sdInteger:   return "INTEGER";
        case IBPP::sdLargeint:  return "BIGINT";
        case IBPP::sdFloat:     return "FLOAT";
        case IBPP::sdDouble:    return "DOUBLE PRECISION";
        default:                return "UNKNOWN";
    }
}

void ExecuteSqlFrame::compareCounts(IBPP::DatabaseCounts& one,
    IBPP::DatabaseCounts& two)
{
    for (IBPP::DatabaseCounts::iterator it = two.begin(); it != two.end();
        ++it)
    {
        wxString s;
        IBPP::DatabaseCounts::iterator i2 = one.find((*it).first);
        IBPP::CountInfo c;
        IBPP::CountInfo& r1 = (*it).second;
        IBPP::CountInfo& r2 = c;
        if (i2 != one.end())
            r2 = (*i2).second;
        if (r1.inserts > r2.inserts)
            s += wxString::Format(_("%d inserts. "), r1.inserts - r2.inserts);
        if (r1.updates > r2.updates)
            s += wxString::Format(_("%d updates. "), r1.updates - r2.updates);
        if (r1.deletes > r2.deletes)
            s += wxString::Format(_("%d deletes. "), r1.deletes - r2.deletes);
        if (!s.IsEmpty())
        {
            wxString relName;
            try
            {
                IBPP::Statement st = IBPP::StatementFactory(
                    databaseM->getIBPPDatabase(), transactionM);
                st->Prepare(
                    "select rdb$relation_name "
                    "from rdb$relations where rdb$relation_id = ?");
                st->Set(1, (*it).first);
                st->Execute();
                if (st->Fetch())
                {
                    std::string s;
                    st->Get(1, s);
                    relName = std2wxIdentifier(s, databaseM->getCharsetConverter());
                }
            }
            catch (...)
            {
            }
            if (relName.IsEmpty())
                relName.Format(_("Relation #%d"), (*it).first);
            log(relName + ": " + s, ttSql);
        }
    }
}

wxString millisToTimeString(long millis)
{
    if (millis >= 60 * 1000)
    {
        // round to nearest second by adding 500 millis before truncating
        millis += 500;
        int hh = millis / (60 * 60 * 1000);
        millis -= 60 * 60 * 1000 * hh;
        int mm = millis / (60 * 1000);
        millis -= 60 * 1000 * mm;
        int ss = millis / 1000;
        return wxString::Format("%d:%.2d:%.2d (hh:mm:ss)", hh, mm, ss);
    }
    else
        return wxString::Format("%.3fs", 0.001 * millis);
}

bool ExecuteSqlFrame::execute(wxString sql, const wxString& terminator,
    bool prepareOnly)
{
    ScrollAtEnd sae(styled_text_ctrl_stats);

    // check if sql only contains comments
    SqlTokenizer tk(sql);
    bool hasStatements = false;
    do
    {
        SqlTokenType stt = tk.getCurrentToken();
        if (stt != tkWHITESPACE && stt != tkCOMMENT && stt != tkEOF)
        {
            hasStatements = true;
            break;
        }
    }
    while (tk.nextToken());
    if (!hasStatements)
    {
        log(_("Parsed statement: " + sql), ttSql);
        log(_("Empty statement detected, bailing out..."));
        return true;
    }

    if (styled_text_ctrl_sql->AutoCompActive())
        styled_text_ctrl_sql->AutoCompCancel();    // remove the list if needed
    notebook_1->SetSelection(0);
    wxStopWatch swTotal;
    bool retval = true;

    try
    {
        if (transactionM == 0 || !transactionM->Started())
        {
            log(_("Starting transaction..."));

            // fix the IBPP::LogicException "No Database is attached."
            // which happens after a database reconnect
            // (this action detaches the database from all its transactions)
            if (transactionM != 0 && !transactionM->Started())
            {
                try
                {
                    transactionM->Start();
                }
                catch (IBPP::LogicException&)
                {
                    transactionM = 0;
                }
            }

            if (transactionM == 0)
            {
                transactionM = IBPP::TransactionFactory(
                    databaseM->getIBPPDatabase(), transactionAccessModeM,
                    transactionIsolationLevelM, transactionLockResolutionM);
            }
            transactionM->Start();
            inTransaction(true);

            grid_data->EnableEditing(transactionAccessModeM == IBPP::amWrite);
        }

        int fetch1 = 0, mark1 = 0, read1 = 0, write1 = 0, ins1 = 0, upd1 = 0,
            del1 = 0, ridx1 = 0, rseq1 = 0, mem1 = 0;
        int fetch2, mark2, read2, write2, ins2, upd2, del2, ridx2, rseq2, mem2;
        IBPP::DatabaseCounts counts1, counts2;
        bool doShowStats = config().get("SQLEditorShowStats", true);
        if (!prepareOnly && doShowStats)
        {
            databaseM->getIBPPDatabase()->
                Statistics(&fetch1, &mark1, &read1, &write1, &mem1);
            databaseM->getIBPPDatabase()->
                Counts(&ins1, &upd1, &del1, &ridx1, &rseq1);
            databaseM->getIBPPDatabase()->DetailedCounts(counts1);
        }
        grid_data->ClearGrid(); // statement object will be invalidated, so clear the grid
        statementM = IBPP::StatementFactory(databaseM->getIBPPDatabase(), transactionM);
        log(_("Preparing statement: " + sql), ttSql);
        sae.scroll();
        {
            wxStopWatch sw;
            statementM->Prepare(wx2std(sql, databaseM->getCharsetConverter()));
            log(wxString::Format(_("Statement prepared (elapsed time: %s)."),
                millisToTimeString(sw.Time()).c_str()));
        }

        // we don't check IBPP::Select since Firebird 2.0 has a new feature
        // INSERT ... RETURNING which isn't detected as stSelect by IBPP
        bool hasColumns = false;
        try
        {
            int cols = statementM->Columns();
            hasColumns = cols > 0;
            if (doShowStats)
            {
                for (int i = 1; i <= cols; i++)
                {
                    wxString tablename(std2wxIdentifier(statementM->ColumnTable(i),
                        databaseM->getCharsetConverter()));
                    wxString colname(std2wxIdentifier(statementM->ColumnName(i),
                        databaseM->getCharsetConverter()));
                    wxString aliasname(std2wxIdentifier(statementM->ColumnAlias(i),
                        databaseM->getCharsetConverter()));
                    log(wxString::Format(_("Field #%02d: %s.%s Alias:%s Type:%s"),
                        i, tablename.c_str(), colname.c_str(), aliasname.c_str(),
                        IBPPtype2string(
                            databaseM,
                            statementM->ColumnType(i),
                            statementM->ColumnSubtype(i),
                            statementM->ColumnSize(i),
                            statementM->ColumnScale(i)).c_str()
                        ), ttSql);
                }
            }
        }
        catch(IBPP::Exception&)    // reading column info might fail,
        {                          // but we still want to show the plan
        }                          // so we have separate exception handlers

        // for some statements (DDL) it is never available
        // for INSERTs, it is available sometimes (insert into ... select ... )
        // but if it not, IBPP throws an exception
        try
        {
            std::string plan;
            statementM->Plan(plan);
            log(wxString(plan.c_str(), *databaseM->getCharsetConverter()));
        }
        catch(IBPP::Exception&)
        {
            log(_("Plan not available."));
        }

        if (prepareOnly)
            return true;

        log(wxString::Format(_("Parametros: %d"), statementM->ParametersByName().size() ));
        //Define parameters here:
        if (statementM->ParametersByName().size() >0)
        {
            //Insert parameters here:
            InsertParametersDialog* id = new InsertParametersDialog(this, statementM,
                databaseM, parameterSaveList);
            int result = id->ShowModal();
        }

        log(wxEmptyString);
        log(wxEmptyString);
        log(_("Executing statement..."));
        sae.scroll();
        {
            wxStopWatch sw;
            statementM->Execute();
            log(wxString::Format(_("Statement executed (elapsed time: %s)."),
                millisToTimeString(sw.Time()).c_str()));
        }
        IBPP::STT type = statementM->Type();
        if (hasColumns)            // for select statements: show data
        {
            grid_data->fetchData(transactionAccessModeM == IBPP::amRead);
            setViewMode(vmGrid);
        }

        if (doShowStats)
        {
            databaseM->getIBPPDatabase()->Statistics(
                &fetch2, &mark2, &read2, &write2, &mem2);
            databaseM->getIBPPDatabase()->
                Counts(&ins2, &upd2, &del2, &ridx2, &rseq2);
            log(wxString::Format(
                _("%d fetches, %d marks, %d reads, %d writes."),
                fetch2-fetch1, mark2-mark1, read2-read1, write2-write1));
            log(wxString::Format(
                _("%d inserts, %d updates, %d deletes, %d index, %d seq."),
                ins2-ins1, upd2-upd1, del2-del1, ridx2-ridx1, rseq2-rseq1));
            log(wxString::Format(_("Delta memory: %d bytes."), mem2-mem1));
            databaseM->getIBPPDatabase()->DetailedCounts(counts2);
            compareCounts(counts1, counts2);
        }

        if (type != IBPP::stSelect) // for other statements: show rows affected
        {   // left trim
            wxString::size_type p = sql.find_first_not_of(" \n\t\r");
            if (p != wxString::npos && p > 0)
                sql.erase(0, p);
            if (type == IBPP::stInsert || type == IBPP::stDelete
                || type == IBPP::stExecProcedure || type == IBPP::stUpdate)
            {
                // INSERT INTO..RETURNING and EXECUTE PROCEDURE may throw
                // when they return a single record
                try
                {
                    wxString addon;
                    if (statementM->AffectedRows() % 10 != 1)
                        addon = "s";
                    wxString s = wxString::Format(_("%d row%s affected directly."),
                        statementM->AffectedRows(), addon.c_str());
                    log("" + s);
                    statusbar_1->SetStatusText(s, 1);
                }
                catch (IBPP::Exception&)
                {
                }
            }
            SqlStatement stm(sql, databaseM, terminator);
            if (stm.isDDL())
                type = IBPP::stDDL;
            executedStatementsM.push_back(stm);
            setViewMode(vmEditor);
            if (type == IBPP::stDDL && autoCommitM)
            {
                if (!commitTransaction())
                    retval = false;
            }
        }
    }
    catch(IBPP::Exception& e)
    {
        splitScreen();
        wxString msg(e.what(),
            *databaseM->getCharsetConverter());
        log(_("Error: ") + msg + "\n", ttError);
        retval = false;
    }
    catch (std::exception& e)
    {
        splitScreen();
        log(_("Error: ") + e.what() + "\n", ttError);
        retval = false;
    }
    catch (...)
    {
        splitScreen();
        log(_("SYSTEM ERROR!"), ttError);
        retval = false;
    }

    log(wxString::Format(_("Total execution time: %s"),
        millisToTimeString(swTotal.Time()).c_str()));
    return retval;
}

void ExecuteSqlFrame::splitScreen()
{
    if (!splitter_window_1->IsSplit()) // split screen if needed
    {
        splitter_window_1->SplitHorizontally(styled_text_ctrl_sql, notebook_1);
        ::wxYield();
    }
}

void ExecuteSqlFrame::OnMenuTransactionIsolationLevel(wxCommandEvent& event)
{
    if (event.GetId() == Cmds::Query_TransactionConcurrency)
        transactionIsolationLevelM = IBPP::ilConcurrency;
    else if (event.GetId() == Cmds::Query_TransactionConsistency)
        transactionIsolationLevelM = IBPP::ilConsistency;
    else if (event.GetId() == Cmds::Query_TransactionReadCommitted)
        transactionIsolationLevelM = IBPP::ilReadCommitted;
    else if (event.GetId() == Cmds::Query_TransactionReadDirty)
        transactionIsolationLevelM = IBPP::ilReadDirty;

    wxCHECK_RET(transactionM == 0 || !transactionM->Started(),
        "Can't change transaction isolation level while started");
    transactionM = 0;
}

void ExecuteSqlFrame::OnMenuUpdateTransactionIsolationLevel(
    wxUpdateUIEvent& event)
{
    event.Enable(transactionM == 0 || !transactionM->Started());
    if (event.GetId() == Cmds::Query_TransactionConcurrency)
        event.Check(transactionIsolationLevelM == IBPP::ilConcurrency);
    else if (event.GetId() == Cmds::Query_TransactionConsistency)
        event.Check(transactionIsolationLevelM == IBPP::ilConsistency);
    else if (event.GetId() == Cmds::Query_TransactionReadCommitted)
        event.Check(transactionIsolationLevelM == IBPP::ilReadCommitted);
    else if (event.GetId() == Cmds::Query_TransactionReadDirty)
        event.Check(transactionIsolationLevelM == IBPP::ilReadDirty);
}

void ExecuteSqlFrame::OnMenuTransactionLockResolution(wxCommandEvent& event)
{
    transactionLockResolutionM =
        event.IsChecked() ? IBPP::lrWait : IBPP::lrNoWait;

    wxCHECK_RET(transactionM == 0 || !transactionM->Started(),
        "Can't change transaction lock resolution while started");
    transactionM = 0;
}

void ExecuteSqlFrame::OnMenuUpdateTransactionLockResolution(
    wxUpdateUIEvent& event)
{
    event.Enable(transactionM == 0 || !transactionM->Started());
    event.Check(transactionLockResolutionM == IBPP::lrWait);
}

void ExecuteSqlFrame::OnMenuTransactionReadOnly(wxCommandEvent& event)
{
    transactionAccessModeM = event.IsChecked() ? IBPP::amRead : IBPP::amWrite;

    wxCHECK_RET(transactionM == 0 || !transactionM->Started(),
        "Can't change transaction access mode while started");
    transactionM = 0;
}

void ExecuteSqlFrame::OnMenuUpdateTransactionReadOnly(wxUpdateUIEvent& event)
{
    event.Enable(transactionM == 0 || !transactionM->Started());
    event.Check(transactionAccessModeM == IBPP::amRead);
}

void ExecuteSqlFrame::OnMenuCommit(wxCommandEvent& WXUNUSED(event))
{
    // we need this because sometimes, somehow, Close() which is called in
    // commitTransaction() can destroy the object (at least, with wxGTK 2.8.8)
    // before closeWhenTransactionDoneM is checked and if the dummy memory
    // location returns false, we have a crash
    bool doClose = closeWhenTransactionDoneM;
    if (commitTransaction() && !doClose)
        setViewMode(false, vmEditor);
}

bool ExecuteSqlFrame::commitTransaction()
{
    if (transactionM == 0 || !transactionM->Started())    // check
    {
        inTransaction(false);
        return true;    // nothing to commit, but it wasn't error
    }

    closeBlobEditor(true);

    wxBusyCursor cr;
    ScrollAtEnd sae(styled_text_ctrl_stats);

    try
    {
        log(_("Committing transaction..."));
        sae.scroll();
        {
            wxStopWatch sw;
            statementM->Close();
            transactionM->Commit();
            log(wxString::Format(_("Transaction committed (elapsed time: %s)."),
                millisToTimeString(sw.Time()).c_str()));
        }
        statusbar_1->SetStatusText(_("Transaction committed"), 3);
        inTransaction(false);

        SubjectLocker locker(databaseM);
        // log statements, done before parsing in case parsing crashes FR
        if (menuBarM->IsChecked(Cmds::History_EnableLogging))
        {
            for (std::vector<SqlStatement>::const_iterator it =
                executedStatementsM.begin(); it != executedStatementsM.end();
                ++it)
            {
                if (!Logger::logStatement(*it, databaseM))
                    break;
            }
        }

        // parse all successfully executed statements
        for (std::vector<SqlStatement>::const_iterator it =
            executedStatementsM.begin(); it != executedStatementsM.end(); ++it)
        {
            databaseM->parseCommitedSql(*it);
        }

        // possible future version (see database.cpp file for details: ONLY IF FIRST solution is used from database.cpp)
        //for (std::vector<wxString>::const_iterator it = executedStatementsM.begin(); it != executedStatementsM.end(); ++it)
        //    databaseM->addCommitedSql(*it);
        //databaseM->parseAll();

        executedStatementsM.clear();

        // workaround for STC bug with 100% CPU load during Idle(),
        // it was supposed to be fixed in wxWidgets versions 2.5.4 and later,
        // but it looks like it is not (at least for gtk1)
        styled_text_ctrl_stats->SetWrapMode(wxSTC_WRAP_WORD);
        if (closeWhenTransactionDoneM)
        {
            sae.cancel();
            Close();
            return true;
        }
    }
    catch (IBPP::Exception &e)
    {
        splitScreen();
        log(wxString(e.what(), *databaseM->getCharsetConverter()),
            ttError);
        return false;
    }
    catch (std::exception &se)
    {
        splitScreen();
        log(wxString(_("ERROR!\n")) + se.what(), ttError);
        return false;
    }

    notebook_1->SetSelection(0);

    // apparently is has to be at the end to have any effect
    setViewMode(vmEditor);
    return true;
}

void ExecuteSqlFrame::OnMenuRollback(wxCommandEvent& WXUNUSED(event))
{
    wxBusyCursor cr;
    // see comments for OnMenuCommit to learn why this temp. variable is needed
    bool closeIt = closeWhenTransactionDoneM;
    if (rollbackTransaction() && !closeIt)
        setViewMode(false, vmEditor);
}

bool ExecuteSqlFrame::rollbackTransaction()
{
    if (transactionM == 0 || !transactionM->Started())    // check
    {
        executedStatementsM.clear();
        inTransaction(false);
        return true;
    }

    closeBlobEditor(false);

    ScrollAtEnd sae(styled_text_ctrl_stats);

    try
    {
        log(_("Rolling back the transaction..."));
        sae.scroll();
        {
            wxStopWatch sw;
            statementM->Close();
            transactionM->Rollback();
            log(wxString::Format(_("Transaction rolled back (elapsed time: %s)."),
                millisToTimeString(sw.Time()).c_str()));
        }
        statusbar_1->SetStatusText(_("Transaction rolled back"), 3);
        inTransaction(false);
        executedStatementsM.clear();

        if (closeWhenTransactionDoneM)
        {
            sae.cancel();
            Close();
            return true;
        }
    }
    catch (IBPP::Exception &e)
    {
        splitScreen();
        log(wxString(e.what(), *databaseM->getCharsetConverter()),
            ttError);
        return false;
    }
    catch (...)
    {
        splitScreen();
        log(_("ERROR!\nA non-IBPP C++ runtime exception occured !"), ttError);
        return false;
    }

    notebook_1->SetSelection(0);
    setViewMode(vmEditor);
    return true;
}

void ExecuteSqlFrame::OnMenuUpdateGridInsertRow(wxUpdateUIEvent& event)
{
    DataGridTable* tb = grid_data->getDataGridTable();
    event.Enable(inTransactionM && tb && tb->canInsertRows());
}

void ExecuteSqlFrame::OnMenuUpdateGridHasData(wxUpdateUIEvent& event)
{
    event.Enable(grid_data->getDataGridTable()
        && grid_data->GetNumberRows());
}

void ExecuteSqlFrame::OnMenuUpdateGridDeleteRow(wxUpdateUIEvent& event)
{
    DataGridTable *tb = grid_data->getDataGridTable();
    if (!tb || !grid_data->GetNumberRows())
    {
        event.Enable(false);
        return;
    }

    bool colsSelected = grid_data->GetSelectedCols().GetCount() > 0;
    bool deletableRows = false;

    if (!colsSelected)
    {
        wxArrayInt selRows(getSelectedGridRows(grid_data));
        for (size_t i = 0; !deletableRows && i < selRows.GetCount(); ++i)
        {
            if (tb->canRemoveRow(selRows[i]))
                deletableRows = true;
        }
    }

    event.Enable(!colsSelected && deletableRows);
}

void ExecuteSqlFrame::OnGridCellChange(wxGridEvent& event)
{
    event.Skip();
    // Start timer-event (for updating the blob-value) only if
    // - the blob-dialog is created and visible AND
    // - a different col/row is selected
    if ((editBlobDlgM) && (editBlobDlgM->IsShown()) &&
        ((event.GetCol() != grid_data->GetGridCursorCol()) ||
         (event.GetRow() != grid_data->GetGridCursorRow())))
        timerBlobEditorM.Start(500, true);
}

void ExecuteSqlFrame::OnGridInvalidateAttributeCache(wxCommandEvent& event)
{
    event.Skip();
    grid_data->refreshAndInvalidateAttributes();
}

void ExecuteSqlFrame::OnGridRowCountChanged(wxCommandEvent& event)
{
    wxString s;
    long rowsFetched = event.GetExtraLong();
    s.Printf(_("%ld row(s) fetched"), rowsFetched);
    statusbar_1->SetStatusText(s, 1);

    // TODO: we could make some bool flag, so that this happens only once per execute()
    //       to fix the problem when user does the select, unsplits the window
    //       and then browses the grid, which fetches more records and unsplits again
    if (!splitter_window_1->IsSplit())    // already ok
        return;
    bool selectMaximizeGrid = false;
    config().getValue("SelectMaximizeGrid", selectMaximizeGrid);
    if (selectMaximizeGrid)
    {
        int rowsNeeded = 10;    // default
        config().getValue("MaximizeGridRowsNeeded", rowsNeeded);
        if (rowsFetched >= rowsNeeded)
        {
            //splitScreen();    // not needed atm, might be later (see TODO above)
            setViewMode(false, vmGrid);
        }
    }
}

void ExecuteSqlFrame::OnGridStatementExecuted(wxCommandEvent& event)
{
    ScrollAtEnd sae(styled_text_ctrl_stats);
    log(event.GetString(), ttSql);
    if (menuBarM->IsChecked(Cmds::DataGrid_Log_changes))
    {
        SqlStatement stm(event.GetString(), databaseM);
        executedStatementsM.push_back(stm);
    }
}

void ExecuteSqlFrame::OnGridSum(wxCommandEvent& event)
{
    statusbar_1->SetStatusText(event.GetString(), 3);
}

void ExecuteSqlFrame::OnGridLabelLeftDClick(wxGridEvent& event)
{
    DataGridTable* table = grid_data->getDataGridTable();
    if (!table)
        return;

    int column = 1 + event.GetCol();
    if (column < 1 || column > table->GetNumberCols())
        return;
    SelectStatement sstm(wxString(statementM->Sql().c_str(),
        *databaseM->getCharsetConverter()));

    // rebuild SQL statement with different ORDER BY clause
    sstm.orderBy(column);

    execute(sstm.getStatement(), wxEmptyString);
}

void ExecuteSqlFrame::OnSplitterUnsplit(wxSplitterEvent& WXUNUSED(event))
{
    if (splitter_window_1->GetWindow1() == styled_text_ctrl_sql)
        setViewMode(vmEditor);
    else if (splitter_window_1->GetWindow1() == notebook_1)
    {
        if (notebook_1->GetSelection() == 0)
            setViewMode(vmLogCtrl);
        else
            setViewMode(vmGrid);
    }
}

void ExecuteSqlFrame::update()
{
    if (databaseM && !databaseM->isConnected())
        Close();
}

//! closes window if database is removed (unregistered)
void ExecuteSqlFrame::subjectRemoved(Subject* subject)
{
    if (subject == databaseM)
        Close();
}

static int CaseUnsensitiveCompare(const wxString& one, const wxString& two)
{
    // this would be the right solution, but it doesn't work well as it
    // sorts the underscore character differently
    // return one.CmpNoCase(two);

    // we have to check for underscore first
    int min = one.Length() > two.Length() ? two.Length() : one.Length();
    for (int i = 0; i < min; ++i)
    {
        if (one[i] == '_' && two[i] != '_')
            return 1;
        if (one[i] != '_' && two[i] == '_')
            return -1;
        if (one[i] != two[i])
            return one.CmpNoCase(two);
    }
    return one.CmpNoCase(two);
}
//! Creates a list for autocomplete feature

//! The list consists of:
//! - sql keywords
//! - names of database objects (tables, views, etc.)
//
void ExecuteSqlFrame::setKeywords()
{
    // TODO:
    // we can also make ExecuteSqlFrame observer of YTables/YViews/... objects
    // so it can reload this list if something changes

    wxArrayString as(SqlTokenizer::getKeywords(SqlTokenizer::kwDefaultCase));

    // get list od database objects' names
    std::vector<Identifier> v;
    databaseM->getIdentifiers(v);
    for (std::vector<Identifier>::const_iterator it = v.begin(); it != v.end(); ++it)
        as.Add((*it).getQuoted());
    // The list has to be sorted for autocomplete to work properly
    as.Sort(CaseUnsensitiveCompare);

    keywordsM.clear();                          // create final wxString from array
    keywordsM.Alloc(20480);     // preallocate 20kB
    for (size_t i = 0; i < as.GetCount(); ++i)  // separate words with spaces
        keywordsM += as.Item(i) + " ";
}

//! logs all activity to text control
// this is made a separate function, so we can change the control to any other
// or we can also log to some .txt file, etc.
void ExecuteSqlFrame::log(wxString s, TextType type)
{
    int startpos = styled_text_ctrl_stats->GetLength();
    styled_text_ctrl_stats->SetCurrentPos(startpos);
    styled_text_ctrl_stats->AddText(s + "\n");
    int endpos = styled_text_ctrl_stats->GetLength();

    int style = 0;
    if (type == ttError)
        style = 1;
    if (type == ttSql)
        style = 2;

<<<<<<< HEAD
    styled_text_ctrl_stats->StartStyling(startpos, 0); // assert "unused==0" failed in wxStyledTextCtrl::StartStyling(): The second argument passed to StartStyling should be 0
=======
    styled_text_ctrl_stats->StartStyling(startpos);
>>>>>>> 54b0710a
    styled_text_ctrl_stats->SetStyling(endpos-startpos-1, style);
}

const wxString ExecuteSqlFrame::getName() const
{
    return "ExecuteSqlFrame";
}

void ExecuteSqlFrame::doReadConfigSettings(const wxString& prefix)
{
    BaseFrame::doReadConfigSettings(prefix);
    int zoom;
    if (config().getValue(prefix + Config::pathSeparator + "zoom", zoom))
        styled_text_ctrl_sql->SetZoom(zoom);
}

void ExecuteSqlFrame::doWriteConfigSettings(const wxString& prefix) const
{
    BaseFrame::doWriteConfigSettings(prefix);
    config().setValue(prefix + Config::pathSeparator + "zoom",
        styled_text_ctrl_sql->GetZoom());
}

const wxRect ExecuteSqlFrame::getDefaultRect() const
{
    return wxRect(-1, -1, 528, 486);
}

bool ExecuteSqlFrame::Show(bool show)
{
    bool retval = BaseFrame::Show(show);
    // bug reported 2008-08-19 by Valdir Marcos: status bar position wrong
    // when ExecuteSqlFrame is created in maximized state
    if (IsMaximized())
        SendSizeEvent();
    return retval;
}

void ExecuteSqlFrame::setViewMode(ViewMode mode)
{
    setViewMode(splitter_window_1->IsSplit(), mode);
}

void ExecuteSqlFrame::setViewMode(bool splitView, ViewMode mode)
{
    wxCHECK_RET(mode == vmEditor || mode == vmLogCtrl || mode == vmGrid,
        "Try to set invalid view mode");
    viewModeM = mode;

    // select notebook pane first (could still be invisible)
    if (mode == vmLogCtrl)
        notebook_1->SetSelection(0);
    else if (mode == vmGrid)
        notebook_1->SetSelection(1);

    // split if necessary
    if (splitView && !splitter_window_1->IsSplit())
    {
        styled_text_ctrl_sql->Show();
        notebook_1->Show();
        splitter_window_1->SplitHorizontally(styled_text_ctrl_sql,
            notebook_1);
    }

    // unsplit or switch panes if necessary
    if (!splitView)
    {
        if (mode == vmEditor)
        {
            if (splitter_window_1->IsSplit())
                splitter_window_1->Unsplit(notebook_1);
            else if (splitter_window_1->GetWindow1() == notebook_1)
            {
                splitter_window_1->ReplaceWindow(notebook_1,
                    styled_text_ctrl_sql);
            }
            styled_text_ctrl_sql->Show();
            notebook_1->Hide();
        }
        else
        {
            if (splitter_window_1->IsSplit())
                splitter_window_1->Unsplit(styled_text_ctrl_sql);
            else if (splitter_window_1->GetWindow1() == styled_text_ctrl_sql)
            {
                splitter_window_1->ReplaceWindow(styled_text_ctrl_sql,
                    notebook_1);
            }
            notebook_1->Show();
            styled_text_ctrl_sql->Hide();
        }
    }

    if (mode == vmEditor)
        styled_text_ctrl_sql->SetFocus();
    else if (mode == vmLogCtrl)
        styled_text_ctrl_stats->SetFocus();
    else if (mode == vmGrid)
        grid_data->SetFocus();
}

void ExecuteSqlFrame::updateViewMode()
{
    doUpdateFocusedControlM = false;

    wxWindow* focused = FindFocus();
    if (focused == styled_text_ctrl_sql)
        viewModeM = vmEditor;
    else if (focused == styled_text_ctrl_stats)
        viewModeM = vmLogCtrl;
    else if (focused == grid_data || grid_data->IsCellEditControlEnabled()
        || focused == grid_data->GetGridWindow()
        || focused == grid_data->GetGridColLabelWindow()
        || focused == grid_data->GetGridRowLabelWindow()
        || focused == grid_data->GetGridCornerLabelWindow())
    {
        viewModeM = vmGrid;
    }
}

void ExecuteSqlFrame::updateFrameTitle()
{
    if (filenameM.IsOk())
    {
        wxString title(filenameM.GetFullName());
        if (styled_text_ctrl_sql->GetModify())
            title += "*";
        SetTitle(title);
        return;
    }

    const wxString text(styled_text_ctrl_sql->GetText());
    if (text.empty())
    {
        SetTitle(_("Execute SQL Statements"));
        return;
    }

    size_t p = text.find("@FR-TITLE@");
    if (p != wxString::npos)
    {
        size_t q = text.find("*/", p);
        if (q == wxString::npos)
            q = text.find_first_of("\n\r", p);
        if (q != wxString::npos)
            SetTitle(text.substr(p+11, q - p - 11));
        else
            SetTitle(text.substr(p+11));
        return;
    }

    SqlTokenizer tk(text);
    const SqlTokenType lookfor[] = {
        kwALTER, kwCREATE, kwDECLARE, kwDROP, kwEXECUTE, kwINSERT,
        kwRECREATE, kwREVOKE, kwGRANT, kwSELECT, kwUPDATE, kwDELETE,
        tkIDENTIFIER
    };
    const wxString namesShort[] = {
        "alt", "cre", "dclr", "drop", "exec",
        "ins", "recr", "rvk", "grnt", "sel",
        "upd", "del"
    };
    const wxString namesVeryShort[] = {
        "a", "c", "decl", "drop", "x",
        "i", "recr", "rev", "grnt", "s",
        "u", "del"
    };
    const wxString* names = 0;
    int setting = config().get("sqlEditorWindowKeywords", 1);
    if (setting == 1)
        names = &namesShort[0];
    else if (setting == 2)
        names = &namesVeryShort[0];

    int cnt = 0;
    wxString title;
    do
    {
        SqlTokenType stt = tk.getCurrentToken();
        for (unsigned int i=0; i<sizeof(lookfor)/sizeof(SqlTokenType); i++)
        {
            if (lookfor[i] == stt)
            {
                if (setting == 3)   // entire statement till end of line
                {
                    p = tk.getCurrentTokenPosition();
                    size_t q = text.find_first_of("\n\r;", p);
                    if (q == wxString::npos)
                        title = text.substr(p);
                    else
                        title = text.substr(p, q-p);
                    cnt = 10;   // flag to exit outer do..while loop
                    break;
                }
                if (cnt == 1)
                    title += " ";
                if (stt == tkIDENTIFIER || setting == 0)
                    title += tk.getCurrentTokenString();
                else
                    title += names[i];
                if (stt == kwSELECT)    // special case, find table name
                    while (tk.getCurrentToken() != kwFROM)
                        if (!tk.jumpToken(true))
                            break;
                if (stt == kwGRANT || stt == kwREVOKE)   // find grantee
                    while (tk.getCurrentToken() != kwON)
                        if (!tk.jumpToken(true))
                            break;
                if (++cnt == 2) // use 2 tokens for title
                    break;
            }
        }
    }
    while (cnt < 2 && tk.jumpToken(true /* skip parenthesis */));
    SetTitle(title);
}

void ExecuteSqlFrame::OnBlobEditorUpdate(wxTimerEvent& WXUNUSED(event))
{
    updateBlobEditor();
}

//! also used to drop constraints
class DropColumnHandler: public URIHandler,
    private MetadataItemURIHandlerHelper, private GUIURIHandlerHelper
{
public:
    DropColumnHandler() {}
    bool handleURI(URI& uri);
private:
    static const DropColumnHandler handlerInstance;
};

const DropColumnHandler DropColumnHandler::handlerInstance;

bool DropColumnHandler::handleURI(URI& uri)
{
    if (uri.action != "drop_field" && uri.action != "drop_constraint")
        return false;

    MetadataItem* c = extractMetadataItemFromURI<MetadataItem>(uri);
    wxWindow* w = getParentWindow(uri);
    if (!c || !w)
        return true;

    Table *t = 0;
    if (uri.action == "drop_field")
    {
        if (Column *cp = dynamic_cast<Column *>(c))
            t = cp->getTable();
    }
    else
    {
        if (Constraint *cs = dynamic_cast<Constraint *>(c))
            t = cs->getTable();
    }
    if (!t)
        return true;

    wxString sql = "ALTER TABLE " + t->getQuotedName() + " DROP ";
    if (uri.action == "drop_constraint")
        sql += "CONSTRAINT ";
    sql += c->getQuotedName();

    wxString msg(wxString::Format(
        _("Are you sure you wish to drop the %s %s?"),
        c->getTypeName().Lower().c_str(),
        c->getName_().c_str()));
    if (wxOK != showQuestionDialog(w, msg,
        _("Once you drop the object it is permanently removed from database."),
        AdvancedMessageDialogButtonsOkCancel(_("&Drop")),
        config(), "DIALOG_ConfirmDrop", _("Always drop without asking")))
    {
        return true;
    }
    execSql(w, _("Dropping field"), c->getDatabase(), sql, true);
    return true;
}

//! drop multiple columns
class DropColumnsHandler: public URIHandler,
    private MetadataItemURIHandlerHelper, private GUIURIHandlerHelper
{
public:
    DropColumnsHandler() {}
    bool handleURI(URI& uri);
private:
    static const DropColumnsHandler handlerInstance;
};

const DropColumnsHandler DropColumnsHandler::handlerInstance;

bool DropColumnsHandler::handleURI(URI& uri)
{
    if (uri.action != "drop_fields")
        return false;

    Table* t = extractMetadataItemFromURI<Table>(uri);
    wxWindow* w = getParentWindow(uri);
    if (!t || !w)
        return true;

    // get list of columns
    wxString sql;
    std::vector<wxString> list;
    if (selectRelationColumnsIntoVector(t, w, list))
    {
        for (std::vector<wxString>::iterator it = list.begin();
            it != list.end(); ++it)
        {
            Identifier temp(*it);
            sql += "ALTER TABLE " + t->getQuotedName() + " DROP "
                + temp.getQuoted() + ";\n";
        }
        execSql(w, _("Dropping fields"), t->getDatabase(), sql, true);
    }
    return true;
}

//! drop any metadata item
class DropObjectHandler: public URIHandler,
    private MetadataItemURIHandlerHelper, private GUIURIHandlerHelper
{
public:
    DropObjectHandler() {}
    bool handleURI(URI& uri);
private:
    static const DropObjectHandler handlerInstance;
};

const DropObjectHandler DropObjectHandler::handlerInstance;

bool DropObjectHandler::handleURI(URI& uri)
{
    if (uri.action != "drop_object")
        return false;

    MetadataItem* m = extractMetadataItemFromURI<MetadataItem>(uri);
    wxWindow* w = getParentWindow(uri);
    if (!m || !w)
        return true;

    wxString msg(wxString::Format(
        _("Are you sure you wish to drop the %s %s?"),
        m->getTypeName().Lower().c_str(),
        m->getName_().c_str()));
    if (wxOK != showQuestionDialog(w, msg,
        _("Once you drop the object it is permanently removed from database."),
        AdvancedMessageDialogButtonsOkCancel(_("&Drop")),
        config(), "DIALOG_ConfirmDrop", _("Always drop without asking")))
    {
        return true;
    }
    execSql(w, _("DROP"), m->getDatabase(), m->getDropSqlStatement(), true);
    return true;
}

//! show DDL in SQL editor
class EditDDLHandler: public URIHandler,
    private MetadataItemURIHandlerHelper, private GUIURIHandlerHelper
{
public:
    EditDDLHandler() {}
    bool handleURI(URI& uri);
private:
    static const EditDDLHandler handlerInstance;
};

const EditDDLHandler EditDDLHandler::handlerInstance;

bool EditDDLHandler::handleURI(URI& uri)
{
    if (uri.action != "edit_ddl")
        return false;

    MetadataItem* m = extractMetadataItemFromURI<MetadataItem>(uri);
    wxWindow* w = getParentWindow(uri);
    if (!m || !w)
        return true;

    // use a single read-only transaction for metadata loading
    DatabasePtr db = m->getDatabase();
    MetadataLoaderTransaction tr(db->getMetadataLoader());

    ProgressDialog pd(w, _("Extracting DDL Definitions"), 2);
    pd.doShow();
    CreateDDLVisitor cdv(&pd);
    m->acceptVisitor(&cdv);
    if (pd.isCanceled())
        return true;

    ExecuteSqlFrame* eff = new ExecuteSqlFrame(wxTheApp->GetTopWindow(), -1,
        "DDL", db);
    eff->setSql(cdv.getSql());
    // ProgressDialog needs to be hidden before ExecuteSqlFrame is shown,
    // otherwise the HTML frame will be raised over the ExecuteSqlFrame
    // when original Z-order is restored after pd has been destroyed
    pd.doHide();
    eff->Show();
    return true;
}

class EditProcedureHandler: public URIHandler,
    private MetadataItemURIHandlerHelper, private GUIURIHandlerHelper
{
public:
    EditProcedureHandler() {}
    bool handleURI(URI& uri);
private:
    // singleton; registers itself on creation.
    static const EditProcedureHandler handlerInstance;
};

const EditProcedureHandler EditProcedureHandler::handlerInstance;

bool EditProcedureHandler::handleURI(URI& uri)
{
    if (uri.action != "edit_procedure")
        return false;

    Procedure* p = extractMetadataItemFromURI<Procedure>(uri);
    wxWindow* w = getParentWindow(uri);
    if (!p || !w)
        return true;

    CreateDDLVisitor cdv;
    p->acceptVisitor(&cdv);
    showSql(w->GetParent(), _("Editing stored procedure"), p->getDatabase(),
        cdv.getSuffixSql());
    return true;
}

class AlterViewHandler: public URIHandler,
    private MetadataItemURIHandlerHelper, private GUIURIHandlerHelper
{
public:
    AlterViewHandler() {}
    bool handleURI(URI& uri);
private:
    // singleton; registers itself on creation.
    static const AlterViewHandler handlerInstance;
};

const AlterViewHandler AlterViewHandler::handlerInstance;

bool AlterViewHandler::handleURI(URI& uri)
{
    if (uri.action != "alter_relation"
        && uri.action != "alter_field")
    {
        return false;
    }

    Relation* r;
    wxString column;
    if (uri.action == "alter_relation")
        r = extractMetadataItemFromURI<Relation>(uri);
    else
    {
        Column* c = extractMetadataItemFromURI<Column>(uri);
        r = c->getTable();
        column = c->getName_();
    }
    wxWindow* w = getParentWindow(uri);
    if (!r || !w)
        return true;

    showSql(w->GetParent(), _("Altering dependent objects"), r->getDatabase(),
        r->getRebuildSql(column));
    return true;
}

class EditTriggerHandler: public URIHandler,
    private MetadataItemURIHandlerHelper, private GUIURIHandlerHelper
{
public:
    EditTriggerHandler() {}
    bool handleURI(URI& uri);
private:
    // singleton; registers itself on creation.
    static const EditTriggerHandler handlerInstance;
};

const EditTriggerHandler EditTriggerHandler::handlerInstance;

bool EditTriggerHandler::handleURI(URI& uri)
{
    if (uri.action != "edit_trigger")
        return false;

    Trigger* t = extractMetadataItemFromURI<Trigger>(uri);
    wxWindow* w = getParentWindow(uri);
    if (!t || !w)
        return true;

    showSql(w->GetParent(), _("Editing trigger"), t->getDatabase(),
        t->getAlterSql());
    return true;
}

class EditGeneratorValueHandler: public URIHandler,
    private MetadataItemURIHandlerHelper, private GUIURIHandlerHelper
{
public:
    EditGeneratorValueHandler() {}
    bool handleURI(URI& uri);
private:
    // singleton; registers itself on creation.
    static const EditGeneratorValueHandler handlerInstance;
};

const EditGeneratorValueHandler EditGeneratorValueHandler::handlerInstance;

bool EditGeneratorValueHandler::handleURI(URI& uri)
{
    if (uri.action != "edit_generator_value")
        return false;

    Generator* g = extractMetadataItemFromURI<Generator>(uri);
    wxWindow* w = getParentWindow(uri);
    if (!g || !w)
        return true;

    g->invalidate();
    int64_t oldvalue = g->getValue();
    DatabasePtr db = g->getDatabase();

    wxString value = wxGetTextFromUser(_("Changing generator value"),
        _("Enter new value"),
#ifndef wxLongLong
    // MH: I have no idea if this works on all systems... but it should be better
    // MB: we'll use wxLongLong wherever it is available
        wxLongLong(oldvalue).ToString(), w);
#else
        wxString::Format("%d"), oldvalue), w);
#endif

    if (value != "")
    {
        wxString sql = "SET GENERATOR " + g->getQuotedName()
            + " TO " + value + ";";
        execSql(w, sql, db, sql, true);
    }
    return true;
}

class EditExceptionHandler: public URIHandler,
    private MetadataItemURIHandlerHelper, private GUIURIHandlerHelper
{
public:
    EditExceptionHandler() {}
    bool handleURI(URI& uri);
private:
    // singleton; registers itself on creation.
    static const EditExceptionHandler handlerInstance;
};

const EditExceptionHandler EditExceptionHandler::handlerInstance;

bool EditExceptionHandler::handleURI(URI& uri)
{
    if (uri.action != "edit_exception")
        return false;

    Exception* e = extractMetadataItemFromURI<Exception>(uri);
    wxWindow* w = getParentWindow(uri);
    if (!e || !w)
        return true;

    showSql(w->GetParent(), _("Editing exception"), e->getDatabase(),
        e->getAlterSql());
    return true;
}

class IndexActionHandler: public URIHandler,
    private MetadataItemURIHandlerHelper, private GUIURIHandlerHelper
{
public:
    IndexActionHandler() {}
    bool handleURI(URI& uri);
private:
    // singleton; registers itself on creation.
    static const IndexActionHandler handlerInstance;
};

const IndexActionHandler IndexActionHandler::handlerInstance;

bool IndexActionHandler::handleURI(URI& uri)
{
    if (uri.action != "index_action")
        return false;

    Index* i = extractMetadataItemFromURI<Index>(uri);
    wxWindow* w = getParentWindow(uri);
    if (!i || !w)
        return true;

    wxString sql;
    wxString type = uri.getParam("type");        // type of operation
    if (type == "DROP")
    {
        wxString msg(wxString::Format(
            _("Are you sure you wish to drop the index %s?"),
            i->getName_().c_str()));
        if (wxOK != showQuestionDialog(w, msg,
            _("Once you drop the object it is permanently removed from database."),
            AdvancedMessageDialogButtonsOkCancel(_("&Drop")),
            config(), "DIALOG_ConfirmDrop", _("Always drop without asking")))
        {
            return true;
        }
        sql = "DROP INDEX " + i->getQuotedName();
    }
    else if (type == "RECOMPUTE")
        sql = "SET STATISTICS INDEX " + i->getQuotedName();
    else if (type == "TOGGLE_ACTIVE")
        sql = "ALTER INDEX " + i->getQuotedName() + (i->isActive() ? " INACTIVE" : " ACTIVE");

    execSql(w, wxEmptyString, i->getDatabase(), sql, true);
    return true;
}

class ActivateTriggersHandler: public URIHandler,
    private MetadataItemURIHandlerHelper, private GUIURIHandlerHelper
{
public:
    ActivateTriggersHandler() {};
    bool handleURI(URI& uri);
private:
    static const ActivateTriggersHandler handlerInstance;
};

const ActivateTriggersHandler ActivateTriggersHandler::handlerInstance;

bool ActivateTriggersHandler::handleURI(URI& uri)
{
    if (uri.action != "activate_triggers"
        && uri.action != "deactivate_triggers")
    {
        return false;
    }

    MetadataItem* mi = extractMetadataItemFromURI<MetadataItem>(uri);
    Relation* r = dynamic_cast<Relation*>(mi);
    Database* d = dynamic_cast<Database*>(mi);
    wxWindow* w = getParentWindow(uri);
    if ((!r && !d) || !w)
        return true;

    std::vector<Trigger*> list;
    if (r)
    {
        r->getTriggers(list, Trigger::afterIUD);
        r->getTriggers(list, Trigger::beforeIUD);
    }
    else
        d->getDatabaseTriggers(list);
    // don't show empty SQL editor if no triggers found
    if (list.empty())
        return true;

    wxString sql;
    for (std::vector<Trigger*>::iterator it = list.begin(); it != list.end();
        ++it)
    {
        sql += "ALTER TRIGGER " + (*it)->getQuotedName() + " ";
        if (uri.action == "deactivate_triggers")
            sql += "IN";
        sql += "ACTIVE;\n";
    }

    execSql(w, wxEmptyString, mi->getDatabase(), sql, true);
    return true;
}

class ActivateTriggerHandler: public URIHandler,
    private MetadataItemURIHandlerHelper, private GUIURIHandlerHelper
{
public:
    ActivateTriggerHandler() {}
    bool handleURI(URI& uri);
private:
    static const ActivateTriggerHandler handlerInstance;
};

const ActivateTriggerHandler ActivateTriggerHandler::handlerInstance;

bool ActivateTriggerHandler::handleURI(URI& uri)
{
    if (uri.action != "activate_trigger" && uri.action != "deactivate_trigger")
        return false;

    Trigger* t = extractMetadataItemFromURI<Trigger>(uri);
    wxWindow* w = getParentWindow(uri);
    if (!t || !w)
        return true;

    wxString sql = "ALTER TRIGGER " + t->getQuotedName() + " ";
    if (uri.action == "deactivate_trigger")
        sql += "IN";
    sql += "ACTIVE;\n";

    execSql(w, wxEmptyString, t->getDatabase(), sql, true);
    return true;
}
<|MERGE_RESOLUTION|>--- conflicted
+++ resolved
@@ -2930,11 +2930,7 @@
     if (type == ttSql)
         style = 2;
 
-<<<<<<< HEAD
     styled_text_ctrl_stats->StartStyling(startpos, 0); // assert "unused==0" failed in wxStyledTextCtrl::StartStyling(): The second argument passed to StartStyling should be 0
-=======
-    styled_text_ctrl_stats->StartStyling(startpos);
->>>>>>> 54b0710a
     styled_text_ctrl_stats->SetStyling(endpos-startpos-1, style);
 }
 
