--- conflicted
+++ resolved
@@ -67,11 +67,7 @@
 
     enum { ID_Choice = 1001, ID_Grid };
 
-<<<<<<< HEAD
     wxStopWatch swWaitForParameterInputTime;
-=======
-    wxStopWatch swWaitForParameterInputTime;
->>>>>>> 36cf60cd
 private:
     Database *databaseM;
     void storeValues();
