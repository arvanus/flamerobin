﻿<?xml version="1.0" encoding="utf-8"?>
<Project ToolsVersion="4.0" xmlns="http://schemas.microsoft.com/developer/msbuild/2003">
  <ItemGroup>
    <Filter Include="Source Files">
      <UniqueIdentifier>{4FC737F1-C7A5-4376-A066-2A32D752A2FF}</UniqueIdentifier>
      <Extensions>cpp;c;cc;cxx;def;odl;idl;hpj;bat;asm;asmx</Extensions>
    </Filter>
    <Filter Include="Header Files">
      <UniqueIdentifier>{93995380-89BD-4b04-88EB-625FBE52EBFB}</UniqueIdentifier>
      <Extensions>h;hpp;hxx;hm;inl;inc;xsd</Extensions>
    </Filter>
    <Filter Include="Resource Files">
      <UniqueIdentifier>{67DA6AB6-F800-4c08-8B7A-83BB121AAD01}</UniqueIdentifier>
      <Extensions>rc;ico;cur;bmp;dlg;rc2;rct;bin;rgs;gif;jpg;jpeg;jpe;resx;tiff;tif;png;wav</Extensions>
    </Filter>
    <Filter Include="Source Files\Metadata">
      <UniqueIdentifier>{0f09e77a-5c5b-43de-8cca-a5e23a946588}</UniqueIdentifier>
    </Filter>
    <Filter Include="Source Files\gui">
      <UniqueIdentifier>{66289fbe-1c79-498d-adfc-caae5c0e9e11}</UniqueIdentifier>
    </Filter>
    <Filter Include="Source Files\sql">
      <UniqueIdentifier>{06d639b2-18b7-4a91-932f-f7e78d6e8308}</UniqueIdentifier>
    </Filter>
  </ItemGroup>
  <ItemGroup>
    <ClCompile Include="src\gui\AboutBox.cpp">
      <Filter>Source Files\gui</Filter>
    </ClCompile>
    <ClCompile Include="src\gui\AdvancedMessageDialog.cpp">
      <Filter>Source Files\gui</Filter>
    </ClCompile>
    <ClCompile Include="src\gui\AdvancedSearchFrame.cpp">
      <Filter>Source Files\gui</Filter>
    </ClCompile>
    <ClCompile Include="src\core\ArtProvider.cpp">
      <Filter>Source Files</Filter>
    </ClCompile>
    <ClCompile Include="src\gui\BackupFrame.cpp">
      <Filter>Source Files\gui</Filter>
    </ClCompile>
    <ClCompile Include="src\gui\BackupRestoreBaseFrame.cpp">
      <Filter>Source Files\gui</Filter>
    </ClCompile>
    <ClCompile Include="src\gui\BaseDialog.cpp">
      <Filter>Source Files\gui</Filter>
    </ClCompile>
    <ClCompile Include="src\gui\BaseFrame.cpp">
      <Filter>Source Files\gui</Filter>
    </ClCompile>
    <ClCompile Include="src\core\CodeTemplateProcessor.cpp">
      <Filter>Source Files</Filter>
    </ClCompile>
    <ClCompile Include="src\gui\CommandManager.cpp">
      <Filter>Source Files\gui</Filter>
    </ClCompile>
    <ClCompile Include="src\gui\ConfdefTemplateProcessor.cpp">
      <Filter>Source Files\gui</Filter>
    </ClCompile>
    <ClCompile Include="src\config\Config.cpp">
      <Filter>Source Files</Filter>
    </ClCompile>
    <ClCompile Include="src\gui\ContextMenuMetadataItemVisitor.cpp">
      <Filter>Source Files\gui</Filter>
    </ClCompile>
    <ClCompile Include="src\gui\controls\ControlUtils.cpp">
      <Filter>Source Files\gui</Filter>
    </ClCompile>
    <ClCompile Include="src\metadata\CreateDDLVisitor.cpp">
      <Filter>Source Files\Metadata</Filter>
    </ClCompile>
    <ClCompile Include="src\gui\CreateIndexDialog.cpp">
      <Filter>Source Files\gui</Filter>
    </ClCompile>
    <ClCompile Include="src\gui\controls\DBHTreeControl.cpp">
      <Filter>Source Files\gui</Filter>
    </ClCompile>
    <ClCompile Include="src\gui\DataGeneratorFrame.cpp">
      <Filter>Source Files\gui</Filter>
    </ClCompile>
    <ClCompile Include="src\gui\controls\DataGrid.cpp">
      <Filter>Source Files\gui</Filter>
    </ClCompile>
    <ClCompile Include="src\gui\controls\DataGridRowBuffer.cpp">
      <Filter>Source Files\gui</Filter>
    </ClCompile>
    <ClCompile Include="src\gui\controls\DataGridRows.cpp">
      <Filter>Source Files\gui</Filter>
    </ClCompile>
    <ClCompile Include="src\gui\controls\DataGridTable.cpp">
      <Filter>Source Files\gui</Filter>
    </ClCompile>
    <ClCompile Include="src\config\DatabaseConfig.cpp">
      <Filter>Source Files</Filter>
    </ClCompile>
    <ClCompile Include="src\gui\DatabaseRegistrationDialog.cpp">
      <Filter>Source Files\gui</Filter>
    </ClCompile>
    <ClCompile Include="src\gui\controls\DndTextControls.cpp">
      <Filter>Source Files\gui</Filter>
    </ClCompile>
    <ClCompile Include="src\gui\EditBlobDialog.cpp">
      <Filter>Source Files\gui</Filter>
    </ClCompile>
    <ClCompile Include="src\gui\EventWatcherFrame.cpp">
      <Filter>Source Files\gui</Filter>
    </ClCompile>
    <ClCompile Include="src\gui\ExecuteSql.cpp">
      <Filter>Source Files\gui</Filter>
    </ClCompile>
    <ClCompile Include="src\gui\ExecuteSqlFrame.cpp">
      <Filter>Source Files\gui</Filter>
    </ClCompile>
    <ClCompile Include="src\core\FRError.cpp">
      <Filter>Source Files</Filter>
    </ClCompile>
    <ClCompile Include="src\gui\FRLayoutConfig.cpp">
      <Filter>Source Files\gui</Filter>
    </ClCompile>
    <ClCompile Include="src\gui\FieldPropertiesDialog.cpp">
      <Filter>Source Files\gui</Filter>
    </ClCompile>
    <ClCompile Include="src\gui\FindDialog.cpp">
      <Filter>Source Files\gui</Filter>
    </ClCompile>
    <ClCompile Include="src\gui\GUIURIHandlerHelper.cpp">
      <Filter>Source Files\gui</Filter>
    </ClCompile>
    <ClCompile Include="src\gui\HtmlHeaderMetadataItemVisitor.cpp">
      <Filter>Source Files\gui</Filter>
    </ClCompile>
    <ClCompile Include="src\gui\HtmlTemplateProcessor.cpp">
      <Filter>Source Files\gui</Filter>
    </ClCompile>
    <ClCompile Include="src\sql\Identifier.cpp">
      <Filter>Source Files\sql</Filter>
    </ClCompile>
    <ClCompile Include="src\sql\IncompleteStatement.cpp">
      <Filter>Source Files\sql</Filter>
    </ClCompile>
    <ClCompile Include="src\metadata\Index.cpp">
      <Filter>Source Files\Metadata</Filter>
    </ClCompile>
    <ClCompile Include="src\gui\InsertDialog.cpp">
      <Filter>Source Files\gui</Filter>
    </ClCompile>
    <ClCompile Include="src\gui\controls\LogTextControl.cpp">
      <Filter>Source Files\gui</Filter>
    </ClCompile>
    <ClCompile Include="src\gui\MainFrame.cpp">
      <Filter>Source Files\gui</Filter>
    </ClCompile>
    <ClCompile Include="src\MasterPassword.cpp">
      <Filter>Source Files</Filter>
    </ClCompile>
    <ClCompile Include="src\metadata\MetadataItemCreateStatementVisitor.cpp">
      <Filter>Source Files\Metadata</Filter>
    </ClCompile>
    <ClCompile Include="src\metadata\MetadataItemDescriptionVisitor.cpp">
      <Filter>Source Files\Metadata</Filter>
    </ClCompile>
    <ClCompile Include="src\gui\MetadataItemPropertiesFrame.cpp">
      <Filter>Source Files\gui</Filter>
    </ClCompile>
    <ClCompile Include="src\metadata\MetadataItemURIHandlerHelper.cpp">
      <Filter>Source Files\Metadata</Filter>
    </ClCompile>
    <ClCompile Include="src\metadata\MetadataItemVisitor.cpp">
      <Filter>Source Files\Metadata</Filter>
    </ClCompile>
    <ClCompile Include="src\engine\MetadataLoader.cpp">
      <Filter>Source Files</Filter>
    </ClCompile>
    <ClCompile Include="src\metadata\MetadataTemplateCmdHandler.cpp">
      <Filter>Source Files\Metadata</Filter>
    </ClCompile>
    <ClCompile Include="src\metadata\MetadataTemplateManager.cpp">
      <Filter>Source Files\Metadata</Filter>
    </ClCompile>
    <ClCompile Include="src\sql\MultiStatement.cpp">
      <Filter>Source Files\sql</Filter>
    </ClCompile>
    <ClCompile Include="src\gui\MultilineEnterDialog.cpp">
      <Filter>Source Files\gui</Filter>
    </ClCompile>
    <ClCompile Include="src\core\Observer.cpp">
      <Filter>Source Files</Filter>
    </ClCompile>
    <ClCompile Include="src\gui\PreferencesDialog.cpp">
      <Filter>Source Files\gui</Filter>
    </ClCompile>
    <ClCompile Include="src\gui\PreferencesDialogSettings.cpp">
      <Filter>Source Files\gui</Filter>
    </ClCompile>
    <ClCompile Include="src\gui\controls\PrintableHtmlWindow.cpp">
      <Filter>Source Files</Filter>
    </ClCompile>
    <ClCompile Include="src\gui\PrivilegesDialog.cpp">
      <Filter>Source Files\gui</Filter>
    </ClCompile>
    <ClCompile Include="src\gui\ProgressDialog.cpp">
      <Filter>Source Files\gui</Filter>
    </ClCompile>
    <ClCompile Include="src\core\ProgressIndicator.cpp">
      <Filter>Source Files\gui</Filter>
    </ClCompile>
    <ClCompile Include="src\gui\ReorderFieldsDialog.cpp">
      <Filter>Source Files\gui</Filter>
    </ClCompile>
    <ClCompile Include="src\gui\RestoreFrame.cpp">
      <Filter>Source Files\gui</Filter>
    </ClCompile>
    <ClCompile Include="src\sql\SelectStatement.cpp">
      <Filter>Source Files\sql</Filter>
    </ClCompile>
    <ClCompile Include="src\gui\ServerRegistrationDialog.cpp">
      <Filter>Source Files\gui</Filter>
    </ClCompile>
    <ClCompile Include="src\gui\SimpleHtmlFrame.cpp">
      <Filter>Source Files\gui</Filter>
    </ClCompile>
    <ClCompile Include="src\sql\SqlStatement.cpp">
      <Filter>Source Files\sql</Filter>
    </ClCompile>
    <ClCompile Include="src\sql\SqlTokenizer.cpp">
      <Filter>Source Files\sql</Filter>
    </ClCompile>
    <ClCompile Include="src\sql\StatementBuilder.cpp">
      <Filter>Source Files\sql</Filter>
    </ClCompile>
    <ClCompile Include="src\gui\StatementHistoryDialog.cpp">
      <Filter>Source Files\gui</Filter>
    </ClCompile>
    <ClCompile Include="src\core\StringUtils.cpp">
      <Filter>Source Files</Filter>
    </ClCompile>
    <ClCompile Include="src\gui\StyleGuide.cpp">
      <Filter>Source Files\gui</Filter>
    </ClCompile>
    <ClCompile Include="src\gui\msw\StyleGuideMSW.cpp">
      <Filter>Source Files\gui</Filter>
    </ClCompile>
    <ClCompile Include="src\core\Subject.cpp">
      <Filter>Source Files</Filter>
    </ClCompile>
    <ClCompile Include="src\core\TemplateProcessor.cpp">
      <Filter>Source Files</Filter>
    </ClCompile>
    <ClCompile Include="src\gui\controls\TextControl.cpp">
      <Filter>Source Files\gui</Filter>
    </ClCompile>
    <ClCompile Include="src\core\URIProcessor.cpp">
      <Filter>Source Files</Filter>
    </ClCompile>
    <ClCompile Include="src\metadata\User.cpp">
      <Filter>Source Files\Metadata</Filter>
    </ClCompile>
    <ClCompile Include="src\gui\UserDialog.cpp">
      <Filter>Source Files\gui</Filter>
    </ClCompile>
    <ClCompile Include="src\gui\UsernamePasswordDialog.cpp">
      <Filter>Source Files\gui</Filter>
    </ClCompile>
    <ClCompile Include="src\core\Visitor.cpp">
      <Filter>Source Files</Filter>
    </ClCompile>
    <ClCompile Include="src\addconstrainthandler.cpp">
      <Filter>Source Files</Filter>
    </ClCompile>
    <ClCompile Include="src\metadata\column.cpp">
      <Filter>Source Files\Metadata</Filter>
    </ClCompile>
    <ClCompile Include="src\metadata\constraints.cpp">
      <Filter>Source Files\Metadata</Filter>
    </ClCompile>
    <ClCompile Include="src\metadata\database.cpp">
      <Filter>Source Files\Metadata</Filter>
    </ClCompile>
    <ClCompile Include="src\databasehandler.cpp">
      <Filter>Source Files</Filter>
    </ClCompile>
    <ClCompile Include="src\metadata\domain.cpp">
      <Filter>Source Files\Metadata</Filter>
    </ClCompile>
    <ClCompile Include="src\metadata\exception.cpp">
      <Filter>Source Files\Metadata</Filter>
    </ClCompile>
    <ClCompile Include="src\frprec.cpp">
      <Filter>Source Files</Filter>
    </ClCompile>
    <ClCompile Include="src\frutils.cpp">
      <Filter>Source Files</Filter>
    </ClCompile>
    <ClCompile Include="src\metadata\function.cpp">
      <Filter>Source Files\Metadata</Filter>
    </ClCompile>
    <ClCompile Include="src\metadata\generator.cpp">
      <Filter>Source Files\Metadata</Filter>
    </ClCompile>
    <ClCompile Include="src\logger.cpp">
      <Filter>Source Files</Filter>
    </ClCompile>
    <ClCompile Include="src\main.cpp">
      <Filter>Source Files</Filter>
    </ClCompile>
    <ClCompile Include="src\metadata\metadataitem.cpp">
      <Filter>Source Files\Metadata</Filter>
    </ClCompile>
    <ClCompile Include="src\objectdescriptionhandler.cpp">
      <Filter>Source Files</Filter>
    </ClCompile>
    <ClCompile Include="src\metadata\parameter.cpp">
      <Filter>Source Files\Metadata</Filter>
    </ClCompile>
    <ClCompile Include="src\metadata\privilege.cpp">
      <Filter>Source Files\Metadata</Filter>
    </ClCompile>
    <ClCompile Include="src\metadata\procedure.cpp">
      <Filter>Source Files\Metadata</Filter>
    </ClCompile>
    <ClCompile Include="src\metadata\relation.cpp">
      <Filter>Source Files\Metadata</Filter>
    </ClCompile>
    <ClCompile Include="src\metadata\role.cpp">
      <Filter>Source Files\Metadata</Filter>
    </ClCompile>
    <ClCompile Include="src\metadata\root.cpp">
      <Filter>Source Files\Metadata</Filter>
    </ClCompile>
    <ClCompile Include="src\metadata\server.cpp">
      <Filter>Source Files\Metadata</Filter>
    </ClCompile>
    <ClCompile Include="src\statementHistory.cpp">
      <Filter>Source Files\Metadata</Filter>
    </ClCompile>
    <ClCompile Include="src\metadata\table.cpp">
      <Filter>Source Files\Metadata</Filter>
    </ClCompile>
    <ClCompile Include="src\metadata\trigger.cpp">
      <Filter>Source Files\Metadata</Filter>
    </ClCompile>
    <ClCompile Include="src\metadata\view.cpp">
      <Filter>Source Files\Metadata</Filter>
    </ClCompile>
    <ClCompile Include="src\gui\InsertParametersDialog.cpp">
      <Filter>Source Files\gui</Filter>
    </ClCompile>
    <ClCompile Include="src\metadata\package.cpp">
      <Filter>Source Files\Metadata</Filter>
    </ClCompile>
    <ClCompile Include="src\config\LocalSettings.cpp">
      <Filter>Source Files</Filter>
    </ClCompile>
<<<<<<< HEAD
    <ClCompile Include="src\core\FRInt128.cpp">
      <Filter>Source Files</Filter>
    </ClCompile>
    <ClCompile Include="src\core\FRDecimal.cpp">
      <Filter>Source Files</Filter>
    </ClCompile>
    <ClCompile Include="src\gui\ThreadBaseFrame.cpp">
      <Filter>Source Files</Filter>
    </ClCompile>
    <ClCompile Include="src\gui\ShutdownFrame.cpp">
      <Filter>Source Files\gui</Filter>
    </ClCompile>
    <ClCompile Include="src\gui\ShutdownStartupBaseFrame.cpp">
      <Filter>Source Files\gui</Filter>
    </ClCompile>
    <ClCompile Include="src\gui\StartupFrame.cpp">
      <Filter>Source Files\gui</Filter>
    </ClCompile>
=======
    <ClCompile Include="src\gui\FRStyle.cpp">
      <Filter>Source Files</Filter>
    </ClCompile>
    <ClCompile Include="src\core\FRInt128.cpp">
      <Filter>Source Files</Filter>
    </ClCompile>
>>>>>>> 14905056
  </ItemGroup>
  <ItemGroup>
    <ClInclude Include="src\gui\AboutBox.h">
      <Filter>Header Files</Filter>
    </ClInclude>
    <ClInclude Include="src\gui\AdvancedMessageDialog.h">
      <Filter>Header Files</Filter>
    </ClInclude>
    <ClInclude Include="src\gui\AdvancedSearchFrame.h">
      <Filter>Header Files</Filter>
    </ClInclude>
    <ClInclude Include="src\core\ArtProvider.h">
      <Filter>Header Files</Filter>
    </ClInclude>
    <ClInclude Include="src\gui\BackupFrame.h">
      <Filter>Header Files</Filter>
    </ClInclude>
    <ClInclude Include="src\gui\BackupRestoreBaseFrame.h">
      <Filter>Header Files</Filter>
    </ClInclude>
    <ClInclude Include="src\gui\BaseDialog.h">
      <Filter>Header Files</Filter>
    </ClInclude>
    <ClInclude Include="src\gui\BaseFrame.h">
      <Filter>Header Files</Filter>
    </ClInclude>
    <ClInclude Include="src\core\CodeTemplateProcessor.h">
      <Filter>Header Files</Filter>
    </ClInclude>
    <ClInclude Include="src\gui\CommandIds.h">
      <Filter>Header Files</Filter>
    </ClInclude>
    <ClInclude Include="src\gui\CommandManager.h">
      <Filter>Header Files</Filter>
    </ClInclude>
    <ClInclude Include="src\gui\ConfdefTemplateProcessor.h">
      <Filter>Header Files</Filter>
    </ClInclude>
    <ClInclude Include="src\config\Config.h">
      <Filter>Header Files</Filter>
    </ClInclude>
    <ClInclude Include="src\gui\ContextMenuMetadataItemVisitor.h">
      <Filter>Header Files</Filter>
    </ClInclude>
    <ClInclude Include="src\gui\controls\ControlUtils.h">
      <Filter>Header Files</Filter>
    </ClInclude>
    <ClInclude Include="src\metadata\CreateDDLVisitor.h">
      <Filter>Header Files</Filter>
    </ClInclude>
    <ClInclude Include="src\gui\CreateIndexDialog.h">
      <Filter>Header Files</Filter>
    </ClInclude>
    <ClInclude Include="src\gui\controls\DBHTreeControl.h">
      <Filter>Header Files</Filter>
    </ClInclude>
    <ClInclude Include="src\gui\DataGeneratorFrame.h">
      <Filter>Header Files</Filter>
    </ClInclude>
    <ClInclude Include="src\gui\controls\DataGrid.h">
      <Filter>Header Files</Filter>
    </ClInclude>
    <ClInclude Include="src\gui\controls\DataGridRowBuffer.h">
      <Filter>Header Files</Filter>
    </ClInclude>
    <ClInclude Include="src\gui\controls\DataGridRows.h">
      <Filter>Header Files</Filter>
    </ClInclude>
    <ClInclude Include="src\gui\controls\DataGridTable.h">
      <Filter>Header Files</Filter>
    </ClInclude>
    <ClInclude Include="src\config\DatabaseConfig.h">
      <Filter>Header Files</Filter>
    </ClInclude>
    <ClInclude Include="src\gui\DatabaseRegistrationDialog.h">
      <Filter>Header Files</Filter>
    </ClInclude>
    <ClInclude Include="src\gui\controls\DndTextControls.h">
      <Filter>Header Files</Filter>
    </ClInclude>
    <ClInclude Include="src\gui\EditBlobDialog.h">
      <Filter>Header Files</Filter>
    </ClInclude>
    <ClInclude Include="src\gui\EventWatcherFrame.h">
      <Filter>Header Files</Filter>
    </ClInclude>
    <ClInclude Include="src\gui\ExecuteSql.h">
      <Filter>Header Files</Filter>
    </ClInclude>
    <ClInclude Include="src\gui\ExecuteSqlFrame.h">
      <Filter>Header Files</Filter>
    </ClInclude>
    <ClInclude Include="src\core\FRError.h">
      <Filter>Header Files</Filter>
    </ClInclude>
    <ClInclude Include="src\gui\FRLayoutConfig.h">
      <Filter>Header Files</Filter>
    </ClInclude>
    <ClInclude Include="src\gui\FieldPropertiesDialog.h">
      <Filter>Header Files</Filter>
    </ClInclude>
    <ClInclude Include="src\gui\FindDialog.h">
      <Filter>Header Files</Filter>
    </ClInclude>
    <ClInclude Include="src\gui\GUIURIHandlerHelper.h">
      <Filter>Header Files</Filter>
    </ClInclude>
    <ClInclude Include="src\gui\HtmlHeaderMetadataItemVisitor.h">
      <Filter>Header Files</Filter>
    </ClInclude>
    <ClInclude Include="src\gui\HtmlTemplateProcessor.h">
      <Filter>Header Files</Filter>
    </ClInclude>
    <ClInclude Include="src\sql\Identifier.h">
      <Filter>Header Files</Filter>
    </ClInclude>
    <ClInclude Include="src\sql\IncompleteStatement.h">
      <Filter>Header Files</Filter>
    </ClInclude>
    <ClInclude Include="src\metadata\Index.h">
      <Filter>Header Files</Filter>
    </ClInclude>
    <ClInclude Include="src\gui\InsertDialog.h">
      <Filter>Header Files</Filter>
    </ClInclude>
    <ClInclude Include="src\Isaac.h">
      <Filter>Header Files</Filter>
    </ClInclude>
    <ClInclude Include="src\gui\controls\LogTextControl.h">
      <Filter>Header Files</Filter>
    </ClInclude>
    <ClInclude Include="src\gui\MainFrame.h">
      <Filter>Header Files</Filter>
    </ClInclude>
    <ClInclude Include="src\MasterPassword.h">
      <Filter>Header Files</Filter>
    </ClInclude>
    <ClInclude Include="src\metadata\MetadataClasses.h">
      <Filter>Header Files</Filter>
    </ClInclude>
    <ClInclude Include="src\metadata\MetadataItemCreateStatementVisitor.h">
      <Filter>Header Files</Filter>
    </ClInclude>
    <ClInclude Include="src\metadata\MetadataItemDescriptionVisitor.h">
      <Filter>Header Files</Filter>
    </ClInclude>
    <ClInclude Include="src\gui\MetadataItemPropertiesFrame.h">
      <Filter>Header Files</Filter>
    </ClInclude>
    <ClInclude Include="src\metadata\MetadataItemURIHandlerHelper.h">
      <Filter>Header Files</Filter>
    </ClInclude>
    <ClInclude Include="src\metadata\MetadataItemVisitor.h">
      <Filter>Header Files</Filter>
    </ClInclude>
    <ClInclude Include="src\engine\MetadataLoader.h">
      <Filter>Header Files</Filter>
    </ClInclude>
    <ClInclude Include="src\metadata\MetadataTemplateManager.h">
      <Filter>Header Files</Filter>
    </ClInclude>
    <ClInclude Include="src\sql\MultiStatement.h">
      <Filter>Header Files</Filter>
    </ClInclude>
    <ClInclude Include="src\gui\MultilineEnterDialog.h">
      <Filter>Header Files</Filter>
    </ClInclude>
    <ClInclude Include="src\core\ObjectWithHandle.h">
      <Filter>Header Files</Filter>
    </ClInclude>
    <ClInclude Include="src\core\Observer.h">
      <Filter>Header Files</Filter>
    </ClInclude>
    <ClInclude Include="src\gui\PreferencesDialog.h">
      <Filter>Header Files</Filter>
    </ClInclude>
    <ClInclude Include="src\gui\controls\PrintableHtmlWindow.h">
      <Filter>Header Files</Filter>
    </ClInclude>
    <ClInclude Include="src\gui\PrivilegesDialog.h">
      <Filter>Header Files</Filter>
    </ClInclude>
    <ClInclude Include="src\core\ProcessableObject.h">
      <Filter>Header Files</Filter>
    </ClInclude>
    <ClInclude Include="src\gui\ProgressDialog.h">
      <Filter>Header Files</Filter>
    </ClInclude>
    <ClInclude Include="src\core\ProgressIndicator.h">
      <Filter>Header Files</Filter>
    </ClInclude>
    <ClInclude Include="src\gui\ReorderFieldsDialog.h">
      <Filter>Header Files</Filter>
    </ClInclude>
    <ClInclude Include="src\gui\RestoreFrame.h">
      <Filter>Header Files</Filter>
    </ClInclude>
    <ClInclude Include="src\sql\SelectStatement.h">
      <Filter>Header Files</Filter>
    </ClInclude>
    <ClInclude Include="src\gui\ServerRegistrationDialog.h">
      <Filter>Header Files</Filter>
    </ClInclude>
    <ClInclude Include="src\gui\SimpleHtmlFrame.h">
      <Filter>Header Files</Filter>
    </ClInclude>
    <ClInclude Include="src\sql\SqlStatement.h">
      <Filter>Header Files</Filter>
    </ClInclude>
    <ClInclude Include="src\sql\SqlTokenizer.h">
      <Filter>Header Files</Filter>
    </ClInclude>
    <ClInclude Include="src\sql\StatementBuilder.h">
      <Filter>Header Files</Filter>
    </ClInclude>
    <ClInclude Include="src\gui\StatementHistoryDialog.h">
      <Filter>Header Files</Filter>
    </ClInclude>
    <ClInclude Include="src\core\StringUtils.h">
      <Filter>Header Files</Filter>
    </ClInclude>
    <ClInclude Include="src\gui\StyleGuide.h">
      <Filter>Header Files</Filter>
    </ClInclude>
    <ClInclude Include="src\core\Subject.h">
      <Filter>Header Files</Filter>
    </ClInclude>
    <ClInclude Include="src\core\TemplateProcessor.h">
      <Filter>Header Files</Filter>
    </ClInclude>
    <ClInclude Include="src\gui\controls\TextControl.h">
      <Filter>Header Files</Filter>
    </ClInclude>
    <ClInclude Include="src\core\URIProcessor.h">
      <Filter>Header Files</Filter>
    </ClInclude>
    <ClInclude Include="src\metadata\User.h">
      <Filter>Header Files</Filter>
    </ClInclude>
    <ClInclude Include="src\gui\UserDialog.h">
      <Filter>Header Files</Filter>
    </ClInclude>
    <ClInclude Include="src\gui\UsernamePasswordDialog.h">
      <Filter>Header Files</Filter>
    </ClInclude>
    <ClInclude Include="src\core\Visitor.h">
      <Filter>Header Files</Filter>
    </ClInclude>
    <ClInclude Include="src\metadata\collection.h">
      <Filter>Header Files</Filter>
    </ClInclude>
    <ClInclude Include="src\metadata\column.h">
      <Filter>Header Files</Filter>
    </ClInclude>
    <ClInclude Include="src\metadata\constraints.h">
      <Filter>Header Files</Filter>
    </ClInclude>
    <ClInclude Include="src\metadata\database.h">
      <Filter>Header Files</Filter>
    </ClInclude>
    <ClInclude Include="src\metadata\domain.h">
      <Filter>Header Files</Filter>
    </ClInclude>
    <ClInclude Include="src\metadata\exception.h">
      <Filter>Header Files</Filter>
    </ClInclude>
    <ClInclude Include="src\frutils.h">
      <Filter>Header Files</Filter>
    </ClInclude>
    <ClInclude Include="src\frversion.h">
      <Filter>Header Files</Filter>
    </ClInclude>
    <ClInclude Include="src\metadata\function.h">
      <Filter>Header Files</Filter>
    </ClInclude>
    <ClInclude Include="src\metadata\generator.h">
      <Filter>Header Files</Filter>
    </ClInclude>
    <ClInclude Include="src\logger.h">
      <Filter>Header Files</Filter>
    </ClInclude>
    <ClInclude Include="src\main.h">
      <Filter>Header Files</Filter>
    </ClInclude>
    <ClInclude Include="src\metadata\metadataitem.h">
      <Filter>Header Files</Filter>
    </ClInclude>
    <ClInclude Include="src\metadata\parameter.h">
      <Filter>Header Files</Filter>
    </ClInclude>
    <ClInclude Include="src\metadata\privilege.h">
      <Filter>Header Files</Filter>
    </ClInclude>
    <ClInclude Include="src\metadata\procedure.h">
      <Filter>Header Files</Filter>
    </ClInclude>
    <ClInclude Include="src\metadata\relation.h">
      <Filter>Header Files</Filter>
    </ClInclude>
    <ClInclude Include="src\metadata\role.h">
      <Filter>Header Files</Filter>
    </ClInclude>
    <ClInclude Include="src\metadata\root.h">
      <Filter>Header Files</Filter>
    </ClInclude>
    <ClInclude Include="src\metadata\server.h">
      <Filter>Header Files</Filter>
    </ClInclude>
    <ClInclude Include="src\statementHistory.h">
      <Filter>Header Files</Filter>
    </ClInclude>
    <ClInclude Include="src\metadata\table.h">
      <Filter>Header Files</Filter>
    </ClInclude>
    <ClInclude Include="src\metadata\trigger.h">
      <Filter>Header Files</Filter>
    </ClInclude>
    <ClInclude Include="src\metadata\view.h">
      <Filter>Header Files</Filter>
    </ClInclude>
    <ClInclude Include="src\gui\InsertParametersDialog.h">
      <Filter>Header Files</Filter>
    </ClInclude>
    <ClInclude Include="src\metadata\package.h">
      <Filter>Header Files</Filter>
    </ClInclude>
    <ClInclude Include="src\config\LocalSettings.h">
      <Filter>Header Files</Filter>
    </ClInclude>
    <ClInclude Include="src\core\FRInt128.h">
      <Filter>Header Files</Filter>
    </ClInclude>
    <ClInclude Include="src\core\FRDecimal.h">
      <Filter>Header Files</Filter>
    </ClInclude>
    <ClInclude Include="src\gui\ThreadBaseFrame.h">
      <Filter>Header Files</Filter>
    </ClInclude>
    <ClInclude Include="src\gui\ShutdownFrame.h">
      <Filter>Header Files</Filter>
    </ClInclude>
    <ClInclude Include="src\gui\ShutdownStartupBaseFrame.h">
      <Filter>Header Files</Filter>
    </ClInclude>
    <ClInclude Include="src\gui\StartupFrame.h">
      <Filter>Header Files</Filter>
    </ClInclude>
    <ClInclude Include="src\firebird\constants.h">
      <Filter>Header Files</Filter>
    </ClInclude>
    <ClInclude Include="src\gui\FRStyle.h">
      <Filter>Header Files</Filter>
    </ClInclude>
    <ClInclude Include="src\core\FRInt128.h">
      <Filter>Header Files</Filter>
    </ClInclude>
  </ItemGroup>
  <ItemGroup>
    <ResourceCompile Include="res\flamerobin.rc">
      <Filter>Resource Files</Filter>
    </ResourceCompile>
  </ItemGroup>
</Project><|MERGE_RESOLUTION|>--- conflicted
+++ resolved
@@ -351,7 +351,6 @@
     <ClCompile Include="src\config\LocalSettings.cpp">
       <Filter>Source Files</Filter>
     </ClCompile>
-<<<<<<< HEAD
     <ClCompile Include="src\core\FRInt128.cpp">
       <Filter>Source Files</Filter>
     </ClCompile>
@@ -370,14 +369,14 @@
     <ClCompile Include="src\gui\StartupFrame.cpp">
       <Filter>Source Files\gui</Filter>
     </ClCompile>
-=======
+
     <ClCompile Include="src\gui\FRStyle.cpp">
       <Filter>Source Files</Filter>
     </ClCompile>
     <ClCompile Include="src\core\FRInt128.cpp">
       <Filter>Source Files</Filter>
     </ClCompile>
->>>>>>> 14905056
+
   </ItemGroup>
   <ItemGroup>
     <ClInclude Include="src\gui\AboutBox.h">
