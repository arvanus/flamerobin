--- conflicted
+++ resolved
@@ -496,7 +496,6 @@
 		FILES docs/flamerobin.1
 		DESTINATION share/man/man1
 	)
-<<<<<<< HEAD
 endif (UNIX AND NOT APPLE)
 
 if (APPLE)
@@ -505,6 +504,3 @@
                 DESTINATION /Applications
         )
 endif (APPLE)
-=======
-endif (UNIX)
->>>>>>> 7a7e965f
