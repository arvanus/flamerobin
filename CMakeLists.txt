--- conflicted
+++ resolved
@@ -435,15 +435,8 @@
 		PATTERN "*.html"
 		PATTERN "*.css"
 	)
-<<<<<<< HEAD
 	install(
 		FILES docs/flamerobin.1
 		DESTINATION share/man/man1
 	)
-=======
-	install(
-		FILES docs/flamerobin.1
-		DESTINATION share/man/man1
-	)
->>>>>>> 36cf60cd
 endif (UNIX)