<?xml version="1.0" encoding="UTF-8" ?>
<root>
    <debug />
    <node>
        <caption>General</caption>
        <image>3</image>
        <setting type="checkbox">
            <caption>Center dialogs on their parent window</caption>
            <key>centerDialogOnParent</key>
            <default>1</default>
        </setting>
        <setting type="checkbox">
            <caption>Use language locale settings</caption>
            <key>UseLocalConfig</key>
            <default>0</default>
        </setting>
        <setting type="checkbox">
            <caption>Remember window positions and sizes</caption>
            <related />
            <description>Newly created windows get previous size and position</description>
            <key>FrameStorage</key>
            <default>1</default>
            <enables>
                <setting type="radiobox">
                    <caption>Metadata properties windows</caption>
                    <description>Select how size and position of metadata properties windows should be stored</description>
                    <key>MetadataFrameStorageGranularity</key>
                    <default>0</default>
                    <option>
                        <caption>Same settings for all objects</caption>
                    </option>
                    <option>
                        <caption>Same settings for all objects of same type</caption>
                    </option>
                    <option>
                        <caption>Separate settings for individual objects</caption>
                    </option>
                </setting>
            </enables>
        </setting>
        <!--
        <setting type="checkbox">
            <caption>Confirm quit</caption>
            <description>Asks the "Are you sure you wish to exit FlameRobin?" question when closing</description>
            <key>ConfirmQuit</key>
            <default>0</default>
        </setting>
        <setting type="checkbox" platform="win">
            <caption>Minimize to system tray</caption>
            <description>Minimizes to system tray instead of taskbar</description>
            <key>MinimizeToTray</key>
            <default>0</default>
        </setting>
        -->
    </node>
    <node>
        <caption>Main Tree View</caption>
        <image>2</image>
        <setting type="checkbox">
            <caption>Sort server entries alphabetically</caption>
            <description>If unchecked the server entries will be shown in registration order.</description>
            <key>OrderServersInTree</key>
            <default>0</default>
        </setting>
        <setting type="checkbox">
            <caption>Sort database entries alphabetically</caption>
            <description>If unchecked the database entries will be shown in registration order.</description>
            <key>OrderDatabasesInTree</key>
            <default>0</default>
            <related /><!-- this moves the checkbox closer to the previous one -->
        </setting>
        <setting type="checkbox">
            <caption>Show system domains in tree</caption>
<<<<<<< HEAD
            <description>If checked the system domains will be shown in the tree by default (can be overridden per database)</description>
=======
            <description>If checked the system domains will be shown in the tree by default (can be overridden per database)</description>
>>>>>>> 36cf60cd
            <key>ShowSystemDomains</key>
            <default>1</default>
        </setting>
        <setting type="checkbox">
<<<<<<< HEAD
            <caption>Show system packages in tree (Firebird 3.0 and later)</caption>
            <description>If checked the system packages will be shown in the tree by default (can be overridden per database)</description>
            <key>ShowSystemPackages</key>
            <default>1</default>
            <related /><!-- this moves the checkbox closer to the previous one -->
=======
            <caption>Show system packages in tree (Firebird 3.0 and later)</caption>
            <description>If checked the system packages will be shown in the tree by default (can be overridden per database)</description>
            <key>ShowSystemPackages</key>
            <default>1</default>
            <related /><!-- this moves the checkbox closer to the previous one -->
>>>>>>> 36cf60cd
        </setting>
        <setting type="checkbox">
            <caption>Show system roles in tree (Firebird 2.5 and later)</caption>
            <description>If checked the system roles will be shown in the tree by default (can be overridden per database)</description>
            <key>ShowSystemRoles</key>
            <default>1</default>
<<<<<<< HEAD
            <related /><!-- this moves the checkbox closer to the previous one -->
=======
            <related /><!-- this moves the checkbox closer to the previous one -->
>>>>>>> 36cf60cd
        </setting>
        <setting type="checkbox">
            <caption>Show system tables in tree</caption>
            <description>If checked the system tables will be shown in the tree by default (can be overridden per database)</description>
            <key>ShowSystemTables</key>
            <default>1</default>
            <related /><!-- this moves the checkbox closer to the previous one -->
        </setting>
        <setting type="checkbox">
            <caption>Show columns and parameters in tree</caption>
            <description>If checked the table and view columns and stored procedure parameters will be shown in the tree</description>
            <key>ShowColumnsInTree</key>
            <default>1</default>
            <related /><!-- this moves the checkbox closer to the previous one -->
        </setting>
        <setting type="checkbox">
            <caption>Show the column/parameter count for relations/procedures</caption>
            <description>If checked the number of relation columns and the number of stored procedure parameters will be shown in the node text</description>
            <key>ShowColumnAndParameterCountInTree</key>
            <default>0</default>
            <related /><!-- this moves the checkbox closer to the previous one -->
        </setting>
        <setting type="radiobox">
            <caption>When table, view or stored procedure is activated</caption>
            <key>OnTreeActivate</key>
            <default>0</default>
            <option>
                <caption>Open Properties page</caption>
            </option>
            <option>
                <caption>Load relation columns and procedure parameters info only</caption>
            </option>
            <option>
                <caption>Select from relation or execute procedure</caption>
            </option>
            <related /><!-- this moves the radiobox closer to the checkbox -->
        </setting>
        <setting type="checkbox">
            <caption>Allow drag and drop query building</caption>
            <description>This option can cause X11 lockup on Linux if you don't have patched version of wxWidgets</description>
            <key>allowDragAndDrop</key>
            <default>0</default>
        </setting>
    </node>
<<<<<<< HEAD
	<node>
        <caption>Transaction Settings</caption>
        <image>0</image>
		<setting type="radiobox">
            <caption>Isolation Mode</caption>
            <key>transactionIsolationLevel</key>
            <default>0</default>
            <option>
                <caption>Concurrency isolation mode (default of Flamerobin behavior)</caption>
            </option>
            <option>
                <caption>Dirty read isolation mode</caption>
            </option>
            <option>
                <caption>Read committed isolation mode</caption>
            </option>
            <option>
                <caption>Consistency isolation mode</caption>
            </option>
        </setting>
        <setting type="checkbox">
            <caption>Wait for lock resolution</caption>
            <key>transactionLockResolution</key>
            <default>1</default>
        </setting>
        <setting type="checkbox">
            <caption>Read only transaction mode</caption>
            <key>transactionAccessMode</key>
            <default>0</default>
        </setting>
	</node>
=======
	<node>
        <caption>Transaction Settings</caption>
        <image>0</image>
		<setting type="radiobox">
            <caption>Isolation Mode</caption>
            <key>transactionIsolationLevel</key>
            <default>0</default>
            <option>
                <caption>Concurrency isolation mode (default of Flamerobin behavior)</caption>
            </option>
            <option>
                <caption>Dirty read isolation mode</caption>
            </option>
            <option>
                <caption>Read committed isolation mode</caption>
            </option>
            <option>
                <caption>Consistency isolation mode</caption>
            </option>
        </setting>
        <setting type="checkbox">
            <caption>Wait for lock resolution</caption>
            <key>transactionLockResolution</key>
            <default>1</default>
        </setting>
        <setting type="checkbox">
            <caption>Read only transaction mode</caption>
            <key>transactionAccessMode</key>
            <default>0</default>
        </setting>
	</node>
>>>>>>> 36cf60cd
    <node>
        <caption>SQL Editor</caption>
        <image>0</image>
        <setting type="checkbox">
            <caption>Automatically commit DDL statements</caption>
            <key>autoCommitDDL</key>
            <default>0</default>
        </setting>
        <setting type="radiobox">
            <caption>When text is selected in editor</caption>
            <key>OnlyExecuteSelected</key>
            <default>0</default>
            <option>
                <caption>Execute the entire buffer</caption>
            </option>
            <option>
                <caption>Execute only the selection</caption>
            </option>
        </setting>
        <setting type="checkbox">
            <caption>Treat selected text as a single statement</caption>
            <description>If unchecked the parser will search the selected text for multiple statements</description>
            <key>TreatAsSingleStatement</key>
            <default>0</default>
        </setting>
        <!--
        <setting type="checkbox">
            <caption>Automatically copy successfully executed statements to clipboard</caption>
            <key>SQLEditorAutoCopy</key>
            <default>0</default>
        </setting>
        -->
        <setting type="checkbox">
            <caption>Clear the messages when executing new statements</caption>
            <key>SQLEditorExecuteClears</key>
            <default>0</default>
        </setting>
        <setting type="checkbox">
            <caption>Display detailed query statistics</caption>
            <key>SQLEditorShowStats</key>
            <default>1</default>
        </setting>
        <setting type="checkbox">
            <caption>Enable call-tips for procedures and functions</caption>
            <description>Shows call-tips for stored procedures and UDFs when bracket is opened</description>
            <key>SQLEditorCalltips</key>
            <default>1</default>
        </setting>
        <setting type="checkbox">
            <caption>Show long line marker</caption>
            <description>Whether a vertical line showing the edge of text is shown</description>
            <key>sqlEditorShowEdge</key>
            <default>1</default>
            <enables>
                <setting type="int">
                    <caption>Draw long line marker after column [VALUE]</caption>
                    <key>sqlEditorEdgeColumn</key>
                    <default>80</default>
                </setting>
            </enables>
        </setting>
        <setting type="int">
            <caption>Tab size</caption>
            <key>sqlEditorTabSize</key>
            <default>4</default>
        </setting>
        <setting type="checkbox">
            <caption>Home key positions on first non-whitespace character in line</caption>
            <key>sqlEditorSmartHomeKey</key>
            <default>1</default>
        </setting>
        <setting type="checkbox">
            <caption>Auto-indent new lines to same level as previous line</caption>
            <key>sqlEditorAutoIndent</key>
            <default>1</default>
        </setting>
        <node>
            <caption>Code Completion</caption>
            <description>SQL Code Completion</description>
            <image>0</image>
            <setting type="checkbox">
                <caption>Enable automatic invocation of completion list</caption>
                <key>AutocompleteEnabled</key>
                <default>1</default>
                <enables>
                    <setting type="int">
                        <caption>Show completion list after [VALUE] chars</caption>
                        <key>AutocompleteChars</key>
                        <minvalue>1</minvalue>
                        <maxvalue>10</maxvalue>
                        <default>3</default>
                    </setting>
                    <setting type="checkbox">
                        <caption>Disable while calltip is shown</caption>
                        <key>AutoCompleteDisableWhenCalltipShown</key>
                        <default>1</default>
                    </setting>
                    <setting type="checkbox">
                        <caption>Allow auto-completion inside quoted text</caption>
                        <key>autoCompleteQuoted</key>
                        <default>1</default>
                    </setting>
                </enables>
            </setting>
            <setting type="radiobox">
                <caption>Manually invoke completion list on</caption>
                <key>AutoCompleteKey</key>
                <default>0</default>
                <option>
                    <caption>Ctrl + Space</caption>
                </option>
                <option>
                    <caption>Tab</caption>
            </option>
            </setting>
            <setting type="checkbox">
                <caption>Confirm completion with Enter</caption>
                <key>AutoCompleteWithEnter</key>
                <default>1</default>
            </setting>
            <setting type="checkbox">
                <caption>Load columns when required for completion</caption>
                <key>autoCompleteLoadColumns</key>
                <default>1</default>
            </setting>
<<<<<<< HEAD
			<setting type="checkbox">
				<caption>Sort object columns alphabetically</caption>
				<key>autoCompleteLoadColumnsSort</key>
				<default>0</default>
			</setting>
=======
			<setting type="checkbox">
				<caption>Sort object columns alphabetically</caption>
				<key>autoCompleteLoadColumnsSort</key>
				<default>0</default>
			</setting>
>>>>>>> 36cf60cd
        </node>
        <node>
            <caption>Statement History</caption>
            <description>History of Executed SQL Statements</description>
            <image>0</image>
            <setting type="radiobox">
                <caption>Share SQL statement history</caption>
                <description>History can be shared accross databases, which is useful if they have similar structure</description>
                <key>statementHistoryGranularity</key>
                <default>2</default>
                <option>
                    <caption>Between all databases</caption>
                </option>
                <option>
                    <caption>Between databases with same display name</caption>
                </option>
                <option>
                    <caption>Don't share (each database has its own)</caption>
                </option>
            </setting>
            <setting type="checkbox">
                <caption>Limit history item size</caption>
                <key>limitHistoryItemSize</key>
                <default>0</default>
                <enables>
                    <setting type="int">
                        <caption>Don't store buffers bigger than [VALUE] kilobytes</caption>
                        <key>statementHistoryItemSize</key>
                        <minvalue>0</minvalue>
                        <maxvalue>10000</maxvalue>
                        <default>500</default>
                    </setting>
                </enables>
            </setting>
            <setting type="checkbox">
                <caption>Remember unsuccessfully executed buffers</caption>
                <key>historyStoreUnsuccessful</key>
                <default>1</default>
            </setting>
            <setting type="checkbox">
                <caption>Remember statements generated by FlameRobin</caption>
                <description>If unchecked, stores only the statements typed by user</description>
                <key>historyStoreGenerated</key>
                <default>1</default>
            </setting>
        </node>
        <node>
            <caption>Window Title</caption>
            <description>SQL Editor Window Title</description>
            <image>0</image>
            <setting type="radiobox">
                <caption>SQL keywords are shown in window title</caption>
                <description>Keywords like SELECT, INSERT, CREATE, etc. can be abbreviated so more text can fit in the title and taskbar entry</description>
                <key>sqlEditorWindowKeywords</key>
                <default>1</default>
                <option>
                    <caption>exactly as typed (ex. INSERT or insert)</caption>
                </option>
                <option>
                    <caption>in short form (ex. ins)</caption>
                </option>
                <option>
                    <caption>in very short form (ex. i)</caption>
                </option>
                <option>
                    <caption>as first line of statement (ex. INSERT INTO t1 VALUES ...)</caption>
                </option>
            </setting>
        </node>
    </node>
    <node>
        <caption>Data Grid</caption>
        <image>4</image>
        <setting type="string">
            <caption>Date format:</caption>
            <description>The following letters will be replaced:<br />d - day of month, 1-31<br />D - day of month, 01-31<br />m - month, 1-12<br />M - month, 01-12<br />y - year, 00-99<br />Y - year, 0000-9999<br />All other characters are copied.</description>
            <key>DateFormat</key>
            <default>D.M.Y</default>
            <aligngroup>1</aligngroup>
        </setting>
        <setting type="string">
            <caption>Time format:</caption>
            <description>The following letters will be replaced:<br />h - hour, 0-24<br />H - hour, 00-24<br />m - minute, 0-59<br />M - minute, 00-59<br />s - second, 0-59<br />S - second, 00-59<br />T - millisecond, 000-999<br />All other characters are copied.</description>
            <key>TimeFormat</key>
            <default>H:M:S.T</default>
            <aligngroup>1</aligngroup>
        </setting>
        <setting type="string">
            <caption>Timestamp format:</caption>
            <description>The following letters will be replaced:<br />d - day of month, 1-31<br />D - day of month, 01-31<br />n - month, 1-12<br />N - month, 01-12<br />y - year, 00-99<br />Y - year, 0000-9999<br />h - hour, 0-24<br />H - hour, 00-24<br />m - minute, 0-59<br />M - minute, 00-59<br />s - second, 0-59<br />S - second, 00-59<br />T - millisecond, 000-999<br />All other characters are copied.</description>
            <key>TimestampFormat</key>
            <default>D.N.Y, H:M:S.T</default>
            <aligngroup>1</aligngroup>
            <expand>1</expand>
        </setting>
        <setting type="font">
            <caption>Grid header font:</caption>
            <key>DataGridHeaderFont</key>
            <aligngroup>1</aligngroup>
        </setting>
        <setting type="font">
            <caption>Grid cell font:</caption>
            <key>DataGridFont</key>
            <aligngroup>1</aligngroup>
        </setting>
        <setting type="checkbox">
            <caption>Re-format float and double precision numbers</caption>
            <description>If unchecked, prints decimal numbers as returned from server</description>
            <key>ReformatNumbers</key>
            <default>0</default>
            <enables>
                <setting type="int">
                    <caption>Number of decimals:</caption>
                    <key>NumberPrecision</key>
                    <minvalue>0</minvalue>
                    <maxvalue>18</maxvalue>
                    <default>2</default>
                </setting>
            </enables>
        </setting>
        <setting type="checkbox">
            <caption>Maximize data grid after execution of SELECT statement</caption>
            <key>SelectMaximizeGrid</key>
            <default>0</default>
            <enables>
                <setting type="int">
                    <caption>Only when result set has more than [VALUE] records</caption>
                    <key>MaximizeGridRowsNeeded</key>
                    <minvalue>0</minvalue>
                    <maxvalue>10000</maxvalue>
                    <default>10</default>
                </setting>
            </enables>
        </setting>
        <setting type="checkbox">
            <caption>Automatically fetch all records in result set</caption>
            <key>GridFetchAllRecords</key>
            <default>0</default>
        </setting>
        <setting type="checkbox">
            <caption>Show BLOB data in the grid</caption>
            <key>DataGridFetchBlobs</key>
            <default>1</default>
            <enables>
                <setting type="int">
                    <caption>Fetch up to [VALUE] kilobytes</caption>
                    <key>DataGridFetchBlobAmount</key>
                    <minvalue>0</minvalue>
                    <maxvalue>16000</maxvalue>
                    <default>1</default>
                </setting>
                <setting type="checkbox">
                    <caption>Show data for binary BLOBs</caption>
                    <key>GridShowBinaryBlobs</key>
                    <default>0</default>
                </setting>
            </enables>
        </setting>
    </node>
    <node>
        <caption>Property Pages</caption>
        <image>4</image>
        <setting type="checkbox">
            <caption>Show default column values</caption>
            <key>displayColumnDefault</key>
            <default>1</default>
        </setting>
        <setting type="checkbox">
            <caption>Show column descriptions</caption>
            <key>displayColumnDescription</key>
            <default>1</default>
        </setting>
        <setting type="checkbox">
            <caption>Show source for all triggers</caption>
            <key>displayTriggerSource</key>
            <default>1</default>
        </setting>
        <setting type="checkbox">
            <caption>Open in tabs</caption>
            <key>linksOpenInTabs</key>
            <default>1</default>
        </setting>
    </node>
    <node>
        <caption>Sql Statement Generation</caption>
        <image>5</image>
        <setting type="checkbox">
            <caption>Use UPPER CASE keywords</caption>
            <key>SQLKeywordsUpperCase</key>
            <default>1</default>
        </setting>
        <setting type="checkbox">
            <caption>Quote names only when needed</caption>
            <key>quoteOnlyWhenNeeded</key>
            <default>1</default>
            <enables>
                <setting type="checkbox">
                    <caption>Quote names in mixed case (both upper case and lower case characters)</caption>
                    <key>quoteMixedCase</key>
                    <default>0</default>
                </setting>
            </enables>
        </setting>
        <setting type="checkbox">
            <caption>Treat quote characters like other characters</caption>
            <key>quoteCharsAreRegular</key>
            <default>0</default>
            <related /><!-- this moves the checkbox closer to the previous one -->
        </setting>
    </node>
    <node>
        <caption>Fields</caption>
        <image>5</image>
        <setting type="radiobox">
            <caption>When a column has a user-defined domain</caption>
            <key>ShowDomains</key>
            <default>2</default>
            <option>
                <caption>Only show datatype</caption>
            </option>
            <option>
                <caption>Only show domain</caption>
            </option>
            <option>
                <caption>Show both domain and datatype</caption>
            </option>
        </setting>
        <setting type="radiobox">
            <caption>When a table column is computed</caption>
            <key>ShowComputed</key>
            <default>1</default>
            <option>
                <caption>Only show datatype</caption>
            </option>
            <option>
                <caption>Only show computation formula</caption>
            </option>
            <option>
                <caption>Show both datatype and formula</caption>
            </option>
        </setting>
    </node>
    <node>
        <caption>Logging</caption>
        <image>1</image>
        <setting type="checkbox">
            <caption>Log DML statements</caption>
            <description>Should the logging work for DML statements too.<br />If unchecked only DDL statements are logged.</description>
            <key>LogDML</key>
            <default>0</default>
        </setting>
        <setting type="checkbox">
            <caption>Enable logging to file</caption>
            <description>Logs all successful DDL statements to file</description>
            <key>LogToFile</key>
            <default>0</default>
            <enables>
                <setting type="file">
                    <caption>Log file name:</caption>
                    <description>For multiple files place %d mark where you want numbers to be inserted.<br />If you wish leading zeros use %0xd, where x is a number of digits (ex. %02d)</description>
                    <key>LogFile</key>
                </setting>
                <setting type="checkbox">
                    <caption>Use multiple files</caption>
                    <key>LogToFileType</key>
                    <default>0</default>
                    <enables>
                        <setting type="int">
                            <caption>Incremental file numbers start at:</caption>
                            <key>IncrementalLogFileStart</key>
                            <minvalue>0</minvalue>
                            <maxvalue>10000</maxvalue>
                            <default>1</default>
                        </setting>
                    </enables>
                </setting>
                <setting type="checkbox">
                    <caption>Add header to each statement</caption>
                    <description>Should logging add a header showing the context in which statement was run:<br />FlameRobin version, database, username, timestamp</description>
                    <key>LoggingAddHeader</key>
                    <default>1</default>
                </setting>
                <setting type="checkbox">
                    <caption>Add SET TERM when different terminator is used in editor</caption>
                    <key>LogSetTerm</key>
                    <default>0</default>
                </setting>
            </enables>
        </setting>
        <!--
        <setting type="checkbox">
            <caption>Enable logging to database</caption>
            <description>Logs all successful DDL statements to database.<br />This will create a table named FLAMEROBIN_LOG into your databases.</description>
            <key>LogToDatabase</key>
            <default>0</default>
            <enables>
                <setting type="checkbox">
                    <caption>Use generator instead of 1+max(id)</caption>
                    <description>If not checked, logging will do a "select max(id)+1" to create<br />keys for flamerobin_log table. This can be slow if<br />there is a huge amount of records in it.</description>
                    <key>LoggingUsesGenerator</key>
                </setting>
            </enables>
        </setting>
        -->
    </node>
</root><|MERGE_RESOLUTION|>--- conflicted
+++ resolved
@@ -71,39 +71,23 @@
         </setting>
         <setting type="checkbox">
             <caption>Show system domains in tree</caption>
-<<<<<<< HEAD
             <description>If checked the system domains will be shown in the tree by default (can be overridden per database)</description>
-=======
-            <description>If checked the system domains will be shown in the tree by default (can be overridden per database)</description>
->>>>>>> 36cf60cd
             <key>ShowSystemDomains</key>
             <default>1</default>
         </setting>
         <setting type="checkbox">
-<<<<<<< HEAD
             <caption>Show system packages in tree (Firebird 3.0 and later)</caption>
             <description>If checked the system packages will be shown in the tree by default (can be overridden per database)</description>
             <key>ShowSystemPackages</key>
             <default>1</default>
             <related /><!-- this moves the checkbox closer to the previous one -->
-=======
-            <caption>Show system packages in tree (Firebird 3.0 and later)</caption>
-            <description>If checked the system packages will be shown in the tree by default (can be overridden per database)</description>
-            <key>ShowSystemPackages</key>
-            <default>1</default>
-            <related /><!-- this moves the checkbox closer to the previous one -->
->>>>>>> 36cf60cd
         </setting>
         <setting type="checkbox">
             <caption>Show system roles in tree (Firebird 2.5 and later)</caption>
             <description>If checked the system roles will be shown in the tree by default (can be overridden per database)</description>
             <key>ShowSystemRoles</key>
             <default>1</default>
-<<<<<<< HEAD
             <related /><!-- this moves the checkbox closer to the previous one -->
-=======
-            <related /><!-- this moves the checkbox closer to the previous one -->
->>>>>>> 36cf60cd
         </setting>
         <setting type="checkbox">
             <caption>Show system tables in tree</caption>
@@ -148,7 +132,6 @@
             <default>0</default>
         </setting>
     </node>
-<<<<<<< HEAD
 	<node>
         <caption>Transaction Settings</caption>
         <image>0</image>
@@ -180,39 +163,6 @@
             <default>0</default>
         </setting>
 	</node>
-=======
-	<node>
-        <caption>Transaction Settings</caption>
-        <image>0</image>
-		<setting type="radiobox">
-            <caption>Isolation Mode</caption>
-            <key>transactionIsolationLevel</key>
-            <default>0</default>
-            <option>
-                <caption>Concurrency isolation mode (default of Flamerobin behavior)</caption>
-            </option>
-            <option>
-                <caption>Dirty read isolation mode</caption>
-            </option>
-            <option>
-                <caption>Read committed isolation mode</caption>
-            </option>
-            <option>
-                <caption>Consistency isolation mode</caption>
-            </option>
-        </setting>
-        <setting type="checkbox">
-            <caption>Wait for lock resolution</caption>
-            <key>transactionLockResolution</key>
-            <default>1</default>
-        </setting>
-        <setting type="checkbox">
-            <caption>Read only transaction mode</caption>
-            <key>transactionAccessMode</key>
-            <default>0</default>
-        </setting>
-	</node>
->>>>>>> 36cf60cd
     <node>
         <caption>SQL Editor</caption>
         <image>0</image>
@@ -338,19 +288,11 @@
                 <key>autoCompleteLoadColumns</key>
                 <default>1</default>
             </setting>
-<<<<<<< HEAD
 			<setting type="checkbox">
 				<caption>Sort object columns alphabetically</caption>
 				<key>autoCompleteLoadColumnsSort</key>
 				<default>0</default>
 			</setting>
-=======
-			<setting type="checkbox">
-				<caption>Sort object columns alphabetically</caption>
-				<key>autoCompleteLoadColumnsSort</key>
-				<default>0</default>
-			</setting>
->>>>>>> 36cf60cd
         </node>
         <node>
             <caption>Statement History</caption>
