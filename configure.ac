AC_PREREQ(2.69)
AC_INIT(aclocal.m4)
AC_CANONICAL_SYSTEM
AC_DEFINE([FR_INSTALL_PREFIX], [], [Description])

AC_CONFIG_MACRO_DIR([m4])
AC_PROG_LIBTOOL

AM_OPTIONS_WXCONFIG
AC_PROG_CXX

AC_ARG_ENABLE(debug,
              [  --enable-debug          Enable debugging information],
              USE_DEBUG="$enableval", USE_DEBUG="no" CXXFLAGS+=" -DNDEBUG")

<<<<<<< HEAD
CFLAGS+=" -std=c11"
=======
CFLAGS+=" -std=c14"
>>>>>>> 28c81c80
CXXFLAGS+=" -std=c++14"

if test $USE_DEBUG = yes ; then 
  DEBUG=1
  FINAL=0
  dnl Bakefile doesn't touch {C,CPP,CXX,LD}FLAGS in autoconf format, we
  dnl have to do it ourselves. (Incorrectly) assuming GCC here:
  CFLAGS="$CFLAGS -g"
else
  DEBUG=0
  FINAL=1
fi

# Check for wxWidgets
AM_PATH_WXCONFIG([3.0.0], [], [
        AC_MSG_ERROR([
           wxWidgets must be installed on your system
           but wx-config script couldn't be found.
     
           Please check that wx-config is in path, the directory
           where wxWidgets libraries are installed (returned by
           'wx-config --libs' command) is in LD_LIBRARY_PATH or
           equivalent variable and wxWidgets version is 2.8.0 or above.
        ])], [aui,stc,std])

AC_LANG_PUSH([C++])

# Check for Boost headers and libraries
BOOST_REQUIRE
BOOST_BIND
BOOST_FUNCTION
BOOST_SMART_PTR
BOOST_THREADS
BOOST_CHRONO


# Link to Firebird client library
case "${host}" in
    *-*-cygwin* | *-*-mingw32* )
        dnl Windows builds dynamically link to the Firebird client library
    ;;

    *-*-darwin* )
        dnl Mac OS X uses the Firebird framework
        LIBS="$LIBS /Library/Frameworks/Firebird.Framework/Firebird"
    ;;

    * )
        AC_SEARCH_LIBS([isc_attach_database], [fbclient fbembed], [],
          [AC_MSG_ERROR([
           Firebird client library not found
           Install Firebird server development files.
           In Debian/Ubuntu 'sudo apt-get install firebird2.5-dev'
          ])])
  esac


CPPFLAGS="$CPPFLAGS $WX_CXXFLAGS $BOOST_CPPFLAGS"
LDFLAGS="$LDFLAGS $WX_LDFLAGS $WX_LIBS $BOOST_THREAD_LDFLAGS $BOOST_THREAD_LIBS $BOOST_CHRONO_LDFLAGS $BOOST_CHRONO_LIBS"


AC_BAKEFILE([m4_include(autoconf_inc.m4)])

if test $GCC_PCH = 1 ; then
   CPPFLAGS="$CPPFLAGS -DWX_PRECOMP"
fi

dnl -----------------------------------------------------------------------
dnl install prefix
dnl -----------------------------------------------------------------------

if test "x$prefix" != "xNONE"; then
    FR_PREFIX=$prefix
else
    FR_PREFIX=$ac_default_prefix
fi

AC_DEFINE_UNQUOTED(FR_INSTALL_PREFIX, "$FR_PREFIX")

dnl -----------------------------------------------------------------------
dnl wxWidgets include directories to find wx.rc
dnl -----------------------------------------------------------------------

WX_INCLUDES=""
for opt in $WX_CPPFLAGS
do
    case "$opt" in
        -I*)
            WX_INCLUDES="$WX_INCLUDES --include-dir `echo "$opt" | sed 's/^-I//'`" 
            ;;
    esac
done
AC_SUBST(WX_INCLUDES)



AC_CONFIG_HEADERS([ frconfig.h:frconfig.h.in ])
AC_CONFIG_FILES([ Makefile ])

AC_OUTPUT
<|MERGE_RESOLUTION|>--- conflicted
+++ resolved
@@ -13,11 +13,8 @@
               [  --enable-debug          Enable debugging information],
               USE_DEBUG="$enableval", USE_DEBUG="no" CXXFLAGS+=" -DNDEBUG")
 
-<<<<<<< HEAD
+
 CFLAGS+=" -std=c11"
-=======
-CFLAGS+=" -std=c14"
->>>>>>> 28c81c80
 CXXFLAGS+=" -std=c++14"
 
 if test $USE_DEBUG = yes ; then 
